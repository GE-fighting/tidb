// Copyright 2021 PingCAP, Inc.
//
// Licensed under the Apache License, Version 2.0 (the "License");
// you may not use this file except in compliance with the License.
// You may obtain a copy of the License at
//
//     http://www.apache.org/licenses/LICENSE-2.0
//
// Unless required by applicable law or agreed to in writing, software
// distributed under the License is distributed on an "AS IS" BASIS,
// WITHOUT WARRANTIES OR CONDITIONS OF ANY KIND, either express or implied.
// See the License for the specific language governing permissions and
// limitations under the License.

package telemetry_test

import (
	"fmt"
	"testing"

	"github.com/pingcap/kvproto/pkg/metapb"
	"github.com/pingcap/tidb/domain"
	"github.com/pingcap/tidb/parser/model"
	"github.com/pingcap/tidb/store/mockstore"
	"github.com/pingcap/tidb/store/mockstore/unistore"
	"github.com/pingcap/tidb/telemetry"
	"github.com/pingcap/tidb/testkit"
	"github.com/stretchr/testify/require"
	"github.com/tikv/client-go/v2/testutils"
)

func TestBuiltinFunctionsUsage(t *testing.T) {
	store := testkit.CreateMockStore(t)

	tk := testkit.NewTestKit(t, store)
	tk.MustExec("use test")
<<<<<<< HEAD
	tk.MustExec("set @@tidb_enable_non_prepared_plan_cache=0")
=======
	tk.MustExec("set @@tidb_enable_non_prepared_plan_cache=0") // affect this UT
>>>>>>> 86f215d8

	// Clear builtin functions usage
	telemetry.GlobalBuiltinFunctionsUsage.Dump()
	usage := telemetry.GlobalBuiltinFunctionsUsage.Dump()
	require.Equal(t, map[string]uint32{}, usage)

	tk.MustExec("create table t (id int)")
	tk.MustQuery("select id + 1 - 2 from t")
	// Should manually invoke `Session.Close()` to report the usage information
	tk.Session().Close()
	usage = telemetry.GlobalBuiltinFunctionsUsage.Dump()
	require.Equal(t, map[string]uint32{"PlusInt": 1, "MinusInt": 1}, usage)
}

// withMockTiFlash sets the mockStore to have N TiFlash stores (naming as tiflash0, tiflash1, ...).
func withMockTiFlash(nodes int) mockstore.MockTiKVStoreOption {
	return mockstore.WithMultipleOptions(
		mockstore.WithClusterInspector(func(c testutils.Cluster) {
			mockCluster := c.(*unistore.Cluster)
			_, _, region1 := mockstore.BootstrapWithSingleStore(c)
			tiflashIdx := 0
			for tiflashIdx < nodes {
				store2 := c.AllocID()
				peer2 := c.AllocID()
				addr2 := fmt.Sprintf("tiflash%d", tiflashIdx)
				mockCluster.AddStore(store2, addr2, &metapb.StoreLabel{Key: "engine", Value: "tiflash"})
				mockCluster.AddPeer(region1, store2, peer2)
				tiflashIdx++
			}
		}),
		mockstore.WithStoreType(mockstore.EmbedUnistore),
	)
}

func TestTiflashUsage(t *testing.T) {
	store := testkit.CreateMockStore(t, withMockTiFlash(1))
	tk := testkit.NewTestKit(t, store)

	tk.MustExec("use test")
	tk.MustExec("create table t (id int)")
	tk.MustExec("alter table t set tiflash replica 1")

	dom := domain.GetDomain(tk.Session())
	is := dom.InfoSchema()
	db, _ := is.SchemaByName(model.NewCIStr("test"))
	for _, tblInfo := range db.Tables {
		if tblInfo.Name.L == "t" {
			tblInfo.TiFlashReplica = &model.TiFlashReplicaInfo{
				Count:     1,
				Available: true,
			}
		}
	}

	telemetry.CurrentTiFlashPushDownCount.Swap(0)
	telemetry.CurrentTiflashTableScanWithFastScanCount.Swap(0)

	require.Equal(t, telemetry.CurrentTiflashTableScanCount.String(), "0")
	require.Equal(t, telemetry.CurrentTiflashTableScanWithFastScanCount.String(), "0")

	tk.MustExec("set session tidb_isolation_read_engines='tiflash';")
	tk.MustQuery(`select count(*) from t`)
	tk.MustExec(`set @@session.tiflash_fastscan=ON`)
	tk.MustExec(`set session tidb_isolation_read_engines="tiflash";`)
	tk.MustQuery(`select count(*) from test.t`)

	tk.Session().Close()
	require.Equal(t, telemetry.CurrentTiflashTableScanCount.String(), "2")
	require.Equal(t, telemetry.CurrentTiflashTableScanWithFastScanCount.String(), "1")
}<|MERGE_RESOLUTION|>--- conflicted
+++ resolved
@@ -34,11 +34,7 @@
 
 	tk := testkit.NewTestKit(t, store)
 	tk.MustExec("use test")
-<<<<<<< HEAD
-	tk.MustExec("set @@tidb_enable_non_prepared_plan_cache=0")
-=======
 	tk.MustExec("set @@tidb_enable_non_prepared_plan_cache=0") // affect this UT
->>>>>>> 86f215d8
 
 	// Clear builtin functions usage
 	telemetry.GlobalBuiltinFunctionsUsage.Dump()
