--- conflicted
+++ resolved
@@ -2266,7 +2266,6 @@
 	tk.MustQuery("select count(*) from mysql.stats_fm_sketch").Check(testkit.Rows("2"))
 }
 
-<<<<<<< HEAD
 func (s *testStatsSuite) TestIndexFMSketch(c *C) {
 	defer cleanEnv(c, s.store, s.do)
 	tk := testkit.NewTestKit(c, s.store)
@@ -2325,7 +2324,8 @@
 	checkNDV(2, 2)
 	tk.MustExec("insert into t values ('1999-01-01', '1999-01-01'), ('1999-01-02', '1999-01-02'), ('1999-01-03', '1999-01-03')")
 	checkNDV(2, 5)
-=======
+}
+
 func (s *testStatsSuite) TestShowExtendedStats4DropColumn(c *C) {
 	defer cleanEnv(c, s.store, s.do)
 	tk := testkit.NewTestKit(c, s.store)
@@ -2351,5 +2351,4 @@
 	tk.MustExec("alter table t add column b int")
 	rows = tk.MustQuery("show stats_extended").Rows()
 	c.Assert(len(rows), Equals, 0)
->>>>>>> 759a77c4
 }