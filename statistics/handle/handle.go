// Copyright 2017 PingCAP, Inc.
//
// Licensed under the Apache License, Version 2.0 (the "License");
// you may not use this file except in compliance with the License.
// You may obtain a copy of the License at
//
//     http://www.apache.org/licenses/LICENSE-2.0
//
// Unless required by applicable law or agreed to in writing, software
// distributed under the License is distributed on an "AS IS" BASIS,
// See the License for the specific language governing permissions and
// limitations under the License.

package handle

import (
	"context"
	"encoding/json"
	"fmt"
	"sync"
	"time"

	"github.com/cznic/mathutil"
	"github.com/pingcap/errors"
	"github.com/pingcap/failpoint"
	"github.com/pingcap/parser/ast"
	"github.com/pingcap/parser/model"
	"github.com/pingcap/parser/mysql"
	"github.com/pingcap/parser/terror"
	"github.com/pingcap/tidb/ddl/util"
	"github.com/pingcap/tidb/infoschema"
	"github.com/pingcap/tidb/kv"
	"github.com/pingcap/tidb/sessionctx"
	"github.com/pingcap/tidb/sessionctx/stmtctx"
	"github.com/pingcap/tidb/sessionctx/variable"
	"github.com/pingcap/tidb/statistics"
	"github.com/pingcap/tidb/store/tikv/oracle"
	"github.com/pingcap/tidb/table"
	"github.com/pingcap/tidb/types"
	"github.com/pingcap/tidb/util/chunk"
	"github.com/pingcap/tidb/util/logutil"
	"github.com/pingcap/tidb/util/sqlexec"
	atomic2 "go.uber.org/atomic"
	"go.uber.org/zap"
)

// Handle can update stats info periodically.
type Handle struct {
	mu struct {
		sync.Mutex
		ctx sessionctx.Context
		// rateMap contains the error rate delta from feedback.
		rateMap errorRateDeltaMap
		// pid2tid is the map from partition ID to table ID.
		pid2tid map[int64]int64
		// schemaVersion is the version of information schema when `pid2tid` is built.
		schemaVersion int64
	}

	// It can be read by multiple readers at the same time without acquiring lock, but it can be
	// written only after acquiring the lock.
	statsCache *statsCache

	restrictedExec sqlexec.RestrictedSQLExecutor

	// ddlEventCh is a channel to notify a ddl operation has happened.
	// It is sent only by owner or the drop stats executor, and read by stats handle.
	ddlEventCh chan *util.Event
	// listHead contains all the stats collector required by session.
	listHead *SessionStatsCollector
	// globalMap contains all the delta map from collectors when we dump them to KV.
	globalMap tableDeltaMap
	// feedback is used to store query feedback info.
	feedback *statistics.QueryFeedbackMap

	lease atomic2.Duration

	// idxUsageListHead contains all the index usage collectors required by session.
	idxUsageListHead *SessionIndexUsageCollector
}

// Clear4Test the statsCache, only for test.
func (h *Handle) Clear4Test() {
	h.mu.Lock()
	h.SetBytesLimit4Test(h.mu.ctx.GetSessionVars().MemQuotaStatistics)
	h.statsCache.Clear()
	for len(h.ddlEventCh) > 0 {
		<-h.ddlEventCh
	}
	h.feedback = statistics.NewQueryFeedbackMap()
	h.mu.ctx.GetSessionVars().InitChunkSize = 1
	h.mu.ctx.GetSessionVars().MaxChunkSize = 1
	h.mu.ctx.GetSessionVars().EnableChunkRPC = false
	h.mu.ctx.GetSessionVars().SetProjectionConcurrency(0)
	h.listHead = &SessionStatsCollector{mapper: make(tableDeltaMap), rateMap: make(errorRateDeltaMap)}
	h.globalMap = make(tableDeltaMap)
	h.mu.rateMap = make(errorRateDeltaMap)
	h.mu.Unlock()
}

// NewHandle creates a Handle for update stats.
func NewHandle(ctx sessionctx.Context, lease time.Duration) (*Handle, error) {
	handle := &Handle{
		ddlEventCh:       make(chan *util.Event, 100),
		listHead:         &SessionStatsCollector{mapper: make(tableDeltaMap), rateMap: make(errorRateDeltaMap)},
		globalMap:        make(tableDeltaMap),
		feedback:         statistics.NewQueryFeedbackMap(),
		idxUsageListHead: &SessionIndexUsageCollector{mapper: make(indexUsageMap)},
	}
	handle.lease.Store(lease)
	// It is safe to use it concurrently because the exec won't touch the ctx.
	if exec, ok := ctx.(sqlexec.RestrictedSQLExecutor); ok {
		handle.restrictedExec = exec
	}
	handle.statsCache = newStatsCache(ctx.GetSessionVars().MemQuotaStatistics)
	handle.mu.ctx = ctx
	handle.mu.rateMap = make(errorRateDeltaMap)
	err := handle.RefreshVars()
	if err != nil {
		return nil, err
	}
	return handle, nil
}

// Lease returns the stats lease.
func (h *Handle) Lease() time.Duration {
	return h.lease.Load()
}

// SetLease sets the stats lease.
func (h *Handle) SetLease(lease time.Duration) {
	h.lease.Store(lease)
}

// GetQueryFeedback gets the query feedback. It is only used in test.
func (h *Handle) GetQueryFeedback() *statistics.QueryFeedbackMap {
	defer func() {
		h.feedback = statistics.NewQueryFeedbackMap()
	}()
	return h.feedback
}

// DurationToTS converts duration to timestamp.
func DurationToTS(d time.Duration) uint64 {
	return oracle.ComposeTS(d.Nanoseconds()/int64(time.Millisecond), 0)
}

// Update reads stats meta from store and updates the stats map.
func (h *Handle) Update(is infoschema.InfoSchema) error {
	lastVersion := h.statsCache.GetVersion()
	// We need this because for two tables, the smaller version may write later than the one with larger version.
	// Consider the case that there are two tables A and B, their version and commit time is (A0, A1) and (B0, B1),
	// and A0 < B0 < B1 < A1. We will first read the stats of B, and update the lastVersion to B0, but we cannot read
	// the table stats of A0 if we read stats that greater than lastVersion which is B0.
	// We can read the stats if the diff between commit time and version is less than three lease.
	offset := DurationToTS(3 * h.Lease())
	if lastVersion >= offset {
		lastVersion = lastVersion - offset
	} else {
		lastVersion = 0
	}
	sql := fmt.Sprintf("SELECT version, table_id, modify_count, count from mysql.stats_meta where version > %d order by version", lastVersion)
	rows, _, err := h.restrictedExec.ExecRestrictedSQL(sql)
	if err != nil {
		return errors.Trace(err)
	}

	tables := make([]*statistics.Table, 0, len(rows))
	deletedTableIDs := make([]int64, 0, len(rows))
	for _, row := range rows {
		version := row.GetUint64(0)
		physicalID := row.GetInt64(1)
		modifyCount := row.GetInt64(2)
		count := row.GetInt64(3)
		lastVersion = version
		h.mu.Lock()
		table, ok := h.getTableByPhysicalID(is, physicalID)
		h.mu.Unlock()
		if !ok {
			logutil.BgLogger().Debug("unknown physical ID in stats meta table, maybe it has been dropped", zap.Int64("ID", physicalID))
			deletedTableIDs = append(deletedTableIDs, physicalID)
			continue
		}
		tableInfo := table.Meta()
		tbl, err := h.tableStatsFromStorage(tableInfo, physicalID, false, nil)
		// Error is not nil may mean that there are some ddl changes on this table, we will not update it.
		if err != nil {
			logutil.BgLogger().Error("[stats] error occurred when read table stats", zap.String("table", tableInfo.Name.O), zap.Error(err))
			continue
		}
		if tbl == nil {
			deletedTableIDs = append(deletedTableIDs, physicalID)
			continue
		}
		tbl.Version = version
		tbl.Count = count
		tbl.ModifyCount = modifyCount
		tbl.Name = getFullTableName(is, tableInfo)
		tables = append(tables, tbl)
	}
	h.statsCache.Update(tables, deletedTableIDs, lastVersion)
	return nil
}

func (h *Handle) getTableByPhysicalID(is infoschema.InfoSchema, physicalID int64) (table.Table, bool) {
	if is.SchemaMetaVersion() != h.mu.schemaVersion {
		h.mu.schemaVersion = is.SchemaMetaVersion()
		h.mu.pid2tid = buildPartitionID2TableID(is)
	}
	if id, ok := h.mu.pid2tid[physicalID]; ok {
		return is.TableByID(id)
	}
	return is.TableByID(physicalID)
}

func buildPartitionID2TableID(is infoschema.InfoSchema) map[int64]int64 {
	mapper := make(map[int64]int64)
	for _, db := range is.AllSchemas() {
		tbls := db.Tables
		for _, tbl := range tbls {
			pi := tbl.GetPartitionInfo()
			if pi == nil {
				continue
			}
			for _, def := range pi.Definitions {
				mapper[def.ID] = tbl.ID
			}
		}
	}
	return mapper
}

// GetMemConsumed returns the mem size of statscache consumed
func (h *Handle) GetMemConsumed() (size int64) {
	h.statsCache.mu.Lock()
	size = h.statsCache.memTracker.BytesConsumed()
	h.statsCache.mu.Unlock()
	return
}

// EraseTable4Test erase a table by ID and add new empty (with Meta) table.
// ONLY used for test.
func (h *Handle) EraseTable4Test(ID int64) {
	table, _ := h.statsCache.Lookup(ID)
	h.statsCache.Insert(table.CopyWithoutBucketsAndCMS())
}

// GetAllTableStatsMemUsage4Test get all the mem usage with true table.
// ONLY used for test.
func (h *Handle) GetAllTableStatsMemUsage4Test() int64 {
	data := h.statsCache.GetAll()
	allUsage := int64(0)
	for _, t := range data {
		allUsage += t.MemoryUsage()
	}
	return allUsage
}

// GetTableStats retrieves the statistics table from cache, and the cache will be updated by a goroutine.
func (h *Handle) GetTableStats(tblInfo *model.TableInfo) *statistics.Table {
	return h.GetPartitionStats(tblInfo, tblInfo.ID)
}

// GetPartitionStats retrieves the partition stats from cache.
func (h *Handle) GetPartitionStats(tblInfo *model.TableInfo, pid int64) *statistics.Table {
	tbl, ok := h.statsCache.Lookup(pid)
	if !ok {
		tbl = statistics.PseudoTable(tblInfo)
		tbl.PhysicalID = pid
		h.statsCache.Update([]*statistics.Table{tbl}, nil, h.statsCache.GetVersion())
		return tbl
	}
	return tbl
}

// SetBytesLimit4Test sets the bytes limit for this tracker. "bytesLimit <= 0" means no limit.
// Only used for test.
func (h *Handle) SetBytesLimit4Test(bytesLimit int64) {
	h.statsCache.mu.Lock()
	h.statsCache.memTracker.SetBytesLimit(bytesLimit)
	h.statsCache.memCapacity = bytesLimit
	h.statsCache.mu.Unlock()
}

// CanRuntimePrune indicates whether tbl support runtime prune for table and first partition id.
func (h *Handle) CanRuntimePrune(tid, p0Id int64) bool {
	if h == nil {
		return false
	}
	if tid == p0Id {
		return false
	}
	_, tblExists := h.statsCache.Lookup(tid)
	if tblExists {
		return true
	}
	_, partExists := h.statsCache.Lookup(p0Id)
	if !partExists {
		return true
	}
	return false

}

// LoadNeededHistograms will load histograms for those needed columns.
func (h *Handle) LoadNeededHistograms() (err error) {
	cols := statistics.HistogramNeededColumns.AllCols()
	idxs := statistics.HistogramNeededIndices.AllIdxs()
	reader, err := h.getStatsReader(nil)
	if err != nil {
		return err
	}

	defer func() {
		err1 := h.releaseStatsReader(reader)
		if err1 != nil && err == nil {
			err = err1
		}
	}()

	for _, col := range cols {
		tbl, ok := h.statsCache.Lookup(col.TableID)
		if !ok {
			continue
		}
		tbl = tbl.Copy()
		c, ok := tbl.Columns[col.ColumnID]
		if !ok || c.Len() > 0 {
			statistics.HistogramNeededColumns.Delete(col)
			continue
		}
		hg, err := h.histogramFromStorage(reader, col.TableID, c.ID, &c.Info.FieldType, c.NDV, 0, c.LastUpdateVersion, c.NullCount, c.TotColSize, c.Correlation)
		if err != nil {
			return errors.Trace(err)
		}
		cms, topN, err := h.cmSketchAndTopNFromStorage(reader, col.TableID, 0, col.ColumnID)
		if err != nil {
			return errors.Trace(err)
		}
		tbl.Columns[c.ID] = &statistics.Column{
			PhysicalID: col.TableID,
			Histogram:  *hg,
			Info:       c.Info,
			CMSketch:   cms,
			TopN:       topN,
			Count:      int64(hg.TotalRowCount()),
			IsHandle:   c.IsHandle,
		}
		h.statsCache.Update([]*statistics.Table{tbl}, nil, h.statsCache.GetVersion())
		statistics.HistogramNeededColumns.Delete(col)
	}

	for _, pidx := range idxs {
		tbl, ok := h.statsCache.Lookup(pidx.TableID)
		if !ok {
			continue
		}
		tbl = tbl.Copy()
		idx, ok := tbl.Indices[pidx.IndexID]
		if !ok || idx.Len() > 0 {
			statistics.HistogramNeededIndices.Delete(pidx)
			continue
		}
		hg, err := h.histogramFromStorage(reader, pidx.TableID, idx.ID, types.NewFieldType(mysql.TypeBlob), idx.NDV, 1, idx.LastUpdateVersion, idx.NullCount, 0, 0)
		if err != nil {
			return errors.Trace(err)
		}
		cms, err := h.cmSketchFromStorage(reader, pidx.TableID, 1, pidx.IndexID)
		if err != nil {
			return errors.Trace(err)
		}
		tbl.Indices[idx.ID] = &statistics.Index{
			Histogram:  *hg,
			CMSketch:   cms,
			PhysicalID: pidx.TableID,
			Info:       idx.Info,
			StatsVer:   idx.StatsVer,
			Flag:       idx.Flag,
		}
		h.statsCache.Update([]*statistics.Table{tbl}, nil, h.statsCache.GetVersion())
		statistics.HistogramNeededIndices.Delete(pidx)
	}
	return nil
}

// LastUpdateVersion gets the last update version.
func (h *Handle) LastUpdateVersion() uint64 {
	return h.statsCache.GetVersion()
}

// SetLastUpdateVersion sets the last update version.
func (h *Handle) SetLastUpdateVersion(version uint64) {
	h.statsCache.Update(nil, nil, version)
}

// FlushStats flushes the cached stats update into store.
func (h *Handle) FlushStats() {
	for len(h.ddlEventCh) > 0 {
		e := <-h.ddlEventCh
		if err := h.HandleDDLEvent(e); err != nil {
			logutil.BgLogger().Error("[stats] handle ddl event fail", zap.Error(err))
		}
	}
	if err := h.DumpStatsDeltaToKV(DumpAll); err != nil {
		logutil.BgLogger().Error("[stats] dump stats delta fail", zap.Error(err))
	}
	if err := h.DumpStatsFeedbackToKV(); err != nil {
		logutil.BgLogger().Error("[stats] dump stats feedback fail", zap.Error(err))
	}
}

func (h *Handle) cmSketchAndTopNFromStorage(reader *statsReader, tblID int64, isIndex, histID int64) (_ *statistics.CMSketch, _ *statistics.TopN, err error) {
	selSQL := fmt.Sprintf("select cm_sketch from mysql.stats_histograms where table_id = %d and is_index = %d and hist_id = %d", tblID, isIndex, histID)
	rows, _, err := reader.read(selSQL)
	if err != nil || len(rows) == 0 {
		return nil, nil, err
	}
	selSQL = fmt.Sprintf("select HIGH_PRIORITY value, count from mysql.stats_top_n where table_id = %d and is_index = %d and hist_id = %d", tblID, isIndex, histID)
	topNRows, _, err := reader.read(selSQL)
	if err != nil {
		return nil, nil, err
	}
	return statistics.DecodeCMSketchAndTopN(rows[0].GetBytes(0), topNRows)
}

func (h *Handle) indexStatsFromStorage(reader *statsReader, row chunk.Row, table *statistics.Table, tableInfo *model.TableInfo) error {
	histID := row.GetInt64(2)
	distinct := row.GetInt64(3)
	histVer := row.GetUint64(4)
	nullCount := row.GetInt64(5)
	idx := table.Indices[histID]
	errorRate := statistics.ErrorRate{}
	flag := row.GetInt64(8)
	lastAnalyzePos := row.GetDatum(10, types.NewFieldType(mysql.TypeBlob))
	if statistics.IsAnalyzed(flag) && !reader.isHistory() {
		h.mu.rateMap.clear(table.PhysicalID, histID, true)
	} else if idx != nil {
		errorRate = idx.ErrorRate
	}
	for _, idxInfo := range tableInfo.Indices {
		if histID != idxInfo.ID {
			continue
		}
		if idx == nil || idx.LastUpdateVersion < histVer {
			hg, err := h.histogramFromStorage(reader, table.PhysicalID, histID, types.NewFieldType(mysql.TypeBlob), distinct, 1, histVer, nullCount, 0, 0)
			if err != nil {
				return errors.Trace(err)
			}
			cms, topN, err := h.cmSketchAndTopNFromStorage(reader, table.PhysicalID, 1, idxInfo.ID)
			if err != nil {
				return errors.Trace(err)
			}
<<<<<<< HEAD
			idx = &statistics.Index{Histogram: *hg, CMSketch: cms, TopN: topN, Info: idxInfo, ErrorRate: errorRate, StatsVer: row.GetInt64(7), Flag: flag}
=======
			idx = &statistics.Index{Histogram: *hg, CMSketch: cms, Info: idxInfo, ErrorRate: errorRate, StatsVer: row.GetInt64(7), Flag: flag, PhysicalID: table.PhysicalID}
>>>>>>> 2f067c05
			lastAnalyzePos.Copy(&idx.LastAnalyzePos)
		}
		break
	}
	if idx != nil {
		table.Indices[histID] = idx
	} else {
		logutil.BgLogger().Debug("we cannot find index id in table info. It may be deleted.", zap.Int64("indexID", histID), zap.String("table", tableInfo.Name.O))
	}
	return nil
}

func (h *Handle) columnStatsFromStorage(reader *statsReader, row chunk.Row, table *statistics.Table, tableInfo *model.TableInfo, loadAll bool) error {
	histID := row.GetInt64(2)
	distinct := row.GetInt64(3)
	histVer := row.GetUint64(4)
	nullCount := row.GetInt64(5)
	totColSize := row.GetInt64(6)
	correlation := row.GetFloat64(9)
	lastAnalyzePos := row.GetDatum(10, types.NewFieldType(mysql.TypeBlob))
	col := table.Columns[histID]
	errorRate := statistics.ErrorRate{}
	flag := row.GetInt64(8)
	if statistics.IsAnalyzed(flag) && !reader.isHistory() {
		h.mu.rateMap.clear(table.PhysicalID, histID, false)
	} else if col != nil {
		errorRate = col.ErrorRate
	}
	for _, colInfo := range tableInfo.Columns {
		if histID != colInfo.ID {
			continue
		}
		isHandle := tableInfo.PKIsHandle && mysql.HasPriKeyFlag(colInfo.Flag)
		// We will not load buckets if:
		// 1. Lease > 0, and:
		// 2. this column is not handle, and:
		// 3. the column doesn't has buckets before, and:
		// 4. loadAll is false.
		notNeedLoad := h.Lease() > 0 &&
			!isHandle &&
			(col == nil || col.Len() == 0 && col.LastUpdateVersion < histVer) &&
			!loadAll
		if notNeedLoad {
			count, err := h.columnCountFromStorage(reader, table.PhysicalID, histID)
			if err != nil {
				return errors.Trace(err)
			}
			col = &statistics.Column{
				PhysicalID: table.PhysicalID,
				Histogram:  *statistics.NewHistogram(histID, distinct, nullCount, histVer, &colInfo.FieldType, 0, totColSize),
				Info:       colInfo,
				Count:      count + nullCount,
				ErrorRate:  errorRate,
				IsHandle:   tableInfo.PKIsHandle && mysql.HasPriKeyFlag(colInfo.Flag),
				Flag:       flag,
			}
			lastAnalyzePos.Copy(&col.LastAnalyzePos)
			col.Histogram.Correlation = correlation
			break
		}
		if col == nil || col.LastUpdateVersion < histVer || loadAll {
			hg, err := h.histogramFromStorage(reader, table.PhysicalID, histID, &colInfo.FieldType, distinct, 0, histVer, nullCount, totColSize, correlation)
			if err != nil {
				return errors.Trace(err)
			}
			cms, topN, err := h.cmSketchAndTopNFromStorage(reader, table.PhysicalID, 0, colInfo.ID)
			if err != nil {
				return errors.Trace(err)
			}
			col = &statistics.Column{
				PhysicalID: table.PhysicalID,
				Histogram:  *hg,
				Info:       colInfo,
				CMSketch:   cms,
				TopN:       topN,
				Count:      int64(hg.TotalRowCount()),
				ErrorRate:  errorRate,
				IsHandle:   tableInfo.PKIsHandle && mysql.HasPriKeyFlag(colInfo.Flag),
				Flag:       flag,
			}
			lastAnalyzePos.Copy(&col.LastAnalyzePos)
			break
		}
		if col.TotColSize != totColSize {
			newCol := *col
			newCol.TotColSize = totColSize
			col = &newCol
		}
		break
	}
	if col != nil {
		table.Columns[col.ID] = col
	} else {
		// If we didn't find a Column or Index in tableInfo, we won't load the histogram for it.
		// But don't worry, next lease the ddl will be updated, and we will load a same table for two times to
		// avoid error.
		logutil.BgLogger().Debug("we cannot find column in table info now. It may be deleted", zap.Int64("colID", histID), zap.String("table", tableInfo.Name.O))
	}
	return nil
}

// tableStatsFromStorage loads table stats info from storage.
func (h *Handle) tableStatsFromStorage(tableInfo *model.TableInfo, physicalID int64, loadAll bool, historyStatsExec sqlexec.RestrictedSQLExecutor) (_ *statistics.Table, err error) {
	reader, err := h.getStatsReader(historyStatsExec)
	if err != nil {
		return nil, err
	}
	defer func() {
		err1 := h.releaseStatsReader(reader)
		if err == nil && err1 != nil {
			err = err1
		}
	}()
	table, ok := h.statsCache.Lookup(physicalID)

	// If table stats is pseudo, we also need to copy it, since we will use the column stats when
	// the average error rate of it is small.
	if !ok || historyStatsExec != nil {
		histColl := statistics.HistColl{
			PhysicalID:     physicalID,
			HavePhysicalID: true,
			Columns:        make(map[int64]*statistics.Column, len(tableInfo.Columns)),
			Indices:        make(map[int64]*statistics.Index, len(tableInfo.Indices)),
		}
		table = &statistics.Table{
			HistColl: histColl,
		}
	} else {
		// We copy it before writing to avoid race.
		table = table.Copy()
	}
	table.Pseudo = false
	selSQL := fmt.Sprintf("select table_id, is_index, hist_id, distinct_count, version, null_count, tot_col_size, stats_ver, flag, correlation, last_analyze_pos from mysql.stats_histograms where table_id = %d", physicalID)
	rows, _, err := reader.read(selSQL)
	// Check deleted table.
	if err != nil || len(rows) == 0 {
		return nil, nil
	}
	for _, row := range rows {
		if row.GetInt64(1) > 0 {
			err = h.indexStatsFromStorage(reader, row, table, tableInfo)
		} else {
			err = h.columnStatsFromStorage(reader, row, table, tableInfo, loadAll)
		}
		if err != nil {
			return nil, err
		}
	}
	return h.extendedStatsFromStorage(reader, table, physicalID, loadAll)
}

func (h *Handle) extendedStatsFromStorage(reader *statsReader, table *statistics.Table, physicalID int64, loadAll bool) (*statistics.Table, error) {
	lastVersion := uint64(0)
	if table.ExtendedStats != nil && !loadAll {
		lastVersion = table.ExtendedStats.LastUpdateVersion
	} else {
		table.ExtendedStats = statistics.NewExtendedStatsColl()
	}
	sql := fmt.Sprintf("select stats_name, db, status, type, column_ids, scalar_stats, blob_stats, version from mysql.stats_extended where table_id = %d and status in (%d, %d) and version > %d", physicalID, StatsStatusAnalyzed, StatsStatusDeleted, lastVersion)
	rows, _, err := reader.read(sql)
	if err != nil || len(rows) == 0 {
		return table, nil
	}
	for _, row := range rows {
		lastVersion = mathutil.MaxUint64(lastVersion, row.GetUint64(7))
		key := statistics.ExtendedStatsKey{
			StatsName: row.GetString(0),
			DB:        row.GetString(1),
		}
		status := uint8(row.GetInt64(2))
		if status == StatsStatusDeleted {
			delete(table.ExtendedStats.Stats, key)
		} else {
			item := &statistics.ExtendedStatsItem{
				Tp:         uint8(row.GetInt64(3)),
				ScalarVals: row.GetFloat64(5),
				StringVals: row.GetString(6),
			}
			colIDs := row.GetString(4)
			err := json.Unmarshal([]byte(colIDs), &item.ColIDs)
			if err != nil {
				logutil.BgLogger().Error("[stats] decode column IDs failed", zap.String("column_ids", colIDs), zap.Error(err))
				return nil, err
			}
			table.ExtendedStats.Stats[key] = item
		}
	}
	table.ExtendedStats.LastUpdateVersion = lastVersion
	return table, nil
}

// SaveStatsToStorage saves the stats to storage.
func (h *Handle) SaveStatsToStorage(tableID int64, count int64, isIndex int, hg *statistics.Histogram, cms *statistics.CMSketch, topN *statistics.TopN, isAnalyzed int64) (err error) {
	h.mu.Lock()
	defer h.mu.Unlock()
	ctx := context.TODO()
	exec := h.mu.ctx.(sqlexec.SQLExecutor)
	_, err = exec.Execute(ctx, "begin")
	if err != nil {
		return errors.Trace(err)
	}
	defer func() {
		err = finishTransaction(context.Background(), exec, err)
	}()
	txn, err := h.mu.ctx.Txn(true)
	if err != nil {
		return errors.Trace(err)
	}

	version := txn.StartTS()
	sqls := make([]string, 0, 4)
	// If the count is less than 0, then we do not want to update the modify count and count.
	if count >= 0 {
		sqls = append(sqls, fmt.Sprintf("replace into mysql.stats_meta (version, table_id, count) values (%d, %d, %d)", version, tableID, count))
	} else {
		sqls = append(sqls, fmt.Sprintf("update mysql.stats_meta set version = %d where table_id = %d", version, tableID))
	}
	data, err := statistics.EncodeCMSketchWithoutTopN(cms)
	if err != nil {
		return
	}
	// Delete outdated data
	sqls = append(sqls, fmt.Sprintf("delete from mysql.stats_top_n where table_id = %d and is_index = %d and hist_id = %d", tableID, isIndex, hg.ID))
	for _, meta := range topN.TopN() {
		sqls = append(sqls, fmt.Sprintf("insert into mysql.stats_top_n (table_id, is_index, hist_id, value, count) values (%d, %d, %d, X'%X', %d)", tableID, isIndex, hg.ID, meta.Data, meta.Count))
	}
	flag := 0
	if isAnalyzed == 1 {
		flag = statistics.AnalyzeFlag
	}
	sqls = append(sqls, fmt.Sprintf("replace into mysql.stats_histograms (table_id, is_index, hist_id, distinct_count, version, null_count, cm_sketch, tot_col_size, stats_ver, flag, correlation) values (%d, %d, %d, %d, %d, %d, X'%X', %d, %d, %d, %f)",
		tableID, isIndex, hg.ID, hg.NDV, version, hg.NullCount, data, hg.TotColSize, statistics.CurStatsVersion, flag, hg.Correlation))
	sqls = append(sqls, fmt.Sprintf("delete from mysql.stats_buckets where table_id = %d and is_index = %d and hist_id = %d", tableID, isIndex, hg.ID))
	sc := h.mu.ctx.GetSessionVars().StmtCtx
	var lastAnalyzePos []byte
	for i := range hg.Buckets {
		count := hg.Buckets[i].Count
		if i > 0 {
			count -= hg.Buckets[i-1].Count
		}
		var upperBound types.Datum
		upperBound, err = hg.GetUpper(i).ConvertTo(sc, types.NewFieldType(mysql.TypeBlob))
		if err != nil {
			return
		}
		if i == len(hg.Buckets)-1 {
			lastAnalyzePos = upperBound.GetBytes()
		}
		var lowerBound types.Datum
		lowerBound, err = hg.GetLower(i).ConvertTo(sc, types.NewFieldType(mysql.TypeBlob))
		if err != nil {
			return
		}
		sqls = append(sqls, fmt.Sprintf("insert into mysql.stats_buckets(table_id, is_index, hist_id, bucket_id, count, repeats, lower_bound, upper_bound) values(%d, %d, %d, %d, %d, %d, X'%X', X'%X')", tableID, isIndex, hg.ID, i, count, hg.Buckets[i].Repeat, lowerBound.GetBytes(), upperBound.GetBytes()))
	}
	if isAnalyzed == 1 && len(lastAnalyzePos) > 0 {
		sqls = append(sqls, fmt.Sprintf("update mysql.stats_histograms set last_analyze_pos = X'%X' where table_id = %d and is_index = %d and hist_id = %d", lastAnalyzePos, tableID, isIndex, hg.ID))
	}
	return execSQLs(context.Background(), exec, sqls)
}

// SaveMetaToStorage will save stats_meta to storage.
func (h *Handle) SaveMetaToStorage(tableID, count, modifyCount int64) (err error) {
	h.mu.Lock()
	defer h.mu.Unlock()
	ctx := context.TODO()
	exec := h.mu.ctx.(sqlexec.SQLExecutor)
	_, err = exec.Execute(ctx, "begin")
	if err != nil {
		return errors.Trace(err)
	}
	defer func() {
		err = finishTransaction(ctx, exec, err)
	}()
	txn, err := h.mu.ctx.Txn(true)
	if err != nil {
		return errors.Trace(err)
	}
	var sql string
	version := txn.StartTS()
	sql = fmt.Sprintf("replace into mysql.stats_meta (version, table_id, count, modify_count) values (%d, %d, %d, %d)", version, tableID, count, modifyCount)
	_, err = exec.Execute(ctx, sql)
	return
}

func (h *Handle) histogramFromStorage(reader *statsReader, tableID int64, colID int64, tp *types.FieldType, distinct int64, isIndex int, ver uint64, nullCount int64, totColSize int64, corr float64) (_ *statistics.Histogram, err error) {
	selSQL := fmt.Sprintf("select count, repeats, lower_bound, upper_bound from mysql.stats_buckets where table_id = %d and is_index = %d and hist_id = %d order by bucket_id", tableID, isIndex, colID)
	rows, fields, err := reader.read(selSQL)
	if err != nil {
		return nil, errors.Trace(err)
	}
	bucketSize := len(rows)
	hg := statistics.NewHistogram(colID, distinct, nullCount, ver, tp, bucketSize, totColSize)
	hg.Correlation = corr
	totalCount := int64(0)
	for i := 0; i < bucketSize; i++ {
		count := rows[i].GetInt64(0)
		repeats := rows[i].GetInt64(1)
		var upperBound, lowerBound types.Datum
		if isIndex == 1 {
			lowerBound = rows[i].GetDatum(2, &fields[2].Column.FieldType)
			upperBound = rows[i].GetDatum(3, &fields[3].Column.FieldType)
		} else {
			sc := &stmtctx.StatementContext{TimeZone: time.UTC}
			d := rows[i].GetDatum(2, &fields[2].Column.FieldType)
			lowerBound, err = d.ConvertTo(sc, tp)
			if err != nil {
				return nil, errors.Trace(err)
			}
			d = rows[i].GetDatum(3, &fields[3].Column.FieldType)
			upperBound, err = d.ConvertTo(sc, tp)
			if err != nil {
				return nil, errors.Trace(err)
			}
		}
		totalCount += count
		hg.AppendBucket(&lowerBound, &upperBound, totalCount, repeats)
	}
	hg.PreCalculateScalar()
	return hg, nil
}

func (h *Handle) columnCountFromStorage(reader *statsReader, tableID, colID int64) (int64, error) {
	selSQL := fmt.Sprintf("select sum(count) from mysql.stats_buckets where table_id = %d and is_index = %d and hist_id = %d", tableID, 0, colID)
	rows, _, err := reader.read(selSQL)
	if err != nil {
		return 0, errors.Trace(err)
	}
	if rows[0].IsNull(0) {
		return 0, nil
	}
	return rows[0].GetMyDecimal(0).ToInt()
}

func (h *Handle) statsMetaByTableIDFromStorage(tableID int64, historyStatsExec sqlexec.RestrictedSQLExecutor) (version uint64, modifyCount, count int64, err error) {
	selSQL := fmt.Sprintf("SELECT version, modify_count, count from mysql.stats_meta where table_id = %d order by version", tableID)
	var rows []chunk.Row
	if historyStatsExec == nil {
		rows, _, err = h.restrictedExec.ExecRestrictedSQL(selSQL)
	} else {
		rows, _, err = historyStatsExec.ExecRestrictedSQLWithSnapshot(selSQL)
	}
	if err != nil || len(rows) == 0 {
		return
	}
	version = rows[0].GetUint64(0)
	modifyCount = rows[0].GetInt64(1)
	count = rows[0].GetInt64(2)
	return
}

// statsReader is used for simplify code that needs to read system tables in different sqls
// but requires the same transactions.
type statsReader struct {
	ctx     sessionctx.Context
	history sqlexec.RestrictedSQLExecutor
}

func (sr *statsReader) read(sql string) (rows []chunk.Row, fields []*ast.ResultField, err error) {
	if sr.history != nil {
		return sr.history.ExecRestrictedSQLWithSnapshot(sql)
	}
	rc, err := sr.ctx.(sqlexec.SQLExecutor).Execute(context.TODO(), sql)
	if len(rc) > 0 {
		defer terror.Call(rc[0].Close)
	}
	if err != nil {
		return nil, nil, err
	}
	for {
		req := rc[0].NewChunk()
		err := rc[0].Next(context.TODO(), req)
		if err != nil {
			return nil, nil, err
		}
		if req.NumRows() == 0 {
			break
		}
		for i := 0; i < req.NumRows(); i++ {
			rows = append(rows, req.GetRow(i))
		}
	}
	return rows, rc[0].Fields(), nil
}

func (sr *statsReader) isHistory() bool {
	return sr.history != nil
}

func (h *Handle) getStatsReader(history sqlexec.RestrictedSQLExecutor) (reader *statsReader, err error) {
	failpoint.Inject("mockGetStatsReaderFail", func(val failpoint.Value) {
		if val.(bool) {
			failpoint.Return(nil, errors.New("gofail genStatsReader error"))
		}
	})
	if history != nil {
		return &statsReader{history: history}, nil
	}
	h.mu.Lock()
	defer func() {
		if r := recover(); r != nil {
			err = fmt.Errorf("getStatsReader panic %v", r)
		}
		if err != nil {
			h.mu.Unlock()
		}
	}()
	failpoint.Inject("mockGetStatsReaderPanic", nil)
	_, err = h.mu.ctx.(sqlexec.SQLExecutor).Execute(context.TODO(), "begin")
	if err != nil {
		return nil, err
	}
	return &statsReader{ctx: h.mu.ctx}, nil
}

func (h *Handle) releaseStatsReader(reader *statsReader) error {
	if reader.history != nil {
		return nil
	}
	_, err := h.mu.ctx.(sqlexec.SQLExecutor).Execute(context.TODO(), "commit")
	h.mu.Unlock()
	return err
}

const (
	// StatsStatusInited is the status for extended stats which are just registered but have not been analyzed yet.
	StatsStatusInited uint8 = iota
	// StatsStatusAnalyzed is the status for extended stats which have been collected in analyze.
	StatsStatusAnalyzed
	// StatsStatusDeleted is the status for extended stats which were dropped. These "deleted" records would be removed from storage by GCStats().
	StatsStatusDeleted
)

// InsertExtendedStats inserts a record into mysql.stats_extended and update version in mysql.stats_meta.
func (h *Handle) InsertExtendedStats(statsName, db string, colIDs []int64, tp int, tableID int64, ifNotExists bool) (err error) {
	bytes, err := json.Marshal(colIDs)
	if err != nil {
		return errors.Trace(err)
	}
	strColIDs := string(bytes)
	h.mu.Lock()
	defer h.mu.Unlock()
	ctx := context.TODO()
	exec := h.mu.ctx.(sqlexec.SQLExecutor)
	_, err = exec.Execute(ctx, "begin pessimistic")
	if err != nil {
		return errors.Trace(err)
	}
	defer func() {
		err = finishTransaction(ctx, exec, err)
	}()
	txn, err := h.mu.ctx.Txn(true)
	if err != nil {
		return errors.Trace(err)
	}
	version := txn.StartTS()
	sql := fmt.Sprintf("INSERT INTO mysql.stats_extended(stats_name, db, type, table_id, column_ids, version, status) VALUES ('%s', '%s', %d, %d, '%s', %d, %d)", statsName, db, tp, tableID, strColIDs, version, StatsStatusInited)
	_, err = exec.Execute(ctx, sql)
	// Key exists, but `if not exists` is specified, so we ignore this error.
	if kv.ErrKeyExists.Equal(err) && ifNotExists {
		err = nil
	}
	return
}

// MarkExtendedStatsDeleted update the status of mysql.stats_extended to be `deleted` and the version of mysql.stats_meta.
func (h *Handle) MarkExtendedStatsDeleted(statsName, db string, tableID int64) (err error) {
	if tableID < 0 {
		sql := fmt.Sprintf("SELECT table_id FROM mysql.stats_extended WHERE stats_name = '%s' and db = '%s'", statsName, db)
		rows, _, err := h.restrictedExec.ExecRestrictedSQL(sql)
		if err != nil {
			return errors.Trace(err)
		}
		if len(rows) == 0 {
			return nil
		}
		tableID = rows[0].GetInt64(0)
	}
	h.mu.Lock()
	defer h.mu.Unlock()
	ctx := context.TODO()
	exec := h.mu.ctx.(sqlexec.SQLExecutor)
	_, err = exec.Execute(ctx, "begin pessimistic")
	if err != nil {
		return errors.Trace(err)
	}
	defer func() {
		err = finishTransaction(ctx, exec, err)
	}()
	txn, err := h.mu.ctx.Txn(true)
	if err != nil {
		return errors.Trace(err)
	}
	version := txn.StartTS()
	sqls := make([]string, 2)
	sqls[0] = fmt.Sprintf("UPDATE mysql.stats_extended SET version = %d, status = %d WHERE stats_name = '%s' and db = '%s'", version, StatsStatusDeleted, statsName, db)
	sqls[1] = fmt.Sprintf("UPDATE mysql.stats_meta SET version = %d WHERE table_id = %d", version, tableID)
	return execSQLs(ctx, exec, sqls)
}

// ReloadExtendedStatistics drops the cache for extended statistics and reload data from mysql.stats_extended.
func (h *Handle) ReloadExtendedStatistics() error {
	reader, err := h.getStatsReader(nil)
	if err != nil {
		return err
	}
	allTables := h.statsCache.GetAll()
	tables := make([]*statistics.Table, 0, len(allTables))
	for _, tbl := range allTables {
		t, err := h.extendedStatsFromStorage(reader, tbl.Copy(), tbl.PhysicalID, true)

		if err != nil {
			return err
		}
		tables = append(tables, t)
	}
	err = h.releaseStatsReader(reader)
	if err != nil {
		return err
	}
	// Note that this update may fail when the statsCache.version has been modified by others.
	h.statsCache.Update(tables, nil, h.statsCache.GetVersion())
	return nil
}

// BuildExtendedStats build extended stats for column groups if needed based on the column samples.
func (h *Handle) BuildExtendedStats(tableID int64, cols []*model.ColumnInfo, collectors []*statistics.SampleCollector) (*statistics.ExtendedStatsColl, error) {
	sql := fmt.Sprintf("SELECT stats_name, db, type, column_ids FROM mysql.stats_extended WHERE table_id = %d and status in (%d, %d)", tableID, StatsStatusAnalyzed, StatsStatusInited)
	rows, _, err := h.restrictedExec.ExecRestrictedSQL(sql)
	if err != nil {
		return nil, errors.Trace(err)
	}
	if len(rows) == 0 {
		return nil, nil
	}
	statsColl := statistics.NewExtendedStatsColl()
	for _, row := range rows {
		key := statistics.ExtendedStatsKey{
			StatsName: row.GetString(0),
			DB:        row.GetString(1),
		}
		item := &statistics.ExtendedStatsItem{Tp: uint8(row.GetInt64(2))}
		colIDs := row.GetString(3)
		err := json.Unmarshal([]byte(colIDs), &item.ColIDs)
		if err != nil {
			logutil.BgLogger().Error("invalid column_ids in mysql.stats_extended, skip collecting extended stats for this row", zap.String("column_ids", colIDs), zap.Error(err))
			continue
		}
		item = h.fillExtendedStatsItemVals(item, cols, collectors)
		if item != nil {
			statsColl.Stats[key] = item
		}
	}
	if len(statsColl.Stats) == 0 {
		return nil, nil
	}
	return statsColl, nil
}

func (h *Handle) fillExtendedStatsItemVals(item *statistics.ExtendedStatsItem, cols []*model.ColumnInfo, collectors []*statistics.SampleCollector) *statistics.ExtendedStatsItem {
	switch item.Tp {
	case ast.StatsTypeCardinality, ast.StatsTypeDependency:
		return nil
	case ast.StatsTypeCorrelation:
		return h.fillExtStatsCorrVals(item, cols, collectors)
	}
	return nil
}

func (h *Handle) fillExtStatsCorrVals(item *statistics.ExtendedStatsItem, cols []*model.ColumnInfo, collectors []*statistics.SampleCollector) *statistics.ExtendedStatsItem {
	colOffsets := make([]int, 0, 2)
	for _, id := range item.ColIDs {
		for i, col := range cols {
			if col.ID == id {
				colOffsets = append(colOffsets, i)
				break
			}
		}
	}
	if len(colOffsets) != 2 {
		return nil
	}
	// samplesX and samplesY are in order of handle, i.e, their SampleItem.Ordinals are in order.
	samplesX := collectors[colOffsets[0]].Samples
	// We would modify Ordinal of samplesY, so we make a deep copy.
	samplesY := statistics.CopySampleItems(collectors[colOffsets[1]].Samples)
	sampleNum := len(samplesX)
	if sampleNum == 1 {
		item.ScalarVals = float64(1)
		return item
	}
	h.mu.Lock()
	sc := h.mu.ctx.GetSessionVars().StmtCtx
	h.mu.Unlock()
	var err error
	samplesX, err = statistics.SortSampleItems(sc, samplesX)
	if err != nil {
		return nil
	}
	samplesYInXOrder := make([]*statistics.SampleItem, sampleNum)
	for i, itemX := range samplesX {
		itemY := samplesY[itemX.Ordinal]
		itemY.Ordinal = i
		samplesYInXOrder[i] = itemY
	}
	samplesYInYOrder, err := statistics.SortSampleItems(sc, samplesYInXOrder)
	if err != nil {
		return nil
	}
	var corrXYSum float64
	for i := 1; i < sampleNum; i++ {
		corrXYSum += float64(i) * float64(samplesYInYOrder[i].Ordinal)
	}
	// X means the ordinal of the item in original sequence, Y means the oridnal of the item in the
	// sorted sequence, we know that X and Y value sets are both:
	// 0, 1, ..., sampleNum-1
	// we can simply compute sum(X) = sum(Y) =
	//    (sampleNum-1)*sampleNum / 2
	// and sum(X^2) = sum(Y^2) =
	//    (sampleNum-1)*sampleNum*(2*sampleNum-1) / 6
	// We use "Pearson correlation coefficient" to compute the order correlation of columns,
	// the formula is based on https://en.wikipedia.org/wiki/Pearson_correlation_coefficient.
	// Note that (itemsCount*corrX2Sum - corrXSum*corrXSum) would never be zero when sampleNum is larger than 1.
	itemsCount := float64(sampleNum)
	corrXSum := (itemsCount - 1) * itemsCount / 2.0
	corrX2Sum := (itemsCount - 1) * itemsCount * (2*itemsCount - 1) / 6.0
	item.ScalarVals = (itemsCount*corrXYSum - corrXSum*corrXSum) / (itemsCount*corrX2Sum - corrXSum*corrXSum)
	return item
}

// SaveExtendedStatsToStorage writes extended stats of a table into mysql.stats_extended.
func (h *Handle) SaveExtendedStatsToStorage(tableID int64, extStats *statistics.ExtendedStatsColl, isLoad bool) (err error) {
	if extStats == nil || len(extStats.Stats) == 0 {
		return nil
	}
	h.mu.Lock()
	defer h.mu.Unlock()
	ctx := context.TODO()
	exec := h.mu.ctx.(sqlexec.SQLExecutor)
	_, err = exec.Execute(ctx, "begin pessimistic")
	if err != nil {
		return errors.Trace(err)
	}
	defer func() {
		err = finishTransaction(ctx, exec, err)
	}()
	txn, err := h.mu.ctx.Txn(true)
	if err != nil {
		return errors.Trace(err)
	}
	version := txn.StartTS()
	sqls := make([]string, 0, 1+len(extStats.Stats))
	for key, item := range extStats.Stats {
		bytes, err := json.Marshal(item.ColIDs)
		if err != nil {
			return errors.Trace(err)
		}
		strColIDs := string(bytes)
		switch item.Tp {
		case ast.StatsTypeCardinality, ast.StatsTypeCorrelation:
			// If isLoad is true, it's INSERT; otherwise, it's UPDATE.
			sqls = append(sqls, fmt.Sprintf("replace into mysql.stats_extended values ('%s', '%s', %d, %d, '%s', %f, null, %d, %d)", key.StatsName, key.DB, item.Tp, tableID, strColIDs, item.ScalarVals, version, StatsStatusAnalyzed))
		case ast.StatsTypeDependency:
			sqls = append(sqls, fmt.Sprintf("replace into mysql.stats_extended values ('%s', '%s', %d, %d, '%s', null, '%s', %d, %d)", key.StatsName, key.DB, item.Tp, tableID, strColIDs, item.StringVals, version, StatsStatusAnalyzed))
		}
	}
	if !isLoad {
		sqls = append(sqls, fmt.Sprintf("UPDATE mysql.stats_meta SET version = %d WHERE table_id = %d", version, tableID))
	}
	return execSQLs(ctx, exec, sqls)
}

// CurrentPruneMode indicates whether tbl support runtime prune for table and first partition id.
func (h *Handle) CurrentPruneMode() variable.PartitionPruneMode {
	h.mu.Lock()
	defer h.mu.Unlock()
	return variable.PartitionPruneMode(h.mu.ctx.GetSessionVars().PartitionPruneMode.Load())
}

// RefreshVars uses to pull PartitionPruneMethod vars from kv storage.
func (h *Handle) RefreshVars() error {
	h.mu.Lock()
	defer h.mu.Unlock()
	return h.mu.ctx.RefreshVars(context.Background())
}<|MERGE_RESOLUTION|>--- conflicted
+++ resolved
@@ -450,11 +450,7 @@
 			if err != nil {
 				return errors.Trace(err)
 			}
-<<<<<<< HEAD
-			idx = &statistics.Index{Histogram: *hg, CMSketch: cms, TopN: topN, Info: idxInfo, ErrorRate: errorRate, StatsVer: row.GetInt64(7), Flag: flag}
-=======
-			idx = &statistics.Index{Histogram: *hg, CMSketch: cms, Info: idxInfo, ErrorRate: errorRate, StatsVer: row.GetInt64(7), Flag: flag, PhysicalID: table.PhysicalID}
->>>>>>> 2f067c05
+			idx = &statistics.Index{Histogram: *hg, CMSketch: cms, TopN: topN, Info: idxInfo, ErrorRate: errorRate, StatsVer: row.GetInt64(7), Flag: flag, PhysicalID: table.PhysicalID}
 			lastAnalyzePos.Copy(&idx.LastAnalyzePos)
 		}
 		break
