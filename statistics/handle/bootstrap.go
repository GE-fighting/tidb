--- conflicted
+++ resolved
@@ -111,21 +111,6 @@
 			if idxInfo == nil {
 				continue
 			}
-<<<<<<< HEAD
-			cms, topN, err := statistics.DecodeCMSketchAndTopN(row.GetBytes(6), nil)
-			if err != nil {
-				cms = nil
-				terror.Log(errors.Trace(err))
-			}
-			hist := statistics.NewHistogram(id, ndv, nullCount, version, types.NewFieldType(mysql.TypeBlob), chunk.InitialCapacity, 0)
-			index := &statistics.Index{
-				Histogram: *hist,
-				CMSketch:  cms,
-				TopN:      topN,
-				Info:      idxInfo,
-				StatsVer:  row.GetInt64(8),
-				Flag:      row.GetInt64(10),
-=======
 			hist := statistics.NewHistogram(id, ndv, nullCount, version, types.NewFieldType(mysql.TypeBlob), 0, 0)
 			index := &statistics.Index{
 				Histogram:  *hist,
@@ -133,7 +118,6 @@
 				Info:       idxInfo,
 				StatsVer:   row.GetInt64(7),
 				Flag:       row.GetInt64(9),
->>>>>>> 2f067c05
 			}
 			lastAnalyzePos.Copy(&index.LastAnalyzePos)
 			table.Indices[hist.ID] = index
