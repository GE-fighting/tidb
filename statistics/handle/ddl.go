--- conflicted
+++ resolved
@@ -70,21 +70,10 @@
 		return []int64{tblInfo.ID}
 	}
 	ids = make([]int64, 0, len(pi.Definitions)+1)
-<<<<<<< HEAD
 	for _, def := range pi.Definitions {
 		ids = append(ids, def.ID)
 	}
-	pruneMode := h.CurrentPruneMode()
-	if pruneMode == variable.DynamicOnly || pruneMode == variable.StaticButPrepareDynamic {
-=======
-	pruneMode := h.CurrentPruneMode()
-	if pruneMode == variable.Static {
-		for _, def := range pi.Definitions {
-			ids = append(ids, def.ID)
-		}
-	}
-	if pruneMode == variable.Dynamic {
->>>>>>> e1004a2c
+	if h.CurrentPruneMode() == variable.Dynamic {
 		ids = append(ids, tblInfo.ID)
 	}
 	return ids
