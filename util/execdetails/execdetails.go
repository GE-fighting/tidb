// Copyright 2018 PingCAP, Inc.
//
// Licensed under the Apache License, Version 2.0 (the "License");
// you may not use this file except in compliance with the License.
// You may obtain a copy of the License at
//
//     http://www.apache.org/licenses/LICENSE-2.0
//
// Unless required by applicable law or agreed to in writing, software
// distributed under the License is distributed on an "AS IS" BASIS,
// See the License for the specific language governing permissions and
// limitations under the License.

package execdetails

import (
	"fmt"
	"sort"
	"strconv"
	"strings"
	"sync"
	"sync/atomic"
	"time"

	"github.com/pingcap/tipb/go-tipb"
	"go.uber.org/zap"
)

type commitDetailCtxKeyType struct{}

// CommitDetailCtxKey presents CommitDetail info key in context.
var CommitDetailCtxKey = commitDetailCtxKeyType{}

// ExecDetails contains execution detail information.
type ExecDetails struct {
	CalleeAddress string
	ProcessTime   time.Duration
	WaitTime      time.Duration
	BackoffTime   time.Duration
	RequestCount  int
	TotalKeys     int64
	ProcessedKeys int64
	CommitDetail  *CommitDetails
}

// CommitDetails contains commit detail information.
type CommitDetails struct {
	GetCommitTsTime   time.Duration
	PrewriteTime      time.Duration
	CommitTime        time.Duration
	LocalLatchTime    time.Duration
	CommitBackoffTime int64
	Mu                struct {
		sync.Mutex
		BackoffTypes []fmt.Stringer
	}
	ResolveLockTime   int64
	WriteKeys         int
	WriteSize         int
	PrewriteRegionNum int32
	TxnRetry          int
}

const (
	// ProcessTimeStr represents the sum of process time of all the coprocessor tasks.
	ProcessTimeStr = "Process_time"
	// WaitTimeStr means the time of all coprocessor wait.
	WaitTimeStr = "Wait_time"
	// BackoffTimeStr means the time of all back-off.
	BackoffTimeStr = "Backoff_time"
	// RequestCountStr means the request count.
	RequestCountStr = "Request_count"
	// TotalKeysStr means the total scan keys.
	TotalKeysStr = "Total_keys"
	// ProcessKeysStr means the total processed keys.
	ProcessKeysStr = "Process_keys"
	// PreWriteTimeStr means the time of pre-write.
	PreWriteTimeStr = "Prewrite_time"
	// CommitTimeStr means the time of commit.
	CommitTimeStr = "Commit_time"
	// GetCommitTSTimeStr means the time of getting commit ts.
	GetCommitTSTimeStr = "Get_commit_ts_time"
	// CommitBackoffTimeStr means the time of commit backoff.
	CommitBackoffTimeStr = "Commit_backoff_time"
	// BackoffTypesStr means the backoff type.
	BackoffTypesStr = "Backoff_types"
	// ResolveLockTimeStr means the time of resolving lock.
	ResolveLockTimeStr = "Resolve_lock_time"
	// LocalLatchWaitTimeStr means the time of waiting in local latch.
	LocalLatchWaitTimeStr = "Local_latch_wait_time"
	// WriteKeysStr means the count of keys in the transaction.
	WriteKeysStr = "Write_keys"
	// WriteSizeStr means the key/value size in the transaction.
	WriteSizeStr = "Write_size"
	// PrewriteRegionStr means the count of region when pre-write.
	PrewriteRegionStr = "Prewrite_region"
	// TxnRetryStr means the count of transaction retry.
	TxnRetryStr = "Txn_retry"
)

// String implements the fmt.Stringer interface.
func (d ExecDetails) String() string {
	parts := make([]string, 0, 6)
	if d.ProcessTime > 0 {
		parts = append(parts, ProcessTimeStr+": "+strconv.FormatFloat(d.ProcessTime.Seconds(), 'f', -1, 64))
	}
	if d.WaitTime > 0 {
		parts = append(parts, WaitTimeStr+": "+strconv.FormatFloat(d.WaitTime.Seconds(), 'f', -1, 64))
	}
	if d.BackoffTime > 0 {
		parts = append(parts, BackoffTimeStr+": "+strconv.FormatFloat(d.BackoffTime.Seconds(), 'f', -1, 64))
	}
	if d.RequestCount > 0 {
		parts = append(parts, RequestCountStr+": "+strconv.FormatInt(int64(d.RequestCount), 10))
	}
	if d.TotalKeys > 0 {
		parts = append(parts, TotalKeysStr+": "+strconv.FormatInt(d.TotalKeys, 10))
	}
	if d.ProcessedKeys > 0 {
		parts = append(parts, ProcessKeysStr+": "+strconv.FormatInt(d.ProcessedKeys, 10))
	}
	commitDetails := d.CommitDetail
	if commitDetails != nil {
		if commitDetails.PrewriteTime > 0 {
			parts = append(parts, PreWriteTimeStr+": "+strconv.FormatFloat(commitDetails.PrewriteTime.Seconds(), 'f', -1, 64))
		}
		if commitDetails.CommitTime > 0 {
			parts = append(parts, CommitTimeStr+": "+strconv.FormatFloat(commitDetails.CommitTime.Seconds(), 'f', -1, 64))
		}
		if commitDetails.GetCommitTsTime > 0 {
			parts = append(parts, GetCommitTSTimeStr+": "+strconv.FormatFloat(commitDetails.GetCommitTsTime.Seconds(), 'f', -1, 64))
		}
		commitBackoffTime := atomic.LoadInt64(&commitDetails.CommitBackoffTime)
		if commitBackoffTime > 0 {
			parts = append(parts, CommitBackoffTimeStr+": "+strconv.FormatFloat(time.Duration(commitBackoffTime).Seconds(), 'f', -1, 64))
		}
		commitDetails.Mu.Lock()
		if len(commitDetails.Mu.BackoffTypes) > 0 {
			parts = append(parts, BackoffTypesStr+": "+fmt.Sprintf("%v", commitDetails.Mu.BackoffTypes))
		}
		commitDetails.Mu.Unlock()
		resolveLockTime := atomic.LoadInt64(&commitDetails.ResolveLockTime)
		if resolveLockTime > 0 {
			parts = append(parts, ResolveLockTimeStr+": "+strconv.FormatFloat(time.Duration(resolveLockTime).Seconds(), 'f', -1, 64))
		}
		if commitDetails.LocalLatchTime > 0 {
			parts = append(parts, LocalLatchWaitTimeStr+": "+strconv.FormatFloat(commitDetails.LocalLatchTime.Seconds(), 'f', -1, 64))
		}
		if commitDetails.WriteKeys > 0 {
			parts = append(parts, WriteKeysStr+": "+strconv.FormatInt(int64(commitDetails.WriteKeys), 10))
		}
		if commitDetails.WriteSize > 0 {
			parts = append(parts, WriteSizeStr+": "+strconv.FormatInt(int64(commitDetails.WriteSize), 10))
		}
		prewriteRegionNum := atomic.LoadInt32(&commitDetails.PrewriteRegionNum)
		if prewriteRegionNum > 0 {
			parts = append(parts, PrewriteRegionStr+": "+strconv.FormatInt(int64(prewriteRegionNum), 10))
		}
		if commitDetails.TxnRetry > 0 {
			parts = append(parts, TxnRetryStr+": "+strconv.FormatInt(int64(commitDetails.TxnRetry), 10))
		}
	}
	return strings.Join(parts, " ")
}

// ToZapFields wraps the ExecDetails as zap.Fields.
func (d ExecDetails) ToZapFields() (fields []zap.Field) {
	fields = make([]zap.Field, 0, 16)
	if d.ProcessTime > 0 {
		fields = append(fields, zap.String(strings.ToLower(ProcessTimeStr), strconv.FormatFloat(d.ProcessTime.Seconds(), 'f', -1, 64)+"s"))
	}
	if d.WaitTime > 0 {
		fields = append(fields, zap.String(strings.ToLower(WaitTimeStr), strconv.FormatFloat(d.ProcessTime.Seconds(), 'f', -1, 64)+"s"))
	}
	if d.BackoffTime > 0 {
		fields = append(fields, zap.String(strings.ToLower(BackoffTimeStr), strconv.FormatFloat(d.BackoffTime.Seconds(), 'f', -1, 64)+"s"))
	}
	if d.RequestCount > 0 {
		fields = append(fields, zap.String(strings.ToLower(RequestCountStr), strconv.FormatInt(int64(d.RequestCount), 10)))
	}
	if d.TotalKeys > 0 {
		fields = append(fields, zap.String(strings.ToLower(TotalKeysStr), strconv.FormatInt(d.TotalKeys, 10)))
	}
	if d.ProcessedKeys > 0 {
		fields = append(fields, zap.String(strings.ToLower(ProcessKeysStr), strconv.FormatInt(d.ProcessedKeys, 10)))
	}
	commitDetails := d.CommitDetail
	if commitDetails != nil {
		if commitDetails.PrewriteTime > 0 {
			fields = append(fields, zap.String("prewrite_time", fmt.Sprintf("%v", strconv.FormatFloat(commitDetails.PrewriteTime.Seconds(), 'f', -1, 64)+"s")))
		}
		if commitDetails.CommitTime > 0 {
			fields = append(fields, zap.String("commit_time", fmt.Sprintf("%v", strconv.FormatFloat(commitDetails.CommitTime.Seconds(), 'f', -1, 64)+"s")))
		}
		if commitDetails.GetCommitTsTime > 0 {
			fields = append(fields, zap.String("get_commit_ts_time", fmt.Sprintf("%v", strconv.FormatFloat(commitDetails.GetCommitTsTime.Seconds(), 'f', -1, 64)+"s")))
		}
		commitBackoffTime := atomic.LoadInt64(&commitDetails.CommitBackoffTime)
		if commitBackoffTime > 0 {
			fields = append(fields, zap.String("commit_backoff_time", fmt.Sprintf("%v", strconv.FormatFloat(time.Duration(commitBackoffTime).Seconds(), 'f', -1, 64)+"s")))
		}
		commitDetails.Mu.Lock()
		if len(commitDetails.Mu.BackoffTypes) > 0 {
			fields = append(fields, zap.String("backoff_types", fmt.Sprintf("%v", commitDetails.Mu.BackoffTypes)))
		}
		commitDetails.Mu.Unlock()
		resolveLockTime := atomic.LoadInt64(&commitDetails.ResolveLockTime)
		if resolveLockTime > 0 {
			fields = append(fields, zap.String("resolve_lock_time", fmt.Sprintf("%v", strconv.FormatFloat(time.Duration(resolveLockTime).Seconds(), 'f', -1, 64)+"s")))
		}
		if commitDetails.LocalLatchTime > 0 {
			fields = append(fields, zap.String("local_latch_wait_time", fmt.Sprintf("%v", strconv.FormatFloat(commitDetails.LocalLatchTime.Seconds(), 'f', -1, 64)+"s")))
		}
		if commitDetails.WriteKeys > 0 {
			fields = append(fields, zap.Int("write_keys", commitDetails.WriteKeys))
		}
		if commitDetails.WriteSize > 0 {
			fields = append(fields, zap.Int("write_size", commitDetails.WriteSize))
		}
		prewriteRegionNum := atomic.LoadInt32(&commitDetails.PrewriteRegionNum)
		if prewriteRegionNum > 0 {
			fields = append(fields, zap.Int32("prewrite_region", prewriteRegionNum))
		}
		if commitDetails.TxnRetry > 0 {
			fields = append(fields, zap.Int("txn_retry", commitDetails.TxnRetry))
		}
	}
	return fields
}

// CopRuntimeStats collects cop tasks' execution info.
type CopRuntimeStats struct {
	sync.Mutex

	// stats stores the runtime statistics of coprocessor tasks.
	// The key of the map is the tikv-server address. Because a tikv-server can
	// have many region leaders, several coprocessor tasks can be sent to the
	// same tikv-server instance. We have to use a list to maintain all tasks
	// executed on each instance.
	stats map[string][]*RuntimeStats
}

// RecordOneCopTask records a specific cop tasks's execution detail.
func (crs *CopRuntimeStats) RecordOneCopTask(address string, summary *tipb.ExecutorExecutionSummary) {
	crs.Lock()
	defer crs.Unlock()
	crs.stats[address] = append(crs.stats[address],
		&RuntimeStats{int32(*summary.NumIterations), int64(*summary.TimeProcessedNs), int64(*summary.NumProducedRows)})
}

func (crs *CopRuntimeStats) String() string {
	if len(crs.stats) == 0 {
		return ""
	}

	var totalRows, totalTasks int64
	var totalIters int32
	procTimes := make([]time.Duration, 0, 32)
	for _, instanceStats := range crs.stats {
		for _, stat := range instanceStats {
			procTimes = append(procTimes, time.Duration(stat.consume)*time.Nanosecond)
			totalRows += stat.rows
			totalIters += stat.loop
			totalTasks++
		}
	}

	if totalTasks == 1 {
		return fmt.Sprintf("time:%v, loops:%d, rows:%d", procTimes[0], totalIters, totalRows)
	}

	n := len(procTimes)
	sort.Slice(procTimes, func(i, j int) bool { return procTimes[i] < procTimes[j] })
	return fmt.Sprintf("proc max:%v, min:%v, p80:%v, p95:%v, rows:%v, iters:%v, tasks:%v",
		procTimes[n-1], procTimes[0], procTimes[n*4/5], procTimes[n*19/20], totalRows, totalIters, totalTasks)
}

// ReaderRuntimeStats collects stats for TableReader, IndexReader and IndexLookupReader
type ReaderRuntimeStats struct {
	sync.Mutex

	copRespTime []time.Duration
	procKeys    []int64
}

// recordOneCopTask record once cop response time to update maxcopRespTime
func (rrs *ReaderRuntimeStats) recordOneCopTask(t time.Duration, detail *ExecDetails) {
	rrs.Lock()
	defer rrs.Unlock()
	rrs.copRespTime = append(rrs.copRespTime, t)
	rrs.procKeys = append(rrs.procKeys, detail.ProcessedKeys)
}

func (rrs *ReaderRuntimeStats) String() string {
	size := len(rrs.copRespTime)
	if size == 0 {
		return ""
	}
	if size == 1 {
<<<<<<< HEAD
		return fmt.Sprintf("rpc time:%v, proc keys:%v", rrs.copRespTime[0], rrs.procKeys[0])
=======
		return fmt.Sprintf("rpc num:1, time:%v", rrs.copRespTime[0])
>>>>>>> acfc7be7
	}
	sort.Slice(rrs.copRespTime, func(i, j int) bool {
		return rrs.copRespTime[i] < rrs.copRespTime[j]
	})
	vMax, vMin := rrs.copRespTime[size-1], rrs.copRespTime[0]
	vP80, vP95 := rrs.copRespTime[size*4/5], rrs.copRespTime[size*19/20]
	sum := 0.0
	for _, t := range rrs.copRespTime {
		sum += float64(t)
	}
	vAvg := time.Duration(sum / float64(size))
<<<<<<< HEAD

	sort.Slice(rrs.procKeys, func(i, j int) bool {
		return rrs.procKeys[i] < rrs.procKeys[j]
	})
	kMax := rrs.procKeys[size-1]
	kP95 := rrs.procKeys[size*19/20]
	return fmt.Sprintf("rpc max:%v, min:%v, avg:%v, p80:%v, p95:%v, proc keys max:%v, p95:%v", vMax, vMin, vAvg, vP80, vP95, kMax, kP95)
=======
	return fmt.Sprintf("rpc num:%v, max:%v, min:%v, avg:%v, p80:%v, p95:%v", size, vMax, vMin, vAvg, vP80, vP95)
>>>>>>> acfc7be7
}

// RuntimeStatsColl collects executors's execution info.
type RuntimeStatsColl struct {
	mu          sync.Mutex
	rootStats   map[string]*RuntimeStats
	copStats    map[string]*CopRuntimeStats
	readerStats map[string]*ReaderRuntimeStats
}

// RuntimeStats collects one executor's execution info.
type RuntimeStats struct {
	// executor's Next() called times.
	loop int32
	// executor consume time.
	consume int64
	// executor return row count.
	rows int64
}

// NewRuntimeStatsColl creates new executor collector.
func NewRuntimeStatsColl() *RuntimeStatsColl {
	return &RuntimeStatsColl{rootStats: make(map[string]*RuntimeStats),
		copStats: make(map[string]*CopRuntimeStats), readerStats: make(map[string]*ReaderRuntimeStats)}
}

// GetRootStats gets execStat for a executor.
func (e *RuntimeStatsColl) GetRootStats(planID string) *RuntimeStats {
	e.mu.Lock()
	defer e.mu.Unlock()
	runtimeStats, exists := e.rootStats[planID]
	if !exists {
		runtimeStats = &RuntimeStats{}
		e.rootStats[planID] = runtimeStats
	}
	return runtimeStats
}

// GetCopStats gets the CopRuntimeStats specified by planID.
func (e *RuntimeStatsColl) GetCopStats(planID string) *CopRuntimeStats {
	e.mu.Lock()
	defer e.mu.Unlock()
	copStats, ok := e.copStats[planID]
	if !ok {
		copStats = &CopRuntimeStats{stats: make(map[string][]*RuntimeStats)}
		e.copStats[planID] = copStats
	}
	return copStats
}

// RecordOneCopTask records a specific cop tasks's execution detail.
func (e *RuntimeStatsColl) RecordOneCopTask(planID, address string, summary *tipb.ExecutorExecutionSummary) {
	copStats := e.GetCopStats(planID)
	copStats.RecordOneCopTask(address, summary)
}

// RecordOneReaderStats records a specific stats for TableReader, IndexReader and IndexLookupReader.
func (e *RuntimeStatsColl) RecordOneReaderStats(planID string, copRespTime time.Duration, detail *ExecDetails) {
	readerStats := e.GetReaderStats(planID)
	readerStats.recordOneCopTask(copRespTime, detail)
}

// ExistsRootStats checks if the planID exists in the rootStats collection.
func (e *RuntimeStatsColl) ExistsRootStats(planID string) bool {
	e.mu.Lock()
	defer e.mu.Unlock()
	_, exists := e.rootStats[planID]
	return exists
}

// ExistsCopStats checks if the planID exists in the copStats collection.
func (e *RuntimeStatsColl) ExistsCopStats(planID string) bool {
	e.mu.Lock()
	defer e.mu.Unlock()
	_, exists := e.copStats[planID]
	return exists
}

// GetReaderStats gets the ReaderRuntimeStats specified by planID.
func (e *RuntimeStatsColl) GetReaderStats(planID string) *ReaderRuntimeStats {
	e.mu.Lock()
	defer e.mu.Unlock()
	stats, exists := e.readerStats[planID]
	if !exists {
		stats = &ReaderRuntimeStats{copRespTime: make([]time.Duration, 0, 20)}
		e.readerStats[planID] = stats
	}
	return stats
}

// Record records executor's execution.
func (e *RuntimeStats) Record(d time.Duration, rowNum int) {
	atomic.AddInt32(&e.loop, 1)
	atomic.AddInt64(&e.consume, int64(d))
	atomic.AddInt64(&e.rows, int64(rowNum))
}

// SetRowNum sets the row num.
func (e *RuntimeStats) SetRowNum(rowNum int64) {
	atomic.StoreInt64(&e.rows, rowNum)
}

func (e *RuntimeStats) String() string {
	return fmt.Sprintf("time:%v, loops:%d, rows:%d", time.Duration(e.consume), e.loop, e.rows)
}<|MERGE_RESOLUTION|>--- conflicted
+++ resolved
@@ -297,11 +297,7 @@
 		return ""
 	}
 	if size == 1 {
-<<<<<<< HEAD
-		return fmt.Sprintf("rpc time:%v, proc keys:%v", rrs.copRespTime[0], rrs.procKeys[0])
-=======
-		return fmt.Sprintf("rpc num:1, time:%v", rrs.copRespTime[0])
->>>>>>> acfc7be7
+		return fmt.Sprintf("rpc num: 1, rpc time:%v, proc keys:%v", rrs.copRespTime[0], rrs.procKeys[0])
 	}
 	sort.Slice(rrs.copRespTime, func(i, j int) bool {
 		return rrs.copRespTime[i] < rrs.copRespTime[j]
@@ -313,17 +309,13 @@
 		sum += float64(t)
 	}
 	vAvg := time.Duration(sum / float64(size))
-<<<<<<< HEAD
 
 	sort.Slice(rrs.procKeys, func(i, j int) bool {
 		return rrs.procKeys[i] < rrs.procKeys[j]
 	})
 	kMax := rrs.procKeys[size-1]
 	kP95 := rrs.procKeys[size*19/20]
-	return fmt.Sprintf("rpc max:%v, min:%v, avg:%v, p80:%v, p95:%v, proc keys max:%v, p95:%v", vMax, vMin, vAvg, vP80, vP95, kMax, kP95)
-=======
-	return fmt.Sprintf("rpc num:%v, max:%v, min:%v, avg:%v, p80:%v, p95:%v", size, vMax, vMin, vAvg, vP80, vP95)
->>>>>>> acfc7be7
+	return fmt.Sprintf("rpc num: %v, rpc max:%v, min:%v, avg:%v, p80:%v, p95:%v, proc keys max:%v, p95:%v", size, vMax, vMin, vAvg, vP80, vP95, kMax, kP95)
 }
 
 // RuntimeStatsColl collects executors's execution info.
