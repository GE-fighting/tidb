// Copyright 2018 PingCAP, Inc.
//
// Licensed under the Apache License, Version 2.0 (the "License");
// you may not use this file except in compliance with the License.
// You may obtain a copy of the License at
//
//     http://www.apache.org/licenses/LICENSE-2.0
//
// Unless required by applicable law or agreed to in writing, software
// distributed under the License is distributed on an "AS IS" BASIS,
// See the License for the specific language governing permissions and
// limitations under the License.

package execdetails

import (
	"fmt"
	"sort"
	"strconv"
	"strings"
	"sync"
	"sync/atomic"
	"time"

	"github.com/pingcap/tipb/go-tipb"
	"go.uber.org/zap"
)

type commitDetailCtxKeyType struct{}

// CommitDetailCtxKey presents CommitDetail info key in context.
var CommitDetailCtxKey = commitDetailCtxKeyType{}

// ExecDetails contains execution detail information.
type ExecDetails struct {
	CalleeAddress    string
	CopTime          time.Duration
	ProcessTime      time.Duration
	WaitTime         time.Duration
	BackoffTime      time.Duration
	LockKeysDuration time.Duration
	BackoffSleep     map[string]time.Duration
	BackoffTimes     map[string]int
	RequestCount     int
	TotalKeys        int64
	ProcessedKeys    int64
	CommitDetail     *CommitDetails
}

// CommitDetails contains commit detail information.
type CommitDetails struct {
	GetCommitTsTime        time.Duration
	PrewriteTime           time.Duration
	WaitPrewriteBinlogTime time.Duration
	CommitTime             time.Duration
	LocalLatchTime         time.Duration
	CommitBackoffTime      int64
	Mu                     struct {
		sync.Mutex
		BackoffTypes []fmt.Stringer
	}
	ResolveLockTime   int64
	WriteKeys         int
	WriteSize         int
	PrewriteRegionNum int32
	TxnRetry          int
}

const (
	// CopTimeStr represents the sum of cop-task time spend in TiDB distSQL.
	CopTimeStr = "Cop_time"
	// ProcessTimeStr represents the sum of process time of all the coprocessor tasks.
	ProcessTimeStr = "Process_time"
	// WaitTimeStr means the time of all coprocessor wait.
	WaitTimeStr = "Wait_time"
	// BackoffTimeStr means the time of all back-off.
	BackoffTimeStr = "Backoff_time"
	// LockKeysTimeStr means the time interval between pessimistic lock wait start and lock got obtain
	LockKeysTimeStr = "LockKeys_time"
	// RequestCountStr means the request count.
	RequestCountStr = "Request_count"
	// TotalKeysStr means the total scan keys.
	TotalKeysStr = "Total_keys"
	// ProcessKeysStr means the total processed keys.
	ProcessKeysStr = "Process_keys"
	// PreWriteTimeStr means the time of pre-write.
	PreWriteTimeStr = "Prewrite_time"
	// WaitPrewriteBinlogTimeStr means the time of waiting prewrite binlog finished when transaction committing.
	WaitPrewriteBinlogTimeStr = "Wait_prewrite_binlog_time"
	// CommitTimeStr means the time of commit.
	CommitTimeStr = "Commit_time"
	// GetCommitTSTimeStr means the time of getting commit ts.
	GetCommitTSTimeStr = "Get_commit_ts_time"
	// CommitBackoffTimeStr means the time of commit backoff.
	CommitBackoffTimeStr = "Commit_backoff_time"
	// BackoffTypesStr means the backoff type.
	BackoffTypesStr = "Backoff_types"
	// ResolveLockTimeStr means the time of resolving lock.
	ResolveLockTimeStr = "Resolve_lock_time"
	// LocalLatchWaitTimeStr means the time of waiting in local latch.
	LocalLatchWaitTimeStr = "Local_latch_wait_time"
	// WriteKeysStr means the count of keys in the transaction.
	WriteKeysStr = "Write_keys"
	// WriteSizeStr means the key/value size in the transaction.
	WriteSizeStr = "Write_size"
	// PrewriteRegionStr means the count of region when pre-write.
	PrewriteRegionStr = "Prewrite_region"
	// TxnRetryStr means the count of transaction retry.
	TxnRetryStr = "Txn_retry"
)

// String implements the fmt.Stringer interface.
func (d ExecDetails) String() string {
	parts := make([]string, 0, 8)
	if d.CopTime > 0 {
		parts = append(parts, CopTimeStr+": "+strconv.FormatFloat(d.CopTime.Seconds(), 'f', -1, 64))
	}
	if d.ProcessTime > 0 {
		parts = append(parts, ProcessTimeStr+": "+strconv.FormatFloat(d.ProcessTime.Seconds(), 'f', -1, 64))
	}
	if d.WaitTime > 0 {
		parts = append(parts, WaitTimeStr+": "+strconv.FormatFloat(d.WaitTime.Seconds(), 'f', -1, 64))
	}
	if d.BackoffTime > 0 {
		parts = append(parts, BackoffTimeStr+": "+strconv.FormatFloat(d.BackoffTime.Seconds(), 'f', -1, 64))
	}
	if d.LockKeysDuration > 0 {
		parts = append(parts, LockKeysTimeStr+": "+strconv.FormatFloat(d.LockKeysDuration.Seconds(), 'f', -1, 64))
	}
	if d.RequestCount > 0 {
		parts = append(parts, RequestCountStr+": "+strconv.FormatInt(int64(d.RequestCount), 10))
	}
	if d.TotalKeys > 0 {
		parts = append(parts, TotalKeysStr+": "+strconv.FormatInt(d.TotalKeys, 10))
	}
	if d.ProcessedKeys > 0 {
		parts = append(parts, ProcessKeysStr+": "+strconv.FormatInt(d.ProcessedKeys, 10))
	}
	commitDetails := d.CommitDetail
	if commitDetails != nil {
		if commitDetails.PrewriteTime > 0 {
			parts = append(parts, PreWriteTimeStr+": "+strconv.FormatFloat(commitDetails.PrewriteTime.Seconds(), 'f', -1, 64))
		}
		if commitDetails.WaitPrewriteBinlogTime > 0 {
			parts = append(parts, WaitPrewriteBinlogTimeStr+": "+strconv.FormatFloat(commitDetails.WaitPrewriteBinlogTime.Seconds(), 'f', -1, 64))
		}
		if commitDetails.CommitTime > 0 {
			parts = append(parts, CommitTimeStr+": "+strconv.FormatFloat(commitDetails.CommitTime.Seconds(), 'f', -1, 64))
		}
		if commitDetails.GetCommitTsTime > 0 {
			parts = append(parts, GetCommitTSTimeStr+": "+strconv.FormatFloat(commitDetails.GetCommitTsTime.Seconds(), 'f', -1, 64))
		}
		commitBackoffTime := atomic.LoadInt64(&commitDetails.CommitBackoffTime)
		if commitBackoffTime > 0 {
			parts = append(parts, CommitBackoffTimeStr+": "+strconv.FormatFloat(time.Duration(commitBackoffTime).Seconds(), 'f', -1, 64))
		}
		commitDetails.Mu.Lock()
		if len(commitDetails.Mu.BackoffTypes) > 0 {
			parts = append(parts, BackoffTypesStr+": "+fmt.Sprintf("%v", commitDetails.Mu.BackoffTypes))
		}
		commitDetails.Mu.Unlock()
		resolveLockTime := atomic.LoadInt64(&commitDetails.ResolveLockTime)
		if resolveLockTime > 0 {
			parts = append(parts, ResolveLockTimeStr+": "+strconv.FormatFloat(time.Duration(resolveLockTime).Seconds(), 'f', -1, 64))
		}
		if commitDetails.LocalLatchTime > 0 {
			parts = append(parts, LocalLatchWaitTimeStr+": "+strconv.FormatFloat(commitDetails.LocalLatchTime.Seconds(), 'f', -1, 64))
		}
		if commitDetails.WriteKeys > 0 {
			parts = append(parts, WriteKeysStr+": "+strconv.FormatInt(int64(commitDetails.WriteKeys), 10))
		}
		if commitDetails.WriteSize > 0 {
			parts = append(parts, WriteSizeStr+": "+strconv.FormatInt(int64(commitDetails.WriteSize), 10))
		}
		prewriteRegionNum := atomic.LoadInt32(&commitDetails.PrewriteRegionNum)
		if prewriteRegionNum > 0 {
			parts = append(parts, PrewriteRegionStr+": "+strconv.FormatInt(int64(prewriteRegionNum), 10))
		}
		if commitDetails.TxnRetry > 0 {
			parts = append(parts, TxnRetryStr+": "+strconv.FormatInt(int64(commitDetails.TxnRetry), 10))
		}
	}
	return strings.Join(parts, " ")
}

// ToZapFields wraps the ExecDetails as zap.Fields.
func (d ExecDetails) ToZapFields() (fields []zap.Field) {
	fields = make([]zap.Field, 0, 16)
	if d.CopTime > 0 {
		fields = append(fields, zap.String(strings.ToLower(CopTimeStr), strconv.FormatFloat(d.CopTime.Seconds(), 'f', -1, 64)+"s"))
	}
	if d.ProcessTime > 0 {
		fields = append(fields, zap.String(strings.ToLower(ProcessTimeStr), strconv.FormatFloat(d.ProcessTime.Seconds(), 'f', -1, 64)+"s"))
	}
	if d.WaitTime > 0 {
		fields = append(fields, zap.String(strings.ToLower(WaitTimeStr), strconv.FormatFloat(d.WaitTime.Seconds(), 'f', -1, 64)+"s"))
	}
	if d.BackoffTime > 0 {
		fields = append(fields, zap.String(strings.ToLower(BackoffTimeStr), strconv.FormatFloat(d.BackoffTime.Seconds(), 'f', -1, 64)+"s"))
	}
	if d.RequestCount > 0 {
		fields = append(fields, zap.String(strings.ToLower(RequestCountStr), strconv.FormatInt(int64(d.RequestCount), 10)))
	}
	if d.TotalKeys > 0 {
		fields = append(fields, zap.String(strings.ToLower(TotalKeysStr), strconv.FormatInt(d.TotalKeys, 10)))
	}
	if d.ProcessedKeys > 0 {
		fields = append(fields, zap.String(strings.ToLower(ProcessKeysStr), strconv.FormatInt(d.ProcessedKeys, 10)))
	}
	commitDetails := d.CommitDetail
	if commitDetails != nil {
		if commitDetails.PrewriteTime > 0 {
			fields = append(fields, zap.String("prewrite_time", fmt.Sprintf("%v", strconv.FormatFloat(commitDetails.PrewriteTime.Seconds(), 'f', -1, 64)+"s")))
		}
		if commitDetails.CommitTime > 0 {
			fields = append(fields, zap.String("commit_time", fmt.Sprintf("%v", strconv.FormatFloat(commitDetails.CommitTime.Seconds(), 'f', -1, 64)+"s")))
		}
		if commitDetails.GetCommitTsTime > 0 {
			fields = append(fields, zap.String("get_commit_ts_time", fmt.Sprintf("%v", strconv.FormatFloat(commitDetails.GetCommitTsTime.Seconds(), 'f', -1, 64)+"s")))
		}
		commitBackoffTime := atomic.LoadInt64(&commitDetails.CommitBackoffTime)
		if commitBackoffTime > 0 {
			fields = append(fields, zap.String("commit_backoff_time", fmt.Sprintf("%v", strconv.FormatFloat(time.Duration(commitBackoffTime).Seconds(), 'f', -1, 64)+"s")))
		}
		commitDetails.Mu.Lock()
		if len(commitDetails.Mu.BackoffTypes) > 0 {
			fields = append(fields, zap.String("backoff_types", fmt.Sprintf("%v", commitDetails.Mu.BackoffTypes)))
		}
		commitDetails.Mu.Unlock()
		resolveLockTime := atomic.LoadInt64(&commitDetails.ResolveLockTime)
		if resolveLockTime > 0 {
			fields = append(fields, zap.String("resolve_lock_time", fmt.Sprintf("%v", strconv.FormatFloat(time.Duration(resolveLockTime).Seconds(), 'f', -1, 64)+"s")))
		}
		if commitDetails.LocalLatchTime > 0 {
			fields = append(fields, zap.String("local_latch_wait_time", fmt.Sprintf("%v", strconv.FormatFloat(commitDetails.LocalLatchTime.Seconds(), 'f', -1, 64)+"s")))
		}
		if commitDetails.WriteKeys > 0 {
			fields = append(fields, zap.Int("write_keys", commitDetails.WriteKeys))
		}
		if commitDetails.WriteSize > 0 {
			fields = append(fields, zap.Int("write_size", commitDetails.WriteSize))
		}
		prewriteRegionNum := atomic.LoadInt32(&commitDetails.PrewriteRegionNum)
		if prewriteRegionNum > 0 {
			fields = append(fields, zap.Int32("prewrite_region", prewriteRegionNum))
		}
		if commitDetails.TxnRetry > 0 {
			fields = append(fields, zap.Int("txn_retry", commitDetails.TxnRetry))
		}
	}
	return fields
}

// CopRuntimeStats collects cop tasks' execution info.
type CopRuntimeStats struct {
	sync.Mutex

	// stats stores the runtime statistics of coprocessor tasks.
	// The key of the map is the tikv-server address. Because a tikv-server can
	// have many region leaders, several coprocessor tasks can be sent to the
	// same tikv-server instance. We have to use a list to maintain all tasks
	// executed on each instance.
	stats map[string][]*RuntimeStats
}

// RecordOneCopTask records a specific cop tasks's execution detail.
func (crs *CopRuntimeStats) RecordOneCopTask(address string, summary *tipb.ExecutorExecutionSummary) {
	crs.Lock()
	defer crs.Unlock()
	crs.stats[address] = append(crs.stats[address],
		&RuntimeStats{loop: int32(*summary.NumIterations),
			consume: int64(*summary.TimeProcessedNs),
			rows:    int64(*summary.NumProducedRows)})
}

// GetActRows return total rows of CopRuntimeStats.
func (crs *CopRuntimeStats) GetActRows() (totalRows int64) {
	for _, instanceStats := range crs.stats {
		for _, stat := range instanceStats {
			totalRows += stat.rows
		}
	}
	return totalRows
}

func (crs *CopRuntimeStats) String() string {
	if len(crs.stats) == 0 {
		return ""
	}

	var totalTasks int64
	var totalIters int32
	procTimes := make([]time.Duration, 0, 32)
	for _, instanceStats := range crs.stats {
		for _, stat := range instanceStats {
			procTimes = append(procTimes, time.Duration(stat.consume)*time.Nanosecond)
			totalIters += stat.loop
			totalTasks++
		}
	}

	if totalTasks == 1 {
		return fmt.Sprintf("time:%v, loops:%d", procTimes[0], totalIters)
	}

	n := len(procTimes)
	sort.Slice(procTimes, func(i, j int) bool { return procTimes[i] < procTimes[j] })
	return fmt.Sprintf("proc max:%v, min:%v, p80:%v, p95:%v, iters:%v, tasks:%v",
		procTimes[n-1], procTimes[0], procTimes[n*4/5], procTimes[n*19/20], totalIters, totalTasks)
}

// ReaderRuntimeStats collects stats for TableReader, IndexReader and IndexLookupReader
type ReaderRuntimeStats struct {
	sync.Mutex

	copRespTime []time.Duration
	procKeys    []int64
}

// recordOneCopTask record once cop response time to update maxcopRespTime
func (rrs *ReaderRuntimeStats) recordOneCopTask(t time.Duration, detail *ExecDetails) {
	rrs.Lock()
	defer rrs.Unlock()
	rrs.copRespTime = append(rrs.copRespTime, t)
	rrs.procKeys = append(rrs.procKeys, detail.ProcessedKeys)
}

func (rrs *ReaderRuntimeStats) String() string {
	size := len(rrs.copRespTime)
	if size == 0 {
		return ""
	}
	if size == 1 {
		return fmt.Sprintf("rpc num: 1, rpc time:%v, proc keys:%v", rrs.copRespTime[0], rrs.procKeys[0])
	}
	sort.Slice(rrs.copRespTime, func(i, j int) bool {
		return rrs.copRespTime[i] < rrs.copRespTime[j]
	})
	vMax, vMin := rrs.copRespTime[size-1], rrs.copRespTime[0]
	vP80, vP95 := rrs.copRespTime[size*4/5], rrs.copRespTime[size*19/20]
	sum := 0.0
	for _, t := range rrs.copRespTime {
		sum += float64(t)
	}
	vAvg := time.Duration(sum / float64(size))

	sort.Slice(rrs.procKeys, func(i, j int) bool {
		return rrs.procKeys[i] < rrs.procKeys[j]
	})
	keyMax := rrs.procKeys[size-1]
	keyP95 := rrs.procKeys[size*19/20]
	return fmt.Sprintf("rpc num: %v, rpc max:%v, min:%v, avg:%v, p80:%v, p95:%v, proc keys max:%v, p95:%v", size, vMax, vMin, vAvg, vP80, vP95, keyMax, keyP95)
}

// RuntimeStatsColl collects executors's execution info.
type RuntimeStatsColl struct {
	mu          sync.Mutex
	rootStats   map[string]*RuntimeStats
	copStats    map[string]*CopRuntimeStats
	readerStats map[string]*ReaderRuntimeStats
}

// ConcurrencyInfo is used to save the concurrency information of the executor operator
type ConcurrencyInfo struct {
	concurrencyName string
	concurrencyNum  int
}

// NewConcurrencyInfo creates new executor's concurrencyInfo.
func NewConcurrencyInfo(name string, num int) *ConcurrencyInfo {
	return &ConcurrencyInfo{name, num}
}

// RuntimeStats collects one executor's execution info.
type RuntimeStats struct {
	// executor's Next() called times.
	loop int32
	// executor consume time.
	consume int64
	// executor return row count.
	rows int64

	// protect concurrency
	mu sync.Mutex
	// executor concurrency information
<<<<<<< HEAD
	concurrency []concurrencyInfo
	applyCache  bool
	cache       cacheInfo
=======
	concurrency []*ConcurrencyInfo
>>>>>>> 38298c2e

	// additional information for executors
	additionalInfo string
}

// cacheInfo is used to save the concurrency information of the executor operator
type cacheInfo struct {
	hitNum   int
	hitRatio float64
	useCache bool
}

// SetCacheInfo sets the cache information. Only used for apply executor.
func (e *RuntimeStats) SetCacheInfo(useCache bool, totalNum int, hitNum int) {
	e.mu.Lock()
	defer e.mu.Unlock()
	e.applyCache = true
	e.cache.useCache = useCache
	if useCache {
		e.cache.hitNum = hitNum
		if totalNum != 0 {
			e.cache.hitRatio = float64(hitNum) / float64(totalNum)
		} else {
			e.cache.hitRatio = 0
		}
	}
}

// NewRuntimeStatsColl creates new executor collector.
func NewRuntimeStatsColl() *RuntimeStatsColl {
	return &RuntimeStatsColl{rootStats: make(map[string]*RuntimeStats),
		copStats: make(map[string]*CopRuntimeStats), readerStats: make(map[string]*ReaderRuntimeStats)}
}

// GetRootStats gets execStat for a executor.
func (e *RuntimeStatsColl) GetRootStats(planID string) *RuntimeStats {
	e.mu.Lock()
	defer e.mu.Unlock()
	runtimeStats, exists := e.rootStats[planID]
	if !exists {
		runtimeStats = &RuntimeStats{}
		e.rootStats[planID] = runtimeStats
	}
	return runtimeStats
}

// GetCopStats gets the CopRuntimeStats specified by planID.
func (e *RuntimeStatsColl) GetCopStats(planID string) *CopRuntimeStats {
	e.mu.Lock()
	defer e.mu.Unlock()
	copStats, ok := e.copStats[planID]
	if !ok {
		copStats = &CopRuntimeStats{stats: make(map[string][]*RuntimeStats)}
		e.copStats[planID] = copStats
	}
	return copStats
}

// RecordOneCopTask records a specific cop tasks's execution detail.
func (e *RuntimeStatsColl) RecordOneCopTask(planID, address string, summary *tipb.ExecutorExecutionSummary) {
	copStats := e.GetCopStats(planID)
	copStats.RecordOneCopTask(address, summary)
}

// RecordOneReaderStats records a specific stats for TableReader, IndexReader and IndexLookupReader.
func (e *RuntimeStatsColl) RecordOneReaderStats(planID string, copRespTime time.Duration, detail *ExecDetails) {
	readerStats := e.GetReaderStats(planID)
	readerStats.recordOneCopTask(copRespTime, detail)
}

// ExistsRootStats checks if the planID exists in the rootStats collection.
func (e *RuntimeStatsColl) ExistsRootStats(planID string) bool {
	e.mu.Lock()
	defer e.mu.Unlock()
	_, exists := e.rootStats[planID]
	return exists
}

// ExistsCopStats checks if the planID exists in the copStats collection.
func (e *RuntimeStatsColl) ExistsCopStats(planID string) bool {
	e.mu.Lock()
	defer e.mu.Unlock()
	_, exists := e.copStats[planID]
	return exists
}

// GetReaderStats gets the ReaderRuntimeStats specified by planID.
func (e *RuntimeStatsColl) GetReaderStats(planID string) *ReaderRuntimeStats {
	e.mu.Lock()
	defer e.mu.Unlock()
	stats, exists := e.readerStats[planID]
	if !exists {
		stats = &ReaderRuntimeStats{copRespTime: make([]time.Duration, 0, 20)}
		e.readerStats[planID] = stats
	}
	return stats
}

// Record records executor's execution.
func (e *RuntimeStats) Record(d time.Duration, rowNum int) {
	atomic.AddInt32(&e.loop, 1)
	atomic.AddInt64(&e.consume, int64(d))
	atomic.AddInt64(&e.rows, int64(rowNum))
}

// SetRowNum sets the row num.
func (e *RuntimeStats) SetRowNum(rowNum int64) {
	atomic.StoreInt64(&e.rows, rowNum)
}

// SetConcurrencyInfo sets the concurrency informations.
// We must clear the concurrencyInfo first when we call the SetConcurrencyInfo.
// When the num <= 0, it means the exector operator is not executed parallel.
func (e *RuntimeStats) SetConcurrencyInfo(infos ...*ConcurrencyInfo) {
	e.mu.Lock()
	defer e.mu.Unlock()
	e.concurrency = e.concurrency[:0]
	for _, info := range infos {
		e.concurrency = append(e.concurrency, info)
	}
}

// SetAdditionalInfo sets the additional information.
func (e *RuntimeStats) SetAdditionalInfo(info string) {
	e.mu.Lock()
	e.additionalInfo = info
	e.mu.Unlock()
}

// GetActRows return rows of CopRuntimeStats.
func (e *RuntimeStats) GetActRows() int64 {
	return e.rows
}

func (e *RuntimeStats) String() string {
	result := fmt.Sprintf("time:%v, loops:%d", time.Duration(e.consume), e.loop)
	if len(e.concurrency) > 0 {
		for _, concurrency := range e.concurrency {
			if concurrency.concurrencyNum > 0 {
				result += fmt.Sprintf(", %s:%d", concurrency.concurrencyName, concurrency.concurrencyNum)
			} else {
				result += fmt.Sprintf(", %s:OFF", concurrency.concurrencyName)
			}
		}
	}
	if e.applyCache {
		if e.cache.useCache {
			result += fmt.Sprintf(", cache:ON, cacheHitNum:%d, cacheHitRatio:%f", e.cache.hitNum, e.cache.hitRatio)
		} else {
			result += fmt.Sprintf(", cache:OFF")
		}
	}

	if len(e.additionalInfo) > 0 {
		result += ", " + e.additionalInfo
	}
	return result
}<|MERGE_RESOLUTION|>--- conflicted
+++ resolved
@@ -383,39 +383,10 @@
 	// protect concurrency
 	mu sync.Mutex
 	// executor concurrency information
-<<<<<<< HEAD
-	concurrency []concurrencyInfo
-	applyCache  bool
-	cache       cacheInfo
-=======
 	concurrency []*ConcurrencyInfo
->>>>>>> 38298c2e
 
 	// additional information for executors
 	additionalInfo string
-}
-
-// cacheInfo is used to save the concurrency information of the executor operator
-type cacheInfo struct {
-	hitNum   int
-	hitRatio float64
-	useCache bool
-}
-
-// SetCacheInfo sets the cache information. Only used for apply executor.
-func (e *RuntimeStats) SetCacheInfo(useCache bool, totalNum int, hitNum int) {
-	e.mu.Lock()
-	defer e.mu.Unlock()
-	e.applyCache = true
-	e.cache.useCache = useCache
-	if useCache {
-		e.cache.hitNum = hitNum
-		if totalNum != 0 {
-			e.cache.hitRatio = float64(hitNum) / float64(totalNum)
-		} else {
-			e.cache.hitRatio = 0
-		}
-	}
 }
 
 // NewRuntimeStatsColl creates new executor collector.
@@ -535,14 +506,6 @@
 			}
 		}
 	}
-	if e.applyCache {
-		if e.cache.useCache {
-			result += fmt.Sprintf(", cache:ON, cacheHitNum:%d, cacheHitRatio:%f", e.cache.hitNum, e.cache.hitRatio)
-		} else {
-			result += fmt.Sprintf(", cache:OFF")
-		}
-	}
-
 	if len(e.additionalInfo) > 0 {
 		result += ", " + e.additionalInfo
 	}
