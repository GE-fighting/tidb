--- conflicted
+++ resolved
@@ -5814,7 +5814,6 @@
 	tk.MustExec("update t2 partition(p0, p3) set a = 33 where a = 1")
 }
 
-<<<<<<< HEAD
 func (s *testSuiteP2) TestApplyCache(c *C) {
 	tk := testkit.NewTestKit(c, s.store)
 
@@ -5855,7 +5854,8 @@
 	}
 	c.Assert(flag, Equals, true)
 	c.Assert(value[ind:], Equals, "cache:OFF")
-=======
+}
+
 // For issue 17256
 func (s *testSuite) TestGenerateColumnReplace(c *C) {
 	tk := testkit.NewTestKit(c, s.store)
@@ -5867,5 +5867,4 @@
 	tk.MustQuery("select * from t1").Check(testkit.Rows("2 3"))
 	tk.MustExec("insert into `t1` (`a`) VALUES (2) on duplicate key update a = 3;")
 	tk.MustQuery("select * from t1").Check(testkit.Rows("3 4"))
->>>>>>> 7f1cd1a6
 }