--- conflicted
+++ resolved
@@ -84,35 +84,6 @@
 		n.exec.ranges = n.nextRange[tbl.GetPhysicalID()]
 	}
 	return n.exec, nil
-}
-
-<<<<<<< HEAD
-type nextPartitionForIndexMerge struct {
-	exec *IndexMergeReaderExecutor
-}
-
-func (n nextPartitionForIndexMerge) nextPartition(ctx context.Context, tbl table.PhysicalTable) (Executor, error) {
-	exec := n.exec
-	exec.table = tbl
-=======
-type nextPartitionForIndexReader struct {
-	*innerPartitionInfo
-	exec *IndexReaderExecutor
-}
-
-func (n nextPartitionForIndexReader) GetInnerPartitionInfo() *innerPartitionInfo {
-	return n.innerPartitionInfo
-}
-
-func (n nextPartitionForIndexReader) nextPartition(ctx context.Context, tbl table.PhysicalTable) (Executor, error) {
-	exec := n.exec
-	exec.table = tbl
-	exec.physicalTableID = tbl.GetPhysicalID()
-	if n.innerPartitionInfo != nil && !n.isFullPartition {
-		exec.ranges = n.nextRange[tbl.GetPhysicalID()]
-	}
->>>>>>> d67beefb
-	return exec, nil
 }
 
 type nextPartitionForUnionScan struct {
