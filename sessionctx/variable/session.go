// Copyright 2015 PingCAP, Inc.
//
// Licensed under the Apache License, Version 2.0 (the "License");
// you may not use this file except in compliance with the License.
// You may obtain a copy of the License at
//
//     http://www.apache.org/licenses/LICENSE-2.0
//
// Unless required by applicable law or agreed to in writing, software
// distributed under the License is distributed on an "AS IS" BASIS,
// See the License for the specific language governing permissions and
// limitations under the License.

package variable

import (
	"bytes"
	"crypto/tls"
	"encoding/binary"
	"fmt"
	"math"
	"math/rand"
	"sort"
	"strconv"
	"strings"
	"sync"
	"sync/atomic"
	"time"

	"github.com/klauspost/cpuid"
	"github.com/pingcap/errors"
	"github.com/pingcap/parser/ast"
	"github.com/pingcap/parser/auth"
	"github.com/pingcap/parser/charset"
	"github.com/pingcap/parser/mysql"
	"github.com/pingcap/parser/terror"
	pumpcli "github.com/pingcap/tidb-tools/tidb-binlog/pump_client"
	"github.com/pingcap/tidb/config"
	"github.com/pingcap/tidb/kv"
	"github.com/pingcap/tidb/meta/autoid"
	"github.com/pingcap/tidb/metrics"
	"github.com/pingcap/tidb/sessionctx/stmtctx"
	"github.com/pingcap/tidb/store/tikv/oracle"
	"github.com/pingcap/tidb/types"
	"github.com/pingcap/tidb/util/chunk"
	"github.com/pingcap/tidb/util/collate"
	"github.com/pingcap/tidb/util/execdetails"
	"github.com/pingcap/tidb/util/logutil"
	"github.com/pingcap/tidb/util/rowcodec"
	"github.com/pingcap/tidb/util/storeutil"
	"github.com/pingcap/tidb/util/stringutil"
	"github.com/pingcap/tidb/util/timeutil"
	"github.com/twmb/murmur3"
)

var preparedStmtCount int64

// RetryInfo saves retry information.
type RetryInfo struct {
	Retrying               bool
	DroppedPreparedStmtIDs []uint32
	autoIncrementIDs       retryInfoAutoIDs
	autoRandomIDs          retryInfoAutoIDs
}

// Clean does some clean work.
func (r *RetryInfo) Clean() {
	r.autoIncrementIDs.clean()
	r.autoRandomIDs.clean()

	if len(r.DroppedPreparedStmtIDs) > 0 {
		r.DroppedPreparedStmtIDs = r.DroppedPreparedStmtIDs[:0]
	}
}

// ResetOffset resets the current retry offset.
func (r *RetryInfo) ResetOffset() {
	r.autoIncrementIDs.resetOffset()
	r.autoRandomIDs.resetOffset()
}

// AddAutoIncrementID adds id to autoIncrementIDs.
func (r *RetryInfo) AddAutoIncrementID(id int64) {
	r.autoIncrementIDs.autoIDs = append(r.autoIncrementIDs.autoIDs, id)
}

// GetCurrAutoIncrementID gets current autoIncrementID.
func (r *RetryInfo) GetCurrAutoIncrementID() (int64, error) {
	return r.autoIncrementIDs.getCurrent()
}

// AddAutoRandomID adds id to autoRandomIDs.
func (r *RetryInfo) AddAutoRandomID(id int64) {
	r.autoRandomIDs.autoIDs = append(r.autoRandomIDs.autoIDs, id)
}

// GetCurrAutoRandomID gets current AutoRandomID.
func (r *RetryInfo) GetCurrAutoRandomID() (int64, error) {
	return r.autoRandomIDs.getCurrent()
}

type retryInfoAutoIDs struct {
	currentOffset int
	autoIDs       []int64
}

func (r *retryInfoAutoIDs) resetOffset() {
	r.currentOffset = 0
}

func (r *retryInfoAutoIDs) clean() {
	r.currentOffset = 0
	if len(r.autoIDs) > 0 {
		r.autoIDs = r.autoIDs[:0]
	}
}

func (r *retryInfoAutoIDs) getCurrent() (int64, error) {
	if r.currentOffset >= len(r.autoIDs) {
		return 0, errCantGetValidID
	}
	id := r.autoIDs[r.currentOffset]
	r.currentOffset++
	return id, nil
}

// stmtFuture is used to async get timestamp for statement.
type stmtFuture struct {
	future   oracle.Future
	cachedTS uint64
}

// TransactionContext is used to store variables that has transaction scope.
type TransactionContext struct {
	forUpdateTS   uint64
	stmtFuture    oracle.Future
	DirtyDB       interface{}
	Binlog        interface{}
	InfoSchema    interface{}
	History       interface{}
	SchemaVersion int64
	StartTS       uint64

	// ShardStep indicates the max size of continuous rowid shard in one transaction.
	ShardStep    int
	shardRemain  int
	currentShard int64
	shardRand    *rand.Rand

	// TableDeltaMap is used in the schema validator for DDL changes in one table not to block others.
	// It's also used in the statistias updating.
	// Note: for the partitionted table, it stores all the partition IDs.
	TableDeltaMap map[int64]TableDelta

	// unchangedRowKeys is used to store the unchanged rows that needs to lock for pessimistic transaction.
	unchangedRowKeys map[string]struct{}

	// pessimisticLockCache is the cache for pessimistic locked keys,
	// The value never changes during the transaction.
	pessimisticLockCache map[string][]byte
	PessimisticCacheHit  int

	// CreateTime For metrics.
	CreateTime     time.Time
	StatementCount int
	ForUpdate      bool
	CouldRetry     bool
	IsPessimistic  bool
	Isolation      string
	LockExpire     uint32
}

// GetShard returns the shard prefix for the next `count` rowids.
func (tc *TransactionContext) GetShard(shardRowIDBits uint64, typeBitsLength uint64, reserveSignBit bool, count int) int64 {
	if shardRowIDBits == 0 {
		return 0
	}
	if tc.shardRand == nil {
		tc.shardRand = rand.New(rand.NewSource(int64(tc.StartTS)))
	}
	if tc.shardRemain <= 0 {
		tc.updateShard()
		tc.shardRemain = tc.ShardStep
	}
	tc.shardRemain -= count

	var signBitLength uint64
	if reserveSignBit {
		signBitLength = 1
	}
	return (tc.currentShard & (1<<shardRowIDBits - 1)) << (typeBitsLength - shardRowIDBits - signBitLength)
}

func (tc *TransactionContext) updateShard() {
	var buf [8]byte
	binary.LittleEndian.PutUint64(buf[:], tc.shardRand.Uint64())
	tc.currentShard = int64(murmur3.Sum32(buf[:]))
}

// AddUnchangedRowKey adds an unchanged row key in update statement for pessimistic lock.
func (tc *TransactionContext) AddUnchangedRowKey(key []byte) {
	if tc.unchangedRowKeys == nil {
		tc.unchangedRowKeys = map[string]struct{}{}
	}
	tc.unchangedRowKeys[string(key)] = struct{}{}
}

// CollectUnchangedRowKeys collects unchanged row keys for pessimistic lock.
func (tc *TransactionContext) CollectUnchangedRowKeys(buf []kv.Key) []kv.Key {
	for key := range tc.unchangedRowKeys {
		buf = append(buf, kv.Key(key))
	}
	tc.unchangedRowKeys = nil
	return buf
}

// UpdateDeltaForTable updates the delta info for some table.
func (tc *TransactionContext) UpdateDeltaForTable(physicalTableID int64, delta int64, count int64, colSize map[int64]int64) {
	if tc.TableDeltaMap == nil {
		tc.TableDeltaMap = make(map[int64]TableDelta)
	}
	item := tc.TableDeltaMap[physicalTableID]
	if item.ColSize == nil && colSize != nil {
		item.ColSize = make(map[int64]int64, len(colSize))
	}
	item.Delta += delta
	item.Count += count
	for key, val := range colSize {
		item.ColSize[key] += val
	}
	tc.TableDeltaMap[physicalTableID] = item
}

// GetKeyInPessimisticLockCache gets a key in pessimistic lock cache.
func (tc *TransactionContext) GetKeyInPessimisticLockCache(key kv.Key) (val []byte, ok bool) {
	if tc.pessimisticLockCache == nil {
		return nil, false
	}
	val, ok = tc.pessimisticLockCache[string(key)]
	if ok {
		tc.PessimisticCacheHit++
	}
	return
}

// SetPessimisticLockCache sets a key value pair into pessimistic lock cache.
func (tc *TransactionContext) SetPessimisticLockCache(key kv.Key, val []byte) {
	if tc.pessimisticLockCache == nil {
		tc.pessimisticLockCache = map[string][]byte{}
	}
	tc.pessimisticLockCache[string(key)] = val
}

// Cleanup clears up transaction info that no longer use.
func (tc *TransactionContext) Cleanup() {
	// tc.InfoSchema = nil; we cannot do it now, because some operation like handleFieldList depend on this.
	tc.DirtyDB = nil
	tc.Binlog = nil
	tc.History = nil
	tc.TableDeltaMap = nil
	tc.pessimisticLockCache = nil
}

// ClearDelta clears the delta map.
func (tc *TransactionContext) ClearDelta() {
	tc.TableDeltaMap = nil
}

// GetForUpdateTS returns the ts for update.
func (tc *TransactionContext) GetForUpdateTS() uint64 {
	if tc.forUpdateTS > tc.StartTS {
		return tc.forUpdateTS
	}
	return tc.StartTS
}

// SetForUpdateTS sets the ts for update.
func (tc *TransactionContext) SetForUpdateTS(forUpdateTS uint64) {
	if forUpdateTS > tc.forUpdateTS {
		tc.forUpdateTS = forUpdateTS
	}
}

// SetStmtFutureForRC sets the stmtFuture .
func (tc *TransactionContext) SetStmtFutureForRC(future oracle.Future) {
	tc.stmtFuture = future
}

// GetStmtFutureForRC gets the stmtFuture.
func (tc *TransactionContext) GetStmtFutureForRC() oracle.Future {
	return tc.stmtFuture
}

// WriteStmtBufs can be used by insert/replace/delete/update statement.
// TODO: use a common memory pool to replace this.
type WriteStmtBufs struct {
	// RowValBuf is used by tablecodec.EncodeRow, to reduce runtime.growslice.
	RowValBuf []byte
	// AddRowValues use to store temp insert rows value, to reduce memory allocations when importing data.
	AddRowValues []types.Datum

	// IndexValsBuf is used by index.FetchValues
	IndexValsBuf []types.Datum
	// IndexKeyBuf is used by index.GenIndexKey
	IndexKeyBuf []byte
}

func (ib *WriteStmtBufs) clean() {
	ib.RowValBuf = nil
	ib.AddRowValues = nil
	ib.IndexValsBuf = nil
	ib.IndexKeyBuf = nil
}

// TableSnapshot represents a data snapshot of the table contained in `information_schema`.
type TableSnapshot struct {
	Rows [][]types.Datum
	Err  error
}

type txnIsolationLevelOneShotState uint

// RewritePhaseInfo records some information about the rewrite phase
type RewritePhaseInfo struct {
	// DurationRewrite is the duration of rewriting the SQL.
	DurationRewrite time.Duration

	// DurationPreprocessSubQuery is the duration of pre-processing sub-queries.
	DurationPreprocessSubQuery time.Duration

	// PreprocessSubQueries is the number of pre-processed sub-queries.
	PreprocessSubQueries int
}

// Reset resets all fields in RewritePhaseInfo.
func (r *RewritePhaseInfo) Reset() {
	r.DurationRewrite = 0
	r.DurationPreprocessSubQuery = 0
	r.PreprocessSubQueries = 0
}

const (
	// oneShotDef means default, that is tx_isolation_one_shot not set.
	oneShotDef txnIsolationLevelOneShotState = iota
	// oneShotSet means it's set in current transaction.
	oneShotSet
	// onsShotUse means it should be used in current transaction.
	oneShotUse
)

// SessionVars is to handle user-defined or global variables in the current session.
type SessionVars struct {
	Concurrency
	MemQuota
	BatchSize
	RetryLimit          int64
	DisableTxnAutoRetry bool
	// UsersLock is a lock for user defined variables.
	UsersLock sync.RWMutex
	// Users are user defined variables.
	Users map[string]types.Datum
	// systems variables, don't modify it directly, use GetSystemVar/SetSystemVar method.
	systems map[string]string
	// SysWarningCount is the system variable "warning_count", because it is on the hot path, so we extract it from the systems
	SysWarningCount int
	// SysErrorCount is the system variable "error_count", because it is on the hot path, so we extract it from the systems
	SysErrorCount uint16
	// PreparedStmts stores prepared statement.
	PreparedStmts        map[uint32]interface{}
	PreparedStmtNameToID map[string]uint32
	// preparedStmtID is id of prepared statement.
	preparedStmtID uint32
	// PreparedParams params for prepared statements
	PreparedParams PreparedParams

	// ActiveRoles stores active roles for current user
	ActiveRoles []*auth.RoleIdentity

	RetryInfo *RetryInfo
	//  TxnCtx Should be reset on transaction finished.
	TxnCtx *TransactionContext

	// KVVars is the variables for KV storage.
	KVVars *kv.Variables

	// txnIsolationLevelOneShot is used to implements "set transaction isolation level ..."
	txnIsolationLevelOneShot struct {
		state txnIsolationLevelOneShotState
		value string
	}

	// Status stands for the session status. e.g. in transaction or not, auto commit is on or off, and so on.
	Status uint16

	// ClientCapability is client's capability.
	ClientCapability uint32

	// TLSConnectionState is the TLS connection state (nil if not using TLS).
	TLSConnectionState *tls.ConnectionState

	// ConnectionID is the connection id of the current session.
	ConnectionID uint64

	// PlanID is the unique id of logical and physical plan.
	PlanID int

	// PlanColumnID is the unique id for column when building plan.
	PlanColumnID int64

	// User is the user identity with which the session login.
	User *auth.UserIdentity

	// CurrentDB is the default database of this session.
	CurrentDB string

	// CurrentDBChanged indicates if the CurrentDB has been updated, and if it is we should print it into
	// the slow log to make it be compatible with MySQL, https://github.com/pingcap/tidb/issues/17846.
	CurrentDBChanged bool

	// StrictSQLMode indicates if the session is in strict mode.
	StrictSQLMode bool

	// CommonGlobalLoaded indicates if common global variable has been loaded for this session.
	CommonGlobalLoaded bool

	// InRestrictedSQL indicates if the session is handling restricted SQL execution.
	InRestrictedSQL bool

	// SnapshotTS is used for reading history data. For simplicity, SnapshotTS only supports distsql request.
	SnapshotTS uint64

	// SnapshotInfoschema is used with SnapshotTS, when the schema version at snapshotTS less than current schema
	// version, we load an old version schema for query.
	SnapshotInfoschema interface{}

	// BinlogClient is used to write binlog.
	BinlogClient *pumpcli.PumpsClient

	// GlobalVarsAccessor is used to set and get global variables.
	GlobalVarsAccessor GlobalVarAccessor

	// LastFoundRows is the number of found rows of last query statement
	LastFoundRows uint64

	// StmtCtx holds variables for current executing statement.
	StmtCtx *stmtctx.StatementContext

	// AllowAggPushDown can be set to false to forbid aggregation push down.
	AllowAggPushDown bool

	// AllowDistinctAggPushDown can be set true to allow agg with distinct push down to tikv/tiflash.
	AllowDistinctAggPushDown bool

	// AllowWriteRowID can be set to false to forbid write data to _tidb_rowid.
	// This variable is currently not recommended to be turned on.
	AllowWriteRowID bool

	// AllowBatchCop means if we should send batch coprocessor to TiFlash. Default value is 1, means to use batch cop in case of aggregation and join.
	// If value is set to 2 , which means to force to send batch cop for any query. Value is set to 0 means never use batch cop.
	AllowBatchCop int

	// TiDBAllowAutoRandExplicitInsert indicates whether explicit insertion on auto_random column is allowed.
	AllowAutoRandExplicitInsert bool

	// CorrelationThreshold is the guard to enable row count estimation using column order correlation.
	CorrelationThreshold float64

	// CorrelationExpFactor is used to control the heuristic approach of row count estimation when CorrelationThreshold is not met.
	CorrelationExpFactor int

	// CPUFactor is the CPU cost of processing one expression for one row.
	CPUFactor float64
	// CopCPUFactor is the CPU cost of processing one expression for one row in coprocessor.
	CopCPUFactor float64
	// NetworkFactor is the network cost of transferring 1 byte data.
	NetworkFactor float64
	// ScanFactor is the IO cost of scanning 1 byte data on TiKV and TiFlash.
	ScanFactor float64
	// DescScanFactor is the IO cost of scanning 1 byte data on TiKV and TiFlash in desc order.
	DescScanFactor float64
	// SeekFactor is the IO cost of seeking the start value of a range in TiKV or TiFlash.
	SeekFactor float64
	// MemoryFactor is the memory cost of storing one tuple.
	MemoryFactor float64
	// DiskFactor is the IO cost of reading/writing one byte to temporary disk.
	DiskFactor float64
	// ConcurrencyFactor is the CPU cost of additional one goroutine.
	ConcurrencyFactor float64

	// CurrInsertValues is used to record current ValuesExpr's values.
	// See http://dev.mysql.com/doc/refman/5.7/en/miscellaneous-functions.html#function_values
	CurrInsertValues chunk.Row

	// Per-connection time zones. Each client that connects has its own time zone setting, given by the session time_zone variable.
	// See https://dev.mysql.com/doc/refman/5.7/en/time-zone-support.html
	TimeZone *time.Location

	SQLMode mysql.SQLMode

	// AutoIncrementIncrement and AutoIncrementOffset indicates the autoID's start value and increment.
	AutoIncrementIncrement int

	AutoIncrementOffset int

	/* TiDB system variables */

	// SkipASCIICheck check on input value.
	SkipASCIICheck bool

	// SkipUTF8Check check on input value.
	SkipUTF8Check bool

	// BatchInsert indicates if we should split insert data into multiple batches.
	BatchInsert bool

	// BatchDelete indicates if we should split delete data into multiple batches.
	BatchDelete bool

	// BatchCommit indicates if we should split the transaction into multiple batches.
	BatchCommit bool

	// IDAllocator is provided by kvEncoder, if it is provided, we will use it to alloc auto id instead of using
	// Table.alloc.
	IDAllocator autoid.Allocator

	// OptimizerSelectivityLevel defines the level of the selectivity estimation in plan.
	OptimizerSelectivityLevel int

	// EnableTablePartition enables table partition feature.
	EnableTablePartition string

	// EnableCascadesPlanner enables the cascades planner.
	EnableCascadesPlanner bool

	// EnableWindowFunction enables the window function.
	EnableWindowFunction bool

	// EnableVectorizedExpression  enables the vectorized expression evaluation.
	EnableVectorizedExpression bool

	// DDLReorgPriority is the operation priority of adding indices.
	DDLReorgPriority int

	// WaitSplitRegionFinish defines the split region behaviour is sync or async.
	WaitSplitRegionFinish bool

	// WaitSplitRegionTimeout defines the split region timeout.
	WaitSplitRegionTimeout uint64

	// EnableStreaming indicates whether the coprocessor request can use streaming API.
	// TODO: remove this after tidb-server configuration "enable-streaming' removed.
	EnableStreaming bool

	// EnableChunkRPC indicates whether the coprocessor request can use chunk API.
	EnableChunkRPC bool

	writeStmtBufs WriteStmtBufs

	// L2CacheSize indicates the size of CPU L2 cache, using byte as unit.
	L2CacheSize int

	// EnableRadixJoin indicates whether to use radix hash join to execute
	// HashJoin.
	EnableRadixJoin bool

	// ConstraintCheckInPlace indicates whether to check the constraint when the SQL executing.
	ConstraintCheckInPlace bool

	// CommandValue indicates which command current session is doing.
	CommandValue uint32

	// TiDBOptJoinReorderThreshold defines the minimal number of join nodes
	// to use the greedy join reorder algorithm.
	TiDBOptJoinReorderThreshold int

	// SlowQueryFile indicates which slow query log file for SLOW_QUERY table to parse.
	SlowQueryFile string

	// EnableFastAnalyze indicates whether to take fast analyze.
	EnableFastAnalyze bool

	// TxnMode indicates should be pessimistic or optimistic.
	TxnMode string

	// LowResolutionTSO is used for reading data with low resolution TSO which is updated once every two seconds.
	LowResolutionTSO bool

	// MaxExecutionTime is the timeout for select statement, in milliseconds.
	// If the value is 0, timeouts are not enabled.
	// See https://dev.mysql.com/doc/refman/5.7/en/server-system-variables.html#sysvar_max_execution_time
	MaxExecutionTime uint64

	// Killed is a flag to indicate that this query is killed.
	Killed uint32

	// ConnectionInfo indicates current connection info used by current session, only be lazy assigned by plugin.
	ConnectionInfo *ConnectionInfo

	// use noop funcs or not
	EnableNoopFuncs bool

	// StartTime is the start time of the last query.
	StartTime time.Time

	// DurationParse is the duration of parsing SQL string to AST of the last query.
	DurationParse time.Duration

	// DurationCompile is the duration of compiling AST to execution plan of the last query.
	DurationCompile time.Duration

	// RewritePhaseInfo records all information about the rewriting phase.
	RewritePhaseInfo

	// DurationOptimization is the duration of optimizing a query.
	DurationOptimization time.Duration

	// DurationWaitTS is the duration of waiting for a snapshot TS
	DurationWaitTS time.Duration

	// PrevStmt is used to store the previous executed statement in the current session.
	PrevStmt fmt.Stringer

	// prevStmtDigest is used to store the digest of the previous statement in the current session.
	prevStmtDigest string

	// AllowRemoveAutoInc indicates whether a user can drop the auto_increment column attribute or not.
	AllowRemoveAutoInc bool

	// UsePlanBaselines indicates whether we will use plan baselines to adjust plan.
	UsePlanBaselines bool

	// EvolvePlanBaselines indicates whether we will evolve the plan baselines.
	EvolvePlanBaselines bool

	// Unexported fields should be accessed and set through interfaces like GetReplicaRead() and SetReplicaRead().

	// allowInSubqToJoinAndAgg can be set to false to forbid rewriting the semi join to inner join with agg.
	allowInSubqToJoinAndAgg bool

	// EnableIndexMerge enables the generation of IndexMergePath.
	enableIndexMerge bool

	// replicaRead is used for reading data from replicas, only follower is supported at this time.
	replicaRead kv.ReplicaReadType

	// IsolationReadEngines is used to isolation read, tidb only read from the stores whose engine type is in the engines.
	IsolationReadEngines map[kv.StoreType]struct{}

	PlannerSelectBlockAsName []ast.HintTable

	// LockWaitTimeout is the duration waiting for pessimistic lock in milliseconds
	// negative value means nowait, 0 means default behavior, others means actual wait time
	LockWaitTimeout int64

	// MetricSchemaStep indicates the step when query metric schema.
	MetricSchemaStep int64
	// MetricSchemaRangeDuration indicates the step when query metric schema.
	MetricSchemaRangeDuration int64

	// Some data of cluster-level memory tables will be retrieved many times in different inspection rules,
	// and the cost of retrieving some data is expensive. We use the `TableSnapshot` to cache those data
	// and obtain them lazily, and provide a consistent view of inspection tables for each inspection rules.
	// All cached snapshots will be released at the end of retrieving
	InspectionTableCache map[string]TableSnapshot

	// RowEncoder is reused in session for encode row data.
	RowEncoder rowcodec.Encoder

	// SequenceState cache all sequence's latest value accessed by lastval() builtins. It's a session scoped
	// variable, and all public methods of SequenceState are currently-safe.
	SequenceState *SequenceState

	// WindowingUseHighPrecision determines whether to compute window operations without loss of precision.
	// see https://dev.mysql.com/doc/refman/8.0/en/window-function-optimization.html for more details.
	WindowingUseHighPrecision bool

	// FoundInPlanCache indicates whether this statement was found in plan cache.
	FoundInPlanCache bool
	// PrevFoundInPlanCache indicates whether the last statement was found in plan cache.
	PrevFoundInPlanCache bool

	// OptimizerUseInvisibleIndexes indicates whether optimizer can use invisible index
	OptimizerUseInvisibleIndexes bool

	// SelectLimit limits the max counts of select statement's output
	SelectLimit uint64

	// EnableClusteredIndex indicates whether to enable clustered index when creating a new table.
	EnableClusteredIndex bool

	// EnableLogDesensitization indicates that whether desensitization when log query.
	EnableLogDesensitization bool

	// PresumeKeyNotExists indicates lazy existence checking is enabled.
	PresumeKeyNotExists bool

	// EnableParallelApply indicates that thether to use parallel apply.
	EnableParallelApply bool

	// ShardAllocateStep indicates the max size of continuous rowid shard in one transaction.
	ShardAllocateStep int64
}

// PreparedParams contains the parameters of the current prepared statement when executing it.
type PreparedParams []types.Datum

func (pps PreparedParams) String() string {
	if len(pps) == 0 {
		return ""
	}
	return " [arguments: " + types.DatumsToStrNoErr(pps) + "]"
}

// ConnectionInfo present connection used by audit.
type ConnectionInfo struct {
	ConnectionID      uint32
	ConnectionType    string
	Host              string
	ClientIP          string
	ClientPort        string
	ServerID          int
	ServerPort        int
	Duration          float64
	User              string
	ServerOSLoginUser string
	OSVersion         string
	ClientVersion     string
	ServerVersion     string
	SSLVersion        string
	PID               int
	DB                string
}

// NewSessionVars creates a session vars object.
func NewSessionVars() *SessionVars {
	vars := &SessionVars{
		Users:                       make(map[string]types.Datum),
		systems:                     make(map[string]string),
		PreparedStmts:               make(map[uint32]interface{}),
		PreparedStmtNameToID:        make(map[string]uint32),
		PreparedParams:              make([]types.Datum, 0, 10),
		TxnCtx:                      &TransactionContext{},
		RetryInfo:                   &RetryInfo{},
		ActiveRoles:                 make([]*auth.RoleIdentity, 0, 10),
		StrictSQLMode:               true,
		AutoIncrementIncrement:      DefAutoIncrementIncrement,
		AutoIncrementOffset:         DefAutoIncrementOffset,
		Status:                      mysql.ServerStatusAutocommit,
		StmtCtx:                     new(stmtctx.StatementContext),
		AllowAggPushDown:            false,
		OptimizerSelectivityLevel:   DefTiDBOptimizerSelectivityLevel,
		RetryLimit:                  DefTiDBRetryLimit,
		DisableTxnAutoRetry:         DefTiDBDisableTxnAutoRetry,
		DDLReorgPriority:            kv.PriorityLow,
		allowInSubqToJoinAndAgg:     DefOptInSubqToJoinAndAgg,
		CorrelationThreshold:        DefOptCorrelationThreshold,
		CorrelationExpFactor:        DefOptCorrelationExpFactor,
		CPUFactor:                   DefOptCPUFactor,
		CopCPUFactor:                DefOptCopCPUFactor,
		NetworkFactor:               DefOptNetworkFactor,
		ScanFactor:                  DefOptScanFactor,
		DescScanFactor:              DefOptDescScanFactor,
		SeekFactor:                  DefOptSeekFactor,
		MemoryFactor:                DefOptMemoryFactor,
		DiskFactor:                  DefOptDiskFactor,
		ConcurrencyFactor:           DefOptConcurrencyFactor,
		EnableRadixJoin:             false,
		EnableVectorizedExpression:  DefEnableVectorizedExpression,
		L2CacheSize:                 cpuid.CPU.Cache.L2,
		CommandValue:                uint32(mysql.ComSleep),
		TiDBOptJoinReorderThreshold: DefTiDBOptJoinReorderThreshold,
		SlowQueryFile:               config.GetGlobalConfig().Log.SlowQueryFile,
		WaitSplitRegionFinish:       DefTiDBWaitSplitRegionFinish,
		WaitSplitRegionTimeout:      DefWaitSplitRegionTimeout,
		enableIndexMerge:            false,
		EnableNoopFuncs:             DefTiDBEnableNoopFuncs,
		replicaRead:                 kv.ReplicaReadLeader,
		AllowRemoveAutoInc:          DefTiDBAllowRemoveAutoInc,
		UsePlanBaselines:            DefTiDBUsePlanBaselines,
		EvolvePlanBaselines:         DefTiDBEvolvePlanBaselines,
		IsolationReadEngines:        make(map[kv.StoreType]struct{}),
		LockWaitTimeout:             DefInnodbLockWaitTimeout * 1000,
		MetricSchemaStep:            DefTiDBMetricSchemaStep,
		MetricSchemaRangeDuration:   DefTiDBMetricSchemaRangeDuration,
		SequenceState:               NewSequenceState(),
		WindowingUseHighPrecision:   true,
		PrevFoundInPlanCache:        DefTiDBFoundInPlanCache,
		FoundInPlanCache:            DefTiDBFoundInPlanCache,
		SelectLimit:                 math.MaxUint64,
		AllowAutoRandExplicitInsert: DefTiDBAllowAutoRandExplicitInsert,
		EnableClusteredIndex:        DefTiDBEnableClusteredIndex,
<<<<<<< HEAD
		EnableSlowLogMasking:        DefTiDBSlowLogMasking,
		EnableParallelApply:         DefTiDBEnableParallelApply,
=======
		EnableLogDesensitization:    DefTiDBLogDesensitization,
>>>>>>> 297acf7e
		ShardAllocateStep:           DefTiDBShardAllocateStep,
	}
	vars.KVVars = kv.NewVariables(&vars.Killed)
	vars.Concurrency = Concurrency{
		indexLookupConcurrency:     DefIndexLookupConcurrency,
		indexSerialScanConcurrency: DefIndexSerialScanConcurrency,
		indexLookupJoinConcurrency: DefIndexLookupJoinConcurrency,
		hashJoinConcurrency:        DefTiDBHashJoinConcurrency,
		projectionConcurrency:      DefTiDBProjectionConcurrency,
		distSQLScanConcurrency:     DefDistSQLScanConcurrency,
		hashAggPartialConcurrency:  DefTiDBHashAggPartialConcurrency,
		hashAggFinalConcurrency:    DefTiDBHashAggFinalConcurrency,
		windowConcurrency:          DefTiDBWindowConcurrency,
		ExecutorConcurrency:        DefExecutorConcurrency,
	}
	vars.MemQuota = MemQuota{
		MemQuotaQuery:               config.GetGlobalConfig().MemQuotaQuery,
		NestedLoopJoinCacheCapacity: config.GetGlobalConfig().NestedLoopJoinCacheCapacity,

		// The variables below do not take any effect anymore, it's remaining for compatibility.
		// TODO: remove them in v4.1
		MemQuotaHashJoin:          DefTiDBMemQuotaHashJoin,
		MemQuotaMergeJoin:         DefTiDBMemQuotaMergeJoin,
		MemQuotaSort:              DefTiDBMemQuotaSort,
		MemQuotaTopn:              DefTiDBMemQuotaTopn,
		MemQuotaIndexLookupReader: DefTiDBMemQuotaIndexLookupReader,
		MemQuotaIndexLookupJoin:   DefTiDBMemQuotaIndexLookupJoin,
		MemQuotaNestedLoopApply:   DefTiDBMemQuotaNestedLoopApply,
		MemQuotaDistSQL:           DefTiDBMemQuotaDistSQL,
	}
	vars.BatchSize = BatchSize{
		IndexJoinBatchSize: DefIndexJoinBatchSize,
		IndexLookupSize:    DefIndexLookupSize,
		InitChunkSize:      DefInitChunkSize,
		MaxChunkSize:       DefMaxChunkSize,
		DMLBatchSize:       DefDMLBatchSize,
	}
	var enableStreaming string
	if config.GetGlobalConfig().EnableStreaming {
		enableStreaming = "1"
	} else {
		enableStreaming = "0"
	}
	terror.Log(vars.SetSystemVar(TiDBEnableStreaming, enableStreaming))

	vars.AllowBatchCop = DefTiDBAllowBatchCop

	var enableChunkRPC string
	if config.GetGlobalConfig().TiKVClient.EnableChunkRPC {
		enableChunkRPC = "1"
	} else {
		enableChunkRPC = "0"
	}
	terror.Log(vars.SetSystemVar(TiDBEnableChunkRPC, enableChunkRPC))
	for _, engine := range config.GetGlobalConfig().IsolationRead.Engines {
		switch engine {
		case kv.TiFlash.Name():
			vars.IsolationReadEngines[kv.TiFlash] = struct{}{}
		case kv.TiKV.Name():
			vars.IsolationReadEngines[kv.TiKV] = struct{}{}
		case kv.TiDB.Name():
			vars.IsolationReadEngines[kv.TiDB] = struct{}{}
		}
	}
	return vars
}

// GetAllowInSubqToJoinAndAgg get AllowInSubqToJoinAndAgg from sql hints and SessionVars.allowInSubqToJoinAndAgg.
func (s *SessionVars) GetAllowInSubqToJoinAndAgg() bool {
	if s.StmtCtx.HasAllowInSubqToJoinAndAggHint {
		return s.StmtCtx.AllowInSubqToJoinAndAgg
	}
	return s.allowInSubqToJoinAndAgg
}

// SetAllowInSubqToJoinAndAgg set SessionVars.allowInSubqToJoinAndAgg.
func (s *SessionVars) SetAllowInSubqToJoinAndAgg(val bool) {
	s.allowInSubqToJoinAndAgg = val
}

// GetEnableCascadesPlanner get EnableCascadesPlanner from sql hints and SessionVars.EnableCascadesPlanner.
func (s *SessionVars) GetEnableCascadesPlanner() bool {
	if s.StmtCtx.HasEnableCascadesPlannerHint {
		return s.StmtCtx.EnableCascadesPlanner
	}
	return s.EnableCascadesPlanner
}

// SetEnableCascadesPlanner set SessionVars.EnableCascadesPlanner.
func (s *SessionVars) SetEnableCascadesPlanner(val bool) {
	s.EnableCascadesPlanner = val
}

// GetEnableIndexMerge get EnableIndexMerge from SessionVars.enableIndexMerge.
func (s *SessionVars) GetEnableIndexMerge() bool {
	return s.enableIndexMerge
}

// SetEnableIndexMerge set SessionVars.enableIndexMerge.
func (s *SessionVars) SetEnableIndexMerge(val bool) {
	s.enableIndexMerge = val
}

// GetReplicaRead get ReplicaRead from sql hints and SessionVars.replicaRead.
func (s *SessionVars) GetReplicaRead() kv.ReplicaReadType {
	if s.StmtCtx.HasReplicaReadHint {
		return kv.ReplicaReadType(s.StmtCtx.ReplicaRead)
	}
	return s.replicaRead
}

// SetReplicaRead set SessionVars.replicaRead.
func (s *SessionVars) SetReplicaRead(val kv.ReplicaReadType) {
	s.replicaRead = val
}

// GetWriteStmtBufs get pointer of SessionVars.writeStmtBufs.
func (s *SessionVars) GetWriteStmtBufs() *WriteStmtBufs {
	return &s.writeStmtBufs
}

// GetSplitRegionTimeout gets split region timeout.
func (s *SessionVars) GetSplitRegionTimeout() time.Duration {
	return time.Duration(s.WaitSplitRegionTimeout) * time.Second
}

// GetIsolationReadEngines gets isolation read engines.
func (s *SessionVars) GetIsolationReadEngines() map[kv.StoreType]struct{} {
	return s.IsolationReadEngines
}

// CleanBuffers cleans the temporary bufs
func (s *SessionVars) CleanBuffers() {
	s.GetWriteStmtBufs().clean()
}

// AllocPlanColumnID allocates column id for plan.
func (s *SessionVars) AllocPlanColumnID() int64 {
	s.PlanColumnID++
	return s.PlanColumnID
}

// GetCharsetInfo gets charset and collation for current context.
// What character set should the server translate a statement to after receiving it?
// For this, the server uses the character_set_connection and collation_connection system variables.
// It converts statements sent by the client from character_set_client to character_set_connection
// (except for string literals that have an introducer such as _latin1 or _utf8).
// collation_connection is important for comparisons of literal strings.
// For comparisons of strings with column values, collation_connection does not matter because columns
// have their own collation, which has a higher collation precedence.
// See https://dev.mysql.com/doc/refman/5.7/en/charset-connection.html
func (s *SessionVars) GetCharsetInfo() (charset, collation string) {
	charset = s.systems[CharacterSetConnection]
	collation = s.systems[CollationConnection]
	return
}

// SetUserVar set the value and collation for user defined variable.
func (s *SessionVars) SetUserVar(varName string, svalue string, collation string) {
	if len(collation) > 0 {
		s.Users[varName] = types.NewCollationStringDatum(stringutil.Copy(svalue), collation, collate.DefaultLen)
	} else {
		_, collation = s.GetCharsetInfo()
		s.Users[varName] = types.NewCollationStringDatum(stringutil.Copy(svalue), collation, collate.DefaultLen)
	}
}

// SetLastInsertID saves the last insert id to the session context.
// TODO: we may store the result for last_insert_id sys var later.
func (s *SessionVars) SetLastInsertID(insertID uint64) {
	s.StmtCtx.LastInsertID = insertID
}

// SetStatusFlag sets the session server status variable.
// If on is ture sets the flag in session status,
// otherwise removes the flag.
func (s *SessionVars) SetStatusFlag(flag uint16, on bool) {
	if on {
		s.Status |= flag
		return
	}
	s.Status &= ^flag
}

// GetStatusFlag gets the session server status variable, returns true if it is on.
func (s *SessionVars) GetStatusFlag(flag uint16) bool {
	return s.Status&flag > 0
}

// InTxn returns if the session is in transaction.
func (s *SessionVars) InTxn() bool {
	return s.GetStatusFlag(mysql.ServerStatusInTrans)
}

// IsAutocommit returns if the session is set to autocommit.
func (s *SessionVars) IsAutocommit() bool {
	return s.GetStatusFlag(mysql.ServerStatusAutocommit)
}

// IsReadConsistencyTxn if true it means the transaction is an read consistency (read committed) transaction.
func (s *SessionVars) IsReadConsistencyTxn() bool {
	if s.TxnCtx.Isolation != "" {
		return s.TxnCtx.Isolation == ast.ReadCommitted
	}
	if s.txnIsolationLevelOneShot.state == oneShotUse {
		s.TxnCtx.Isolation = s.txnIsolationLevelOneShot.value
	}
	if s.TxnCtx.Isolation == "" {
		s.TxnCtx.Isolation, _ = s.GetSystemVar(TxnIsolation)
	}
	return s.TxnCtx.Isolation == ast.ReadCommitted
}

// SetTxnIsolationLevelOneShotStateForNextTxn sets the txnIsolationLevelOneShot.state for next transaction.
func (s *SessionVars) SetTxnIsolationLevelOneShotStateForNextTxn() {
	if isoLevelOneShot := &s.txnIsolationLevelOneShot; isoLevelOneShot.state != oneShotDef {
		switch isoLevelOneShot.state {
		case oneShotSet:
			isoLevelOneShot.state = oneShotUse
		case oneShotUse:
			isoLevelOneShot.state = oneShotDef
			isoLevelOneShot.value = ""
		}
	}
}

// IsPessimisticReadConsistency if true it means the statement is in an read consistency pessimistic transaction.
func (s *SessionVars) IsPessimisticReadConsistency() bool {
	return s.TxnCtx.IsPessimistic && s.IsReadConsistencyTxn()
}

// GetNextPreparedStmtID generates and returns the next session scope prepared statement id.
func (s *SessionVars) GetNextPreparedStmtID() uint32 {
	s.preparedStmtID++
	return s.preparedStmtID
}

// Location returns the value of time_zone session variable. If it is nil, then return time.Local.
func (s *SessionVars) Location() *time.Location {
	loc := s.TimeZone
	if loc == nil {
		loc = timeutil.SystemLocation()
	}
	return loc
}

// GetSystemVar gets the string value of a system variable.
func (s *SessionVars) GetSystemVar(name string) (string, bool) {
	if name == WarningCount {
		return strconv.Itoa(s.SysWarningCount), true
	} else if name == ErrorCount {
		return strconv.Itoa(int(s.SysErrorCount)), true
	}
	val, ok := s.systems[name]
	return val, ok
}

func (s *SessionVars) setDDLReorgPriority(val string) {
	val = strings.ToLower(val)
	switch val {
	case "priority_low":
		s.DDLReorgPriority = kv.PriorityLow
	case "priority_normal":
		s.DDLReorgPriority = kv.PriorityNormal
	case "priority_high":
		s.DDLReorgPriority = kv.PriorityHigh
	default:
		s.DDLReorgPriority = kv.PriorityLow
	}
}

// AddPreparedStmt adds prepareStmt to current session and count in global.
func (s *SessionVars) AddPreparedStmt(stmtID uint32, stmt interface{}) error {
	if _, exists := s.PreparedStmts[stmtID]; !exists {
		valStr, _ := s.GetSystemVar(MaxPreparedStmtCount)
		maxPreparedStmtCount, err := strconv.ParseInt(valStr, 10, 64)
		if err != nil {
			maxPreparedStmtCount = DefMaxPreparedStmtCount
		}
		newPreparedStmtCount := atomic.AddInt64(&preparedStmtCount, 1)
		if maxPreparedStmtCount >= 0 && newPreparedStmtCount > maxPreparedStmtCount {
			atomic.AddInt64(&preparedStmtCount, -1)
			return ErrMaxPreparedStmtCountReached.GenWithStackByArgs(maxPreparedStmtCount)
		}
		metrics.PreparedStmtGauge.Set(float64(newPreparedStmtCount))
	}
	s.PreparedStmts[stmtID] = stmt
	return nil
}

// RemovePreparedStmt removes preparedStmt from current session and decrease count in global.
func (s *SessionVars) RemovePreparedStmt(stmtID uint32) {
	_, exists := s.PreparedStmts[stmtID]
	if !exists {
		return
	}
	delete(s.PreparedStmts, stmtID)
	afterMinus := atomic.AddInt64(&preparedStmtCount, -1)
	metrics.PreparedStmtGauge.Set(float64(afterMinus))
}

// WithdrawAllPreparedStmt remove all preparedStmt in current session and decrease count in global.
func (s *SessionVars) WithdrawAllPreparedStmt() {
	psCount := len(s.PreparedStmts)
	if psCount == 0 {
		return
	}
	afterMinus := atomic.AddInt64(&preparedStmtCount, -int64(psCount))
	metrics.PreparedStmtGauge.Set(float64(afterMinus))
}

// SetSystemVar sets the value of a system variable.
func (s *SessionVars) SetSystemVar(name string, val string) error {
	switch name {
	case TxnIsolationOneShot:
		switch val {
		case "SERIALIZABLE", "READ-UNCOMMITTED":
			skipIsolationLevelCheck, err := GetSessionSystemVar(s, TiDBSkipIsolationLevelCheck)
			returnErr := ErrUnsupportedIsolationLevel.GenWithStackByArgs(val)
			if err != nil {
				returnErr = err
			}
			if !TiDBOptOn(skipIsolationLevelCheck) || err != nil {
				return returnErr
			}
			//SET TRANSACTION ISOLATION LEVEL will affect two internal variables:
			// 1. tx_isolation
			// 2. transaction_isolation
			// The following if condition is used to deduplicate two same warnings.
			if name == "transaction_isolation" {
				s.StmtCtx.AppendWarning(returnErr)
			}
		}
		s.txnIsolationLevelOneShot.state = oneShotSet
		s.txnIsolationLevelOneShot.value = val
	case TimeZone:
		tz, err := parseTimeZone(val)
		if err != nil {
			return err
		}
		s.TimeZone = tz
	case SQLModeVar:
		val = mysql.FormatSQLModeStr(val)
		// Modes is a list of different modes separated by commas.
		sqlMode, err2 := mysql.GetSQLMode(val)
		if err2 != nil {
			return errors.Trace(err2)
		}
		s.StrictSQLMode = sqlMode.HasStrictMode()
		s.SQLMode = sqlMode
		s.SetStatusFlag(mysql.ServerStatusNoBackslashEscaped, sqlMode.HasNoBackslashEscapesMode())
	case TiDBSnapshot:
		err := setSnapshotTS(s, val)
		if err != nil {
			return err
		}
	case AutoCommit:
		isAutocommit := TiDBOptOn(val)
		s.SetStatusFlag(mysql.ServerStatusAutocommit, isAutocommit)
		if isAutocommit {
			s.SetStatusFlag(mysql.ServerStatusInTrans, false)
		}
	case AutoIncrementIncrement:
		// AutoIncrementIncrement is valid in [1, 65535].
		s.AutoIncrementIncrement = tidbOptPositiveInt32(val, DefAutoIncrementIncrement)
	case AutoIncrementOffset:
		// AutoIncrementOffset is valid in [1, 65535].
		s.AutoIncrementOffset = tidbOptPositiveInt32(val, DefAutoIncrementOffset)
	case MaxExecutionTime:
		timeoutMS := tidbOptPositiveInt32(val, 0)
		s.MaxExecutionTime = uint64(timeoutMS)
	case InnodbLockWaitTimeout:
		lockWaitSec := tidbOptInt64(val, DefInnodbLockWaitTimeout)
		s.LockWaitTimeout = lockWaitSec * 1000
	case WindowingUseHighPrecision:
		s.WindowingUseHighPrecision = TiDBOptOn(val)
	case TiDBSkipUTF8Check:
		s.SkipUTF8Check = TiDBOptOn(val)
	case TiDBSkipASCIICheck:
		s.SkipASCIICheck = TiDBOptOn(val)
	case TiDBOptAggPushDown:
		s.AllowAggPushDown = TiDBOptOn(val)
	case TiDBOptDistinctAggPushDown:
		s.AllowDistinctAggPushDown = TiDBOptOn(val)
	case TiDBOptWriteRowID:
		s.AllowWriteRowID = TiDBOptOn(val)
	case TiDBOptInSubqToJoinAndAgg:
		s.SetAllowInSubqToJoinAndAgg(TiDBOptOn(val))
	case TiDBOptCorrelationThreshold:
		s.CorrelationThreshold = tidbOptFloat64(val, DefOptCorrelationThreshold)
	case TiDBOptCorrelationExpFactor:
		s.CorrelationExpFactor = int(tidbOptInt64(val, DefOptCorrelationExpFactor))
	case TiDBOptCPUFactor:
		s.CPUFactor = tidbOptFloat64(val, DefOptCPUFactor)
	case TiDBOptCopCPUFactor:
		s.CopCPUFactor = tidbOptFloat64(val, DefOptCopCPUFactor)
	case TiDBOptNetworkFactor:
		s.NetworkFactor = tidbOptFloat64(val, DefOptNetworkFactor)
	case TiDBOptScanFactor:
		s.ScanFactor = tidbOptFloat64(val, DefOptScanFactor)
	case TiDBOptDescScanFactor:
		s.DescScanFactor = tidbOptFloat64(val, DefOptDescScanFactor)
	case TiDBOptSeekFactor:
		s.SeekFactor = tidbOptFloat64(val, DefOptSeekFactor)
	case TiDBOptMemoryFactor:
		s.MemoryFactor = tidbOptFloat64(val, DefOptMemoryFactor)
	case TiDBOptDiskFactor:
		s.DiskFactor = tidbOptFloat64(val, DefOptDiskFactor)
	case TiDBOptConcurrencyFactor:
		s.ConcurrencyFactor = tidbOptFloat64(val, DefOptConcurrencyFactor)
	case TiDBIndexLookupConcurrency:
		s.indexLookupConcurrency = tidbOptPositiveInt32(val, ConcurrencyUnset)
	case TiDBIndexLookupJoinConcurrency:
		s.indexLookupJoinConcurrency = tidbOptPositiveInt32(val, ConcurrencyUnset)
	case TiDBIndexJoinBatchSize:
		s.IndexJoinBatchSize = tidbOptPositiveInt32(val, DefIndexJoinBatchSize)
	case TiDBAllowBatchCop:
		s.AllowBatchCop = int(tidbOptInt64(val, DefTiDBAllowBatchCop))
	case TiDBIndexLookupSize:
		s.IndexLookupSize = tidbOptPositiveInt32(val, DefIndexLookupSize)
	case TiDBHashJoinConcurrency:
		s.hashJoinConcurrency = tidbOptPositiveInt32(val, ConcurrencyUnset)
	case TiDBProjectionConcurrency:
		s.projectionConcurrency = tidbOptPositiveInt32(val, ConcurrencyUnset)
	case TiDBHashAggPartialConcurrency:
		s.hashAggPartialConcurrency = tidbOptPositiveInt32(val, ConcurrencyUnset)
	case TiDBHashAggFinalConcurrency:
		s.hashAggFinalConcurrency = tidbOptPositiveInt32(val, ConcurrencyUnset)
	case TiDBWindowConcurrency:
		s.windowConcurrency = tidbOptPositiveInt32(val, ConcurrencyUnset)
	case TiDBDistSQLScanConcurrency:
		s.distSQLScanConcurrency = tidbOptPositiveInt32(val, DefDistSQLScanConcurrency)
	case TiDBIndexSerialScanConcurrency:
		s.indexSerialScanConcurrency = tidbOptPositiveInt32(val, DefIndexSerialScanConcurrency)
	case TiDBExecutorConcurrency:
		s.ExecutorConcurrency = tidbOptPositiveInt32(val, DefExecutorConcurrency)
	case TiDBBackoffLockFast:
		s.KVVars.BackoffLockFast = tidbOptPositiveInt32(val, kv.DefBackoffLockFast)
	case TiDBBackOffWeight:
		s.KVVars.BackOffWeight = tidbOptPositiveInt32(val, kv.DefBackOffWeight)
	case TiDBConstraintCheckInPlace:
		s.ConstraintCheckInPlace = TiDBOptOn(val)
	case TiDBBatchInsert:
		s.BatchInsert = TiDBOptOn(val)
	case TiDBBatchDelete:
		s.BatchDelete = TiDBOptOn(val)
	case TiDBBatchCommit:
		s.BatchCommit = TiDBOptOn(val)
	case TiDBDMLBatchSize:
		s.DMLBatchSize = tidbOptPositiveInt32(val, DefDMLBatchSize)
	case TiDBCurrentTS, TiDBConfig:
		return ErrReadOnly
	case TiDBMaxChunkSize:
		s.MaxChunkSize = tidbOptPositiveInt32(val, DefMaxChunkSize)
	case TiDBInitChunkSize:
		s.InitChunkSize = tidbOptPositiveInt32(val, DefInitChunkSize)
	case TIDBMemQuotaQuery:
		s.MemQuotaQuery = tidbOptInt64(val, config.GetGlobalConfig().MemQuotaQuery)
	case TIDBNestedLoopJoinCacheCapacity:
		s.NestedLoopJoinCacheCapacity = tidbOptInt64(val, config.GetGlobalConfig().NestedLoopJoinCacheCapacity)
	case TIDBMemQuotaHashJoin:
		s.MemQuotaHashJoin = tidbOptInt64(val, DefTiDBMemQuotaHashJoin)
	case TIDBMemQuotaMergeJoin:
		s.MemQuotaMergeJoin = tidbOptInt64(val, DefTiDBMemQuotaMergeJoin)
	case TIDBMemQuotaSort:
		s.MemQuotaSort = tidbOptInt64(val, DefTiDBMemQuotaSort)
	case TIDBMemQuotaTopn:
		s.MemQuotaTopn = tidbOptInt64(val, DefTiDBMemQuotaTopn)
	case TIDBMemQuotaIndexLookupReader:
		s.MemQuotaIndexLookupReader = tidbOptInt64(val, DefTiDBMemQuotaIndexLookupReader)
	case TIDBMemQuotaIndexLookupJoin:
		s.MemQuotaIndexLookupJoin = tidbOptInt64(val, DefTiDBMemQuotaIndexLookupJoin)
	case TIDBMemQuotaNestedLoopApply:
		s.MemQuotaNestedLoopApply = tidbOptInt64(val, DefTiDBMemQuotaNestedLoopApply)
	case TiDBGeneralLog:
		atomic.StoreUint32(&ProcessGeneralLog, uint32(tidbOptPositiveInt32(val, DefTiDBGeneralLog)))
	case TiDBPProfSQLCPU:
		EnablePProfSQLCPU.Store(uint32(tidbOptPositiveInt32(val, DefTiDBPProfSQLCPU)) > 0)
	case TiDBDDLSlowOprThreshold:
		atomic.StoreUint32(&DDLSlowOprThreshold, uint32(tidbOptPositiveInt32(val, DefTiDBDDLSlowOprThreshold)))
	case TiDBRetryLimit:
		s.RetryLimit = tidbOptInt64(val, DefTiDBRetryLimit)
	case TiDBDisableTxnAutoRetry:
		s.DisableTxnAutoRetry = TiDBOptOn(val)
	case TiDBEnableStreaming:
		s.EnableStreaming = TiDBOptOn(val)
	case TiDBEnableChunkRPC:
		s.EnableChunkRPC = TiDBOptOn(val)
	case TiDBEnableCascadesPlanner:
		s.SetEnableCascadesPlanner(TiDBOptOn(val))
	case TiDBOptimizerSelectivityLevel:
		s.OptimizerSelectivityLevel = tidbOptPositiveInt32(val, DefTiDBOptimizerSelectivityLevel)
	case TiDBEnableTablePartition:
		s.EnableTablePartition = val
	case TiDBDDLReorgPriority:
		s.setDDLReorgPriority(val)
	case TiDBForcePriority:
		atomic.StoreInt32(&ForcePriority, int32(mysql.Str2Priority(val)))
	case TiDBEnableRadixJoin:
		s.EnableRadixJoin = TiDBOptOn(val)
	case TiDBEnableWindowFunction:
		s.EnableWindowFunction = TiDBOptOn(val)
	case TiDBEnableVectorizedExpression:
		s.EnableVectorizedExpression = TiDBOptOn(val)
	case TiDBOptJoinReorderThreshold:
		s.TiDBOptJoinReorderThreshold = tidbOptPositiveInt32(val, DefTiDBOptJoinReorderThreshold)
	case TiDBSlowQueryFile:
		s.SlowQueryFile = val
	case TiDBEnableFastAnalyze:
		s.EnableFastAnalyze = TiDBOptOn(val)
	case TiDBWaitSplitRegionFinish:
		s.WaitSplitRegionFinish = TiDBOptOn(val)
	case TiDBWaitSplitRegionTimeout:
		s.WaitSplitRegionTimeout = uint64(tidbOptPositiveInt32(val, DefWaitSplitRegionTimeout))
	case TiDBExpensiveQueryTimeThreshold:
		atomic.StoreUint64(&ExpensiveQueryTimeThreshold, uint64(tidbOptPositiveInt32(val, DefTiDBExpensiveQueryTimeThreshold)))
	case TiDBTxnMode:
		s.TxnMode = strings.ToUpper(val)
	case TiDBRowFormatVersion:
		formatVersion := int(tidbOptInt64(val, DefTiDBRowFormatV1))
		if formatVersion == DefTiDBRowFormatV2 {
			s.RowEncoder.Enable = true
		}
	case TiDBLowResolutionTSO:
		s.LowResolutionTSO = TiDBOptOn(val)
	case TiDBEnableIndexMerge:
		s.SetEnableIndexMerge(TiDBOptOn(val))
	case TiDBEnableNoopFuncs:
		s.EnableNoopFuncs = TiDBOptOn(val)
	case TiDBReplicaRead:
		if strings.EqualFold(val, "follower") {
			s.SetReplicaRead(kv.ReplicaReadFollower)
		} else if strings.EqualFold(val, "leader-and-follower") {
			s.SetReplicaRead(kv.ReplicaReadMixed)
		} else if strings.EqualFold(val, "leader") || len(val) == 0 {
			s.SetReplicaRead(kv.ReplicaReadLeader)
		}
	case TiDBAllowRemoveAutoInc:
		s.AllowRemoveAutoInc = TiDBOptOn(val)
	// It's a global variable, but it also wants to be cached in server.
	case TiDBMaxDeltaSchemaCount:
		SetMaxDeltaSchemaCount(tidbOptInt64(val, DefTiDBMaxDeltaSchemaCount))
	case TiDBUsePlanBaselines:
		s.UsePlanBaselines = TiDBOptOn(val)
	case TiDBEvolvePlanBaselines:
		s.EvolvePlanBaselines = TiDBOptOn(val)
	case TiDBIsolationReadEngines:
		s.IsolationReadEngines = make(map[kv.StoreType]struct{})
		for _, engine := range strings.Split(val, ",") {
			switch engine {
			case kv.TiKV.Name():
				s.IsolationReadEngines[kv.TiKV] = struct{}{}
			case kv.TiFlash.Name():
				s.IsolationReadEngines[kv.TiFlash] = struct{}{}
			case kv.TiDB.Name():
				s.IsolationReadEngines[kv.TiDB] = struct{}{}
			}
		}
	case TiDBStoreLimit:
		storeutil.StoreLimit.Store(tidbOptInt64(val, DefTiDBStoreLimit))
	case TiDBMetricSchemaStep:
		s.MetricSchemaStep = tidbOptInt64(val, DefTiDBMetricSchemaStep)
	case TiDBMetricSchemaRangeDuration:
		s.MetricSchemaRangeDuration = tidbOptInt64(val, DefTiDBMetricSchemaRangeDuration)
	case CollationConnection, CollationDatabase, CollationServer:
		if _, err := collate.GetCollationByName(val); err != nil {
			var ok bool
			var charsetVal string
			var err2 error
			if name == CollationConnection {
				charsetVal, ok = s.systems[CharacterSetConnection]
			} else if name == CollationDatabase {
				charsetVal, ok = s.systems[CharsetDatabase]
			} else {
				// CollationServer
				charsetVal, ok = s.systems[CharacterSetServer]
			}
			if !ok {
				return err
			}
			val, err2 = charset.GetDefaultCollation(charsetVal)
			if err2 != nil {
				return err2
			}
			logutil.BgLogger().Warn(err.Error())
		}
	case TiDBSlowLogThreshold:
		atomic.StoreUint64(&config.GetGlobalConfig().Log.SlowThreshold, uint64(tidbOptInt64(val, logutil.DefaultSlowThreshold)))
	case TiDBRecordPlanInSlowLog:
		atomic.StoreUint32(&config.GetGlobalConfig().Log.RecordPlanInSlowLog, uint32(tidbOptInt64(val, logutil.DefaultRecordPlanInSlowLog)))
	case TiDBEnableSlowLog:
		config.GetGlobalConfig().Log.EnableSlowLog = TiDBOptOn(val)
	case TiDBQueryLogMaxLen:
		atomic.StoreUint64(&config.GetGlobalConfig().Log.QueryLogMaxLen, uint64(tidbOptInt64(val, logutil.DefaultQueryLogMaxLen)))
	case TiDBCheckMb4ValueInUTF8:
		config.GetGlobalConfig().CheckMb4ValueInUTF8 = TiDBOptOn(val)
	case TiDBFoundInPlanCache:
		s.FoundInPlanCache = TiDBOptOn(val)
	case TiDBEnableCollectExecutionInfo:
		config.GetGlobalConfig().EnableCollectExecutionInfo = TiDBOptOn(val)
	case SQLSelectLimit:
		result, err := strconv.ParseUint(val, 10, 64)
		if err != nil {
			return errors.Trace(err)
		}
		s.SelectLimit = result
	case TiDBAllowAutoRandExplicitInsert:
		s.AllowAutoRandExplicitInsert = TiDBOptOn(val)
	case TiDBEnableClusteredIndex:
		s.EnableClusteredIndex = TiDBOptOn(val)
<<<<<<< HEAD
	case TiDBSlowLogMasking:
		s.EnableSlowLogMasking = TiDBOptOn(val)
	case TiDBEnableParallelApply:
		s.EnableParallelApply = TiDBOptOn(val)
=======
	case TiDBSlowLogMasking, TiDBLogDesensitization:
		s.EnableLogDesensitization = TiDBOptOn(val)
>>>>>>> 297acf7e
	case TiDBShardAllocateStep:
		s.ShardAllocateStep = tidbOptInt64(val, DefTiDBShardAllocateStep)
	}
	s.systems[name] = val
	return nil
}

// GetReadableTxnMode returns the session variable TxnMode but rewrites it to "OPTIMISTIC" when it's empty.
func (s *SessionVars) GetReadableTxnMode() string {
	txnMode := s.TxnMode
	if txnMode == "" {
		txnMode = ast.Optimistic
	}
	return txnMode
}

func (s *SessionVars) setTxnMode(val string) error {
	switch strings.ToUpper(val) {
	case ast.Pessimistic:
		s.TxnMode = ast.Pessimistic
	case ast.Optimistic:
		s.TxnMode = ast.Optimistic
	case "":
		s.TxnMode = ""
	default:
		return ErrWrongValueForVar.FastGenByArgs(TiDBTxnMode, val)
	}
	return nil
}

// SetPrevStmtDigest sets the digest of the previous statement.
func (s *SessionVars) SetPrevStmtDigest(prevStmtDigest string) {
	s.prevStmtDigest = prevStmtDigest
}

// GetPrevStmtDigest returns the digest of the previous statement.
func (s *SessionVars) GetPrevStmtDigest() string {
	// Because `prevStmt` may be truncated, so it's senseless to normalize it.
	// Even if `prevStmtDigest` is empty but `prevStmt` is not, just return it anyway.
	return s.prevStmtDigest
}

// SetLocalSystemVar sets values of the local variables which in "server" scope.
func SetLocalSystemVar(name string, val string) {
	switch name {
	case TiDBDDLReorgWorkerCount:
		SetDDLReorgWorkerCounter(int32(tidbOptPositiveInt32(val, DefTiDBDDLReorgWorkerCount)))
	case TiDBDDLReorgBatchSize:
		SetDDLReorgBatchSize(int32(tidbOptPositiveInt32(val, DefTiDBDDLReorgBatchSize)))
	case TiDBDDLErrorCountLimit:
		SetDDLErrorCountLimit(tidbOptInt64(val, DefTiDBDDLErrorCountLimit))
	}
}

// special session variables.
const (
	SQLModeVar           = "sql_mode"
	CharacterSetResults  = "character_set_results"
	MaxAllowedPacket     = "max_allowed_packet"
	TimeZone             = "time_zone"
	TxnIsolation         = "tx_isolation"
	TransactionIsolation = "transaction_isolation"
	TxnIsolationOneShot  = "tx_isolation_one_shot"
	MaxExecutionTime     = "max_execution_time"
)

// these variables are useless for TiDB, but still need to validate their values for some compatible issues.
// TODO: some more variables need to be added here.
const (
	serverReadOnly = "read_only"
)

var (
	// TxIsolationNames are the valid values of the variable "tx_isolation" or "transaction_isolation".
	TxIsolationNames = map[string]struct{}{
		"READ-UNCOMMITTED": {},
		"READ-COMMITTED":   {},
		"REPEATABLE-READ":  {},
		"SERIALIZABLE":     {},
	}
)

// TableDelta stands for the changed count for one table or partition.
type TableDelta struct {
	Delta    int64
	Count    int64
	ColSize  map[int64]int64
	InitTime time.Time // InitTime is the time that this delta is generated.
}

// ConcurrencyUnset means the value the of the concurrency related variable is unset.
const ConcurrencyUnset = -1

// Concurrency defines concurrency values.
type Concurrency struct {
	// indexLookupConcurrency is the number of concurrent index lookup worker.
	// indexLookupConcurrency is deprecated, use ExecutorConcurrency instead.
	indexLookupConcurrency int

	// indexLookupJoinConcurrency is the number of concurrent index lookup join inner worker.
	// indexLookupJoinConcurrency is deprecated, use ExecutorConcurrency instead.
	indexLookupJoinConcurrency int

	// distSQLScanConcurrency is the number of concurrent dist SQL scan worker.
	// distSQLScanConcurrency is deprecated, use ExecutorConcurrency instead.
	distSQLScanConcurrency int

	// hashJoinConcurrency is the number of concurrent hash join outer worker.
	// hashJoinConcurrency is deprecated, use ExecutorConcurrency instead.
	hashJoinConcurrency int

	// projectionConcurrency is the number of concurrent projection worker.
	// projectionConcurrency is deprecated, use ExecutorConcurrency instead.
	projectionConcurrency int

	// hashAggPartialConcurrency is the number of concurrent hash aggregation partial worker.
	// hashAggPartialConcurrency is deprecated, use ExecutorConcurrency instead.
	hashAggPartialConcurrency int

	// hashAggFinalConcurrency is the number of concurrent hash aggregation final worker.
	// hashAggFinalConcurrency is deprecated, use ExecutorConcurrency instead.
	hashAggFinalConcurrency int

	// windowConcurrency is the number of concurrent window worker.
	// windowConcurrency is deprecated, use ExecutorConcurrency instead.
	windowConcurrency int

	// indexSerialScanConcurrency is the number of concurrent index serial scan worker.
	indexSerialScanConcurrency int

	// ExecutorConcurrency is the number of concurrent worker for all executors.
	ExecutorConcurrency int
}

// SetIndexLookupConcurrency set the number of concurrent index lookup worker.
func (c *Concurrency) SetIndexLookupConcurrency(n int) {
	c.indexLookupConcurrency = n
}

// SetIndexLookupJoinConcurrency set the number of concurrent index lookup join inner worker.
func (c *Concurrency) SetIndexLookupJoinConcurrency(n int) {
	c.indexLookupJoinConcurrency = n
}

// SetDistSQLScanConcurrency set the number of concurrent dist SQL scan worker.
func (c *Concurrency) SetDistSQLScanConcurrency(n int) {
	c.distSQLScanConcurrency = n
}

// SetHashJoinConcurrency set the number of concurrent hash join outer worker.
func (c *Concurrency) SetHashJoinConcurrency(n int) {
	c.hashJoinConcurrency = n
}

// SetProjectionConcurrency set the number of concurrent projection worker.
func (c *Concurrency) SetProjectionConcurrency(n int) {
	c.projectionConcurrency = n
}

// SetHashAggPartialConcurrency set the number of concurrent hash aggregation partial worker.
func (c *Concurrency) SetHashAggPartialConcurrency(n int) {
	c.hashAggPartialConcurrency = n
}

// SetHashAggFinalConcurrency set the number of concurrent hash aggregation final worker.
func (c *Concurrency) SetHashAggFinalConcurrency(n int) {
	c.hashAggFinalConcurrency = n
}

// SetWindowConcurrency set the number of concurrent window worker.
func (c *Concurrency) SetWindowConcurrency(n int) {
	c.windowConcurrency = n
}

// SetIndexSerialScanConcurrency set the number of concurrent index serial scan worker.
func (c *Concurrency) SetIndexSerialScanConcurrency(n int) {
	c.indexSerialScanConcurrency = n
}

// IndexLookupConcurrency return the number of concurrent index lookup worker.
func (c *Concurrency) IndexLookupConcurrency() int {
	if c.indexLookupConcurrency != ConcurrencyUnset {
		return c.indexLookupConcurrency
	}
	return c.ExecutorConcurrency
}

// IndexLookupJoinConcurrency return the number of concurrent index lookup join inner worker.
func (c *Concurrency) IndexLookupJoinConcurrency() int {
	if c.indexLookupJoinConcurrency != ConcurrencyUnset {
		return c.indexLookupJoinConcurrency
	}
	return c.ExecutorConcurrency
}

// DistSQLScanConcurrency return the number of concurrent dist SQL scan worker.
func (c *Concurrency) DistSQLScanConcurrency() int {
	return c.distSQLScanConcurrency
}

// HashJoinConcurrency return the number of concurrent hash join outer worker.
func (c *Concurrency) HashJoinConcurrency() int {
	if c.hashJoinConcurrency != ConcurrencyUnset {
		return c.hashJoinConcurrency
	}
	return c.ExecutorConcurrency
}

// ProjectionConcurrency return the number of concurrent projection worker.
func (c *Concurrency) ProjectionConcurrency() int {
	if c.projectionConcurrency != ConcurrencyUnset {
		return c.projectionConcurrency
	}
	return c.ExecutorConcurrency
}

// HashAggPartialConcurrency return the number of concurrent hash aggregation partial worker.
func (c *Concurrency) HashAggPartialConcurrency() int {
	if c.hashAggPartialConcurrency != ConcurrencyUnset {
		return c.hashAggPartialConcurrency
	}
	return c.ExecutorConcurrency
}

// HashAggFinalConcurrency return the number of concurrent hash aggregation final worker.
func (c *Concurrency) HashAggFinalConcurrency() int {
	if c.hashAggFinalConcurrency != ConcurrencyUnset {
		return c.hashAggFinalConcurrency
	}
	return c.ExecutorConcurrency
}

// WindowConcurrency return the number of concurrent window worker.
func (c *Concurrency) WindowConcurrency() int {
	if c.windowConcurrency != ConcurrencyUnset {
		return c.windowConcurrency
	}
	return c.ExecutorConcurrency
}

// IndexSerialScanConcurrency return the number of concurrent index serial scan worker.
// This option is not sync with ExecutorConcurrency since it's used by Analyze table.
func (c *Concurrency) IndexSerialScanConcurrency() int {
	return c.indexSerialScanConcurrency
}

// MemQuota defines memory quota values.
type MemQuota struct {
	// MemQuotaQuery defines the memory quota for a query.
	MemQuotaQuery int64

	// NestedLoopJoinCacheCapacity defines the memory capacity for apply cache.
	NestedLoopJoinCacheCapacity int64

	// The variables below do not take any effect anymore, it's remaining for compatibility.
	// TODO: remove them in v4.1
	// MemQuotaHashJoin defines the memory quota for a hash join executor.
	MemQuotaHashJoin int64
	// MemQuotaMergeJoin defines the memory quota for a merge join executor.
	MemQuotaMergeJoin int64
	// MemQuotaSort defines the memory quota for a sort executor.
	MemQuotaSort int64
	// MemQuotaTopn defines the memory quota for a top n executor.
	MemQuotaTopn int64
	// MemQuotaIndexLookupReader defines the memory quota for a index lookup reader executor.
	MemQuotaIndexLookupReader int64
	// MemQuotaIndexLookupJoin defines the memory quota for a index lookup join executor.
	MemQuotaIndexLookupJoin int64
	// MemQuotaNestedLoopApply defines the memory quota for a nested loop apply executor.
	MemQuotaNestedLoopApply int64
	// MemQuotaDistSQL defines the memory quota for all operators in DistSQL layer like co-processor and selectResult.
	MemQuotaDistSQL int64
}

// BatchSize defines batch size values.
type BatchSize struct {
	// DMLBatchSize indicates the size of batches for DML.
	// It will be used when BatchInsert or BatchDelete is on.
	DMLBatchSize int

	// IndexJoinBatchSize is the batch size of a index lookup join.
	IndexJoinBatchSize int

	// IndexLookupSize is the number of handles for an index lookup task in index double read executor.
	IndexLookupSize int

	// InitChunkSize defines init row count of a Chunk during query execution.
	InitChunkSize int

	// MaxChunkSize defines max row count of a Chunk during query execution.
	MaxChunkSize int
}

const (
	// SlowLogRowPrefixStr is slow log row prefix.
	SlowLogRowPrefixStr = "# "
	// SlowLogSpaceMarkStr is slow log space mark.
	SlowLogSpaceMarkStr = ": "
	// SlowLogSQLSuffixStr is slow log suffix.
	SlowLogSQLSuffixStr = ";"
	// SlowLogTimeStr is slow log field name.
	SlowLogTimeStr = "Time"
	// SlowLogStartPrefixStr is slow log start row prefix.
	SlowLogStartPrefixStr = SlowLogRowPrefixStr + SlowLogTimeStr + SlowLogSpaceMarkStr
	// SlowLogTxnStartTSStr is slow log field name.
	SlowLogTxnStartTSStr = "Txn_start_ts"
	// SlowLogUserAndHostStr is the user and host field name, which is compatible with MySQL.
	SlowLogUserAndHostStr = "User@Host"
	// SlowLogUserStr is slow log field name.
	SlowLogUserStr = "User"
	// SlowLogHostStr only for slow_query table usage.
	SlowLogHostStr = "Host"
	// SlowLogConnIDStr is slow log field name.
	SlowLogConnIDStr = "Conn_ID"
	// SlowLogQueryTimeStr is slow log field name.
	SlowLogQueryTimeStr = "Query_time"
	// SlowLogParseTimeStr is the parse sql time.
	SlowLogParseTimeStr = "Parse_time"
	// SlowLogCompileTimeStr is the compile plan time.
	SlowLogCompileTimeStr = "Compile_time"
	// SlowLogRewriteTimeStr is the rewrite time.
	SlowLogRewriteTimeStr = "Rewrite_time"
	// SlowLogOptimizeTimeStr is the optimization time.
	SlowLogOptimizeTimeStr = "Optimize_time"
	// SlowLogWaitTSTimeStr is the time of waiting TS.
	SlowLogWaitTSTimeStr = "Wait_TS"
	// SlowLogPreprocSubQueriesStr is the number of pre-processed sub-queries.
	SlowLogPreprocSubQueriesStr = "Preproc_subqueries"
	// SlowLogPreProcSubQueryTimeStr is the total time of pre-processing sub-queries.
	SlowLogPreProcSubQueryTimeStr = "Preproc_subqueries_time"
	// SlowLogDBStr is slow log field name.
	SlowLogDBStr = "DB"
	// SlowLogIsInternalStr is slow log field name.
	SlowLogIsInternalStr = "Is_internal"
	// SlowLogIndexNamesStr is slow log field name.
	SlowLogIndexNamesStr = "Index_names"
	// SlowLogDigestStr is slow log field name.
	SlowLogDigestStr = "Digest"
	// SlowLogQuerySQLStr is slow log field name.
	SlowLogQuerySQLStr = "Query" // use for slow log table, slow log will not print this field name but print sql directly.
	// SlowLogStatsInfoStr is plan stats info.
	SlowLogStatsInfoStr = "Stats"
	// SlowLogNumCopTasksStr is the number of cop-tasks.
	SlowLogNumCopTasksStr = "Num_cop_tasks"
	// SlowLogCopProcAvg is the average process time of all cop-tasks.
	SlowLogCopProcAvg = "Cop_proc_avg"
	// SlowLogCopProcP90 is the p90 process time of all cop-tasks.
	SlowLogCopProcP90 = "Cop_proc_p90"
	// SlowLogCopProcMax is the max process time of all cop-tasks.
	SlowLogCopProcMax = "Cop_proc_max"
	// SlowLogCopProcAddr is the address of TiKV where the cop-task which cost max process time run.
	SlowLogCopProcAddr = "Cop_proc_addr"
	// SlowLogCopWaitAvg is the average wait time of all cop-tasks.
	SlowLogCopWaitAvg = "Cop_wait_avg"
	// SlowLogCopWaitP90 is the p90 wait time of all cop-tasks.
	SlowLogCopWaitP90 = "Cop_wait_p90"
	// SlowLogCopWaitMax is the max wait time of all cop-tasks.
	SlowLogCopWaitMax = "Cop_wait_max"
	// SlowLogCopWaitAddr is the address of TiKV where the cop-task which cost wait process time run.
	SlowLogCopWaitAddr = "Cop_wait_addr"
	// SlowLogCopBackoffPrefix contains backoff information.
	SlowLogCopBackoffPrefix = "Cop_backoff_"
	// SlowLogMemMax is the max number bytes of memory used in this statement.
	SlowLogMemMax = "Mem_max"
	// SlowLogDiskMax is the nax number bytes of disk used in this statement.
	SlowLogDiskMax = "Disk_max"
	// SlowLogPrepared is used to indicate whether this sql execute in prepare.
	SlowLogPrepared = "Prepared"
	// SlowLogPlanFromCache is used to indicate whether this plan is from plan cache.
	SlowLogPlanFromCache = "Plan_from_cache"
	// SlowLogHasMoreResults is used to indicate whether this sql has more following results.
	SlowLogHasMoreResults = "Has_more_results"
	// SlowLogSucc is used to indicate whether this sql execute successfully.
	SlowLogSucc = "Succ"
	// SlowLogPrevStmt is used to show the previous executed statement.
	SlowLogPrevStmt = "Prev_stmt"
	// SlowLogPlan is used to record the query plan.
	SlowLogPlan = "Plan"
	// SlowLogPlanDigest is used to record the query plan digest.
	SlowLogPlanDigest = "Plan_digest"
	// SlowLogPlanPrefix is the prefix of the plan value.
	SlowLogPlanPrefix = ast.TiDBDecodePlan + "('"
	// SlowLogPlanSuffix is the suffix of the plan value.
	SlowLogPlanSuffix = "')"
	// SlowLogPrevStmtPrefix is the prefix of Prev_stmt in slow log file.
	SlowLogPrevStmtPrefix = SlowLogPrevStmt + SlowLogSpaceMarkStr
	// SlowLogKVTotal is the total time waiting for kv.
	SlowLogKVTotal = "KV_total"
	// SlowLogPDTotal is the total time waiting for pd.
	SlowLogPDTotal = "PD_total"
	// SlowLogBackoffTotal is the total time doing backoff.
	SlowLogBackoffTotal = "Backoff_total"
	// SlowLogWriteSQLRespTotal is the total time used to write response to client.
	SlowLogWriteSQLRespTotal = "Write_sql_response_total"
)

// SlowQueryLogItems is a collection of items that should be included in the
// slow query log.
type SlowQueryLogItems struct {
	TxnTS             uint64
	SQL               string
	Digest            string
	TimeTotal         time.Duration
	TimeParse         time.Duration
	TimeCompile       time.Duration
	TimeOptimize      time.Duration
	TimeWaitTS        time.Duration
	IndexNames        string
	StatsInfos        map[string]uint64
	CopTasks          *stmtctx.CopTasksDetails
	ExecDetail        execdetails.ExecDetails
	MemMax            int64
	DiskMax           int64
	Succ              bool
	Prepared          bool
	PlanFromCache     bool
	HasMoreResults    bool
	PrevStmt          string
	Plan              string
	PlanDigest        string
	RewriteInfo       RewritePhaseInfo
	KVTotal           time.Duration
	PDTotal           time.Duration
	BackoffTotal      time.Duration
	WriteSQLRespTotal time.Duration
}

// SlowLogFormat uses for formatting slow log.
// The slow log output is like below:
// # Time: 2019-04-28T15:24:04.309074+08:00
// # Txn_start_ts: 406315658548871171
// # User@Host: root[root] @ localhost [127.0.0.1]
// # Conn_ID: 6
// # Query_time: 4.895492
// # Process_time: 0.161 Request_count: 1 Total_keys: 100001 Processed_keys: 100000
// # DB: test
// # Index_names: [t1.idx1,t2.idx2]
// # Is_internal: false
// # Digest: 42a1c8aae6f133e934d4bf0147491709a8812ea05ff8819ec522780fe657b772
// # Stats: t1:1,t2:2
// # Num_cop_tasks: 10
// # Cop_process: Avg_time: 1s P90_time: 2s Max_time: 3s Max_addr: 10.6.131.78
// # Cop_wait: Avg_time: 10ms P90_time: 20ms Max_time: 30ms Max_Addr: 10.6.131.79
// # Memory_max: 4096
// # Disk_max: 65535
// # Succ: true
// # Prev_stmt: begin;
// select * from t_slim;
func (s *SessionVars) SlowLogFormat(logItems *SlowQueryLogItems) string {
	var buf bytes.Buffer

	writeSlowLogItem(&buf, SlowLogTxnStartTSStr, strconv.FormatUint(logItems.TxnTS, 10))
	if s.User != nil {
		hostAddress := s.User.Hostname
		if s.ConnectionInfo != nil {
			hostAddress = s.ConnectionInfo.ClientIP
		}
		writeSlowLogItem(&buf, SlowLogUserAndHostStr, fmt.Sprintf("%s[%s] @ %s [%s]", s.User.Username, s.User.Username, s.User.Hostname, hostAddress))
	}
	if s.ConnectionID != 0 {
		writeSlowLogItem(&buf, SlowLogConnIDStr, strconv.FormatUint(s.ConnectionID, 10))
	}
	writeSlowLogItem(&buf, SlowLogQueryTimeStr, strconv.FormatFloat(logItems.TimeTotal.Seconds(), 'f', -1, 64))
	writeSlowLogItem(&buf, SlowLogParseTimeStr, strconv.FormatFloat(logItems.TimeParse.Seconds(), 'f', -1, 64))
	writeSlowLogItem(&buf, SlowLogCompileTimeStr, strconv.FormatFloat(logItems.TimeCompile.Seconds(), 'f', -1, 64))

	buf.WriteString(SlowLogRowPrefixStr + fmt.Sprintf("%v%v%v", SlowLogRewriteTimeStr,
		SlowLogSpaceMarkStr, strconv.FormatFloat(logItems.RewriteInfo.DurationRewrite.Seconds(), 'f', -1, 64)))
	if logItems.RewriteInfo.PreprocessSubQueries > 0 {
		buf.WriteString(fmt.Sprintf(" %v%v%v %v%v%v", SlowLogPreprocSubQueriesStr, SlowLogSpaceMarkStr, logItems.RewriteInfo.PreprocessSubQueries,
			SlowLogPreProcSubQueryTimeStr, SlowLogSpaceMarkStr, strconv.FormatFloat(logItems.RewriteInfo.DurationPreprocessSubQuery.Seconds(), 'f', -1, 64)))
	}
	buf.WriteString("\n")

	writeSlowLogItem(&buf, SlowLogOptimizeTimeStr, strconv.FormatFloat(logItems.TimeOptimize.Seconds(), 'f', -1, 64))
	writeSlowLogItem(&buf, SlowLogWaitTSTimeStr, strconv.FormatFloat(logItems.TimeWaitTS.Seconds(), 'f', -1, 64))

	if execDetailStr := logItems.ExecDetail.String(); len(execDetailStr) > 0 {
		buf.WriteString(SlowLogRowPrefixStr + execDetailStr + "\n")
	}

	if len(s.CurrentDB) > 0 {
		writeSlowLogItem(&buf, SlowLogDBStr, s.CurrentDB)
	}
	if len(logItems.IndexNames) > 0 {
		writeSlowLogItem(&buf, SlowLogIndexNamesStr, logItems.IndexNames)
	}

	writeSlowLogItem(&buf, SlowLogIsInternalStr, strconv.FormatBool(s.InRestrictedSQL))
	if len(logItems.Digest) > 0 {
		writeSlowLogItem(&buf, SlowLogDigestStr, logItems.Digest)
	}
	if len(logItems.StatsInfos) > 0 {
		buf.WriteString(SlowLogRowPrefixStr + SlowLogStatsInfoStr + SlowLogSpaceMarkStr)
		firstComma := false
		vStr := ""
		for k, v := range logItems.StatsInfos {
			if v == 0 {
				vStr = "pseudo"
			} else {
				vStr = strconv.FormatUint(v, 10)

			}
			if firstComma {
				buf.WriteString("," + k + ":" + vStr)
			} else {
				buf.WriteString(k + ":" + vStr)
				firstComma = true
			}
		}
		buf.WriteString("\n")
	}
	if logItems.CopTasks != nil {
		writeSlowLogItem(&buf, SlowLogNumCopTasksStr, strconv.FormatInt(int64(logItems.CopTasks.NumCopTasks), 10))
		if logItems.CopTasks.NumCopTasks > 0 {
			// make the result stable
			backoffs := make([]string, 0, 3)
			for backoff := range logItems.CopTasks.TotBackoffTimes {
				backoffs = append(backoffs, backoff)
			}
			sort.Strings(backoffs)

			if logItems.CopTasks.NumCopTasks == 1 {
				buf.WriteString(SlowLogRowPrefixStr + fmt.Sprintf("%v%v%v %v%v%v",
					SlowLogCopProcAvg, SlowLogSpaceMarkStr, logItems.CopTasks.AvgProcessTime.Seconds(),
					SlowLogCopProcAddr, SlowLogSpaceMarkStr, logItems.CopTasks.MaxProcessAddress) + "\n")
				buf.WriteString(SlowLogRowPrefixStr + fmt.Sprintf("%v%v%v %v%v%v",
					SlowLogCopWaitAvg, SlowLogSpaceMarkStr, logItems.CopTasks.AvgWaitTime.Seconds(),
					SlowLogCopWaitAddr, SlowLogSpaceMarkStr, logItems.CopTasks.MaxWaitAddress) + "\n")
				for _, backoff := range backoffs {
					backoffPrefix := SlowLogCopBackoffPrefix + backoff + "_"
					buf.WriteString(SlowLogRowPrefixStr + fmt.Sprintf("%v%v%v %v%v%v\n",
						backoffPrefix+"total_times", SlowLogSpaceMarkStr, logItems.CopTasks.TotBackoffTimes[backoff],
						backoffPrefix+"total_time", SlowLogSpaceMarkStr, logItems.CopTasks.TotBackoffTime[backoff].Seconds(),
					))
				}
			} else {
				buf.WriteString(SlowLogRowPrefixStr + fmt.Sprintf("%v%v%v %v%v%v %v%v%v %v%v%v",
					SlowLogCopProcAvg, SlowLogSpaceMarkStr, logItems.CopTasks.AvgProcessTime.Seconds(),
					SlowLogCopProcP90, SlowLogSpaceMarkStr, logItems.CopTasks.P90ProcessTime.Seconds(),
					SlowLogCopProcMax, SlowLogSpaceMarkStr, logItems.CopTasks.MaxProcessTime.Seconds(),
					SlowLogCopProcAddr, SlowLogSpaceMarkStr, logItems.CopTasks.MaxProcessAddress) + "\n")
				buf.WriteString(SlowLogRowPrefixStr + fmt.Sprintf("%v%v%v %v%v%v %v%v%v %v%v%v",
					SlowLogCopWaitAvg, SlowLogSpaceMarkStr, logItems.CopTasks.AvgWaitTime.Seconds(),
					SlowLogCopWaitP90, SlowLogSpaceMarkStr, logItems.CopTasks.P90WaitTime.Seconds(),
					SlowLogCopWaitMax, SlowLogSpaceMarkStr, logItems.CopTasks.MaxWaitTime.Seconds(),
					SlowLogCopWaitAddr, SlowLogSpaceMarkStr, logItems.CopTasks.MaxWaitAddress) + "\n")
				for _, backoff := range backoffs {
					backoffPrefix := SlowLogCopBackoffPrefix + backoff + "_"
					buf.WriteString(SlowLogRowPrefixStr + fmt.Sprintf("%v%v%v %v%v%v %v%v%v %v%v%v %v%v%v %v%v%v\n",
						backoffPrefix+"total_times", SlowLogSpaceMarkStr, logItems.CopTasks.TotBackoffTimes[backoff],
						backoffPrefix+"total_time", SlowLogSpaceMarkStr, logItems.CopTasks.TotBackoffTime[backoff].Seconds(),
						backoffPrefix+"max_time", SlowLogSpaceMarkStr, logItems.CopTasks.MaxBackoffTime[backoff].Seconds(),
						backoffPrefix+"max_addr", SlowLogSpaceMarkStr, logItems.CopTasks.MaxBackoffAddress[backoff],
						backoffPrefix+"avg_time", SlowLogSpaceMarkStr, logItems.CopTasks.AvgBackoffTime[backoff].Seconds(),
						backoffPrefix+"p90_time", SlowLogSpaceMarkStr, logItems.CopTasks.P90BackoffTime[backoff].Seconds(),
					))
				}
			}
		}
	}
	if logItems.MemMax > 0 {
		writeSlowLogItem(&buf, SlowLogMemMax, strconv.FormatInt(logItems.MemMax, 10))
	}
	if logItems.DiskMax > 0 {
		writeSlowLogItem(&buf, SlowLogDiskMax, strconv.FormatInt(logItems.DiskMax, 10))
	}

	writeSlowLogItem(&buf, SlowLogPrepared, strconv.FormatBool(logItems.Prepared))
	writeSlowLogItem(&buf, SlowLogPlanFromCache, strconv.FormatBool(logItems.PlanFromCache))
	writeSlowLogItem(&buf, SlowLogHasMoreResults, strconv.FormatBool(logItems.HasMoreResults))
	writeSlowLogItem(&buf, SlowLogKVTotal, strconv.FormatFloat(logItems.KVTotal.Seconds(), 'f', -1, 64))
	writeSlowLogItem(&buf, SlowLogPDTotal, strconv.FormatFloat(logItems.PDTotal.Seconds(), 'f', -1, 64))
	writeSlowLogItem(&buf, SlowLogBackoffTotal, strconv.FormatFloat(logItems.BackoffTotal.Seconds(), 'f', -1, 64))
	writeSlowLogItem(&buf, SlowLogWriteSQLRespTotal, strconv.FormatFloat(logItems.WriteSQLRespTotal.Seconds(), 'f', -1, 64))
	writeSlowLogItem(&buf, SlowLogSucc, strconv.FormatBool(logItems.Succ))
	if len(logItems.Plan) != 0 {
		writeSlowLogItem(&buf, SlowLogPlan, logItems.Plan)
	}
	if len(logItems.PlanDigest) != 0 {
		writeSlowLogItem(&buf, SlowLogPlanDigest, logItems.PlanDigest)
	}

	if logItems.PrevStmt != "" {
		writeSlowLogItem(&buf, SlowLogPrevStmt, logItems.PrevStmt)
	}

	if s.CurrentDBChanged {
		buf.WriteString(fmt.Sprintf("use %s;\n", s.CurrentDB))
		s.CurrentDBChanged = false
	}

	buf.WriteString(logItems.SQL)
	if len(logItems.SQL) == 0 || logItems.SQL[len(logItems.SQL)-1] != ';' {
		buf.WriteString(";")
	}
	return buf.String()
}

// writeSlowLogItem writes a slow log item in the form of: "# ${key}:${value}"
func writeSlowLogItem(buf *bytes.Buffer, key, value string) {
	buf.WriteString(SlowLogRowPrefixStr + key + SlowLogSpaceMarkStr + value + "\n")
}<|MERGE_RESOLUTION|>--- conflicted
+++ resolved
@@ -789,12 +789,8 @@
 		SelectLimit:                 math.MaxUint64,
 		AllowAutoRandExplicitInsert: DefTiDBAllowAutoRandExplicitInsert,
 		EnableClusteredIndex:        DefTiDBEnableClusteredIndex,
-<<<<<<< HEAD
-		EnableSlowLogMasking:        DefTiDBSlowLogMasking,
 		EnableParallelApply:         DefTiDBEnableParallelApply,
-=======
 		EnableLogDesensitization:    DefTiDBLogDesensitization,
->>>>>>> 297acf7e
 		ShardAllocateStep:           DefTiDBShardAllocateStep,
 	}
 	vars.KVVars = kv.NewVariables(&vars.Killed)
@@ -1405,15 +1401,10 @@
 		s.AllowAutoRandExplicitInsert = TiDBOptOn(val)
 	case TiDBEnableClusteredIndex:
 		s.EnableClusteredIndex = TiDBOptOn(val)
-<<<<<<< HEAD
-	case TiDBSlowLogMasking:
-		s.EnableSlowLogMasking = TiDBOptOn(val)
 	case TiDBEnableParallelApply:
 		s.EnableParallelApply = TiDBOptOn(val)
-=======
 	case TiDBSlowLogMasking, TiDBLogDesensitization:
 		s.EnableLogDesensitization = TiDBOptOn(val)
->>>>>>> 297acf7e
 	case TiDBShardAllocateStep:
 		s.ShardAllocateStep = tidbOptInt64(val, DefTiDBShardAllocateStep)
 	}
