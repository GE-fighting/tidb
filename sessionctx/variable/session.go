--- conflicted
+++ resolved
@@ -1020,16 +1020,11 @@
 	AssertionLevel AssertionLevel
 	// IgnorePreparedCacheCloseStmt controls if ignore the close-stmt command for prepared statement.
 	IgnorePreparedCacheCloseStmt bool
-<<<<<<< HEAD
-	// EnableNewCostInterface ...
-	EnableNewCostInterface bool
-
-	DEBUG bool
-
-=======
 	// EnableNewCostInterface is a internal switch to indicates whether to use the new cost calculation interface.
 	EnableNewCostInterface bool
->>>>>>> 212a6b22
+
+	DEBUG bool
+
 	// BatchPendingTiFlashCount shows the threshold of pending TiFlash tables when batch adding.
 	BatchPendingTiFlashCount int
 	// RcReadCheckTS indicates if ts check optimization is enabled for current session.
