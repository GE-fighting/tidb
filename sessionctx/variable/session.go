--- conflicted
+++ resolved
@@ -1004,13 +1004,10 @@
 	EnableMutationChecker bool
 	// AssertionLevel controls how strict the assertions on data mutations should be.
 	AssertionLevel AssertionLevel
-<<<<<<< HEAD
 	// IgnorePreparedCacheCloseStmt controls if ignore the close-stmt command for prepared statement.
 	IgnorePreparedCacheCloseStmt bool
-=======
 	// BatchPendingTiFlashCount shows the threshold of pending TiFlash tables when batch adding.
 	BatchPendingTiFlashCount int
->>>>>>> 00bba665
 }
 
 // InitStatementContext initializes a StatementContext, the object is reused to reduce allocation.
