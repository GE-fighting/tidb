// Copyright 2017 PingCAP, Inc.
//
// Licensed under the Apache License, Version 2.0 (the "License");
// you may not use this file except in compliance with the License.
// You may obtain a copy of the License at
//
//     http://www.apache.org/licenses/LICENSE-2.0
//
// Unless required by applicable law or agreed to in writing, software
// distributed under the License is distributed on an "AS IS" BASIS,
// See the License for the specific language governing permissions and
// limitations under the License.

package variable

import (
	"os"

	"github.com/pingcap/parser/mysql"
	"github.com/uber-go/atomic"
)

/*
	Steps to add a new TiDB specific system variable:

	1. Add a new variable name with comment in this file.
	2. Add the default value of the new variable in this file.
	3. Add SysVar instance in 'defaultSysVars' slice with the default value.
	4. Add a field in `SessionVars`.
	5. Update the `NewSessionVars` function to set the field to its default value.
	6. Update the `variable.SetSessionSystemVar` function to use the new value when SET statement is executed.
	7. If it is a global variable, add it in `session.loadCommonGlobalVarsSQL`.
	8. Update ValidateSetSystemVar if the variable's value need to be validated.
	9. Use this variable to control the behavior in code.
*/

// TiDB system variable names that only in session scope.
const (
	TiDBDDLSlowOprThreshold = "ddl_slow_threshold"

	// tidb_snapshot is used for reading history data, the default value is empty string.
	// The value can be a datetime string like '2017-11-11 20:20:20' or a tso string. When this variable is set, the session reads history data of that time.
	TiDBSnapshot = "tidb_snapshot"

	// tidb_opt_agg_push_down is used to enable/disable the optimizer rule of aggregation push down.
	TiDBOptAggPushDown = "tidb_opt_agg_push_down"

	// tidb_opt_distinct_agg_push_down is used to decide whether agg with distinct should be pushed to tikv/tiflash.
	TiDBOptDistinctAggPushDown = "tidb_opt_distinct_agg_push_down"

	// tidb_opt_write_row_id is used to enable/disable the operations of insert、replace and update to _tidb_rowid.
	TiDBOptWriteRowID = "tidb_opt_write_row_id"

	// Auto analyze will run if (table modify count)/(table row count) is greater than this value.
	TiDBAutoAnalyzeRatio = "tidb_auto_analyze_ratio"

	// Auto analyze will run if current time is within start time and end time.
	TiDBAutoAnalyzeStartTime = "tidb_auto_analyze_start_time"
	TiDBAutoAnalyzeEndTime   = "tidb_auto_analyze_end_time"

	// tidb_checksum_table_concurrency is used to speed up the ADMIN CHECKSUM TABLE
	// statement, when a table has multiple indices, those indices can be
	// scanned concurrently, with the cost of higher system performance impact.
	TiDBChecksumTableConcurrency = "tidb_checksum_table_concurrency"

	// TiDBCurrentTS is used to get the current transaction timestamp.
	// It is read-only.
	TiDBCurrentTS = "tidb_current_ts"

	// tidb_config is a read-only variable that shows the config of the current server.
	TiDBConfig = "tidb_config"

	// tidb_batch_insert is used to enable/disable auto-split insert data. If set this option on, insert executor will automatically
	// insert data into multiple batches and use a single txn for each batch. This will be helpful when inserting large data.
	TiDBBatchInsert = "tidb_batch_insert"

	// tidb_batch_delete is used to enable/disable auto-split delete data. If set this option on, delete executor will automatically
	// split data into multiple batches and use a single txn for each batch. This will be helpful when deleting large data.
	TiDBBatchDelete = "tidb_batch_delete"

	// tidb_batch_commit is used to enable/disable auto-split the transaction.
	// If set this option on, the transaction will be committed when it reaches stmt-count-limit and starts a new transaction.
	TiDBBatchCommit = "tidb_batch_commit"

	// tidb_dml_batch_size is used to split the insert/delete data into small batches.
	// It only takes effort when tidb_batch_insert/tidb_batch_delete is on.
	// Its default value is 20000. When the row size is large, 20k rows could be larger than 100MB.
	// User could change it to a smaller one to avoid breaking the transaction size limitation.
	TiDBDMLBatchSize = "tidb_dml_batch_size"

	// The following session variables controls the memory quota during query execution.
	// "tidb_mem_quota_query":				control the memory quota of a query.
	TIDBMemQuotaQuery               = "tidb_mem_quota_query" // Bytes.
	TIDBNestedLoopJoinCacheCapacity = "tidb_nested_loop_join_cache_capacity"
	// TODO: remove them below sometime, it should have only one Quota(TIDBMemQuotaQuery).
	TIDBMemQuotaHashJoin          = "tidb_mem_quota_hashjoin"          // Bytes.
	TIDBMemQuotaMergeJoin         = "tidb_mem_quota_mergejoin"         // Bytes.
	TIDBMemQuotaSort              = "tidb_mem_quota_sort"              // Bytes.
	TIDBMemQuotaTopn              = "tidb_mem_quota_topn"              // Bytes.
	TIDBMemQuotaIndexLookupReader = "tidb_mem_quota_indexlookupreader" // Bytes.
	TIDBMemQuotaIndexLookupJoin   = "tidb_mem_quota_indexlookupjoin"   // Bytes.
	TIDBMemQuotaNestedLoopApply   = "tidb_mem_quota_nestedloopapply"   // Bytes.

	// tidb_general_log is used to log every query in the server in info level.
	TiDBGeneralLog = "tidb_general_log"

	// tidb_pprof_sql_cpu is used to add label sql label to pprof result.
	TiDBPProfSQLCPU = "tidb_pprof_sql_cpu"

	// tidb_retry_limit is the maximum number of retries when committing a transaction.
	TiDBRetryLimit = "tidb_retry_limit"

	// tidb_disable_txn_auto_retry disables transaction auto retry.
	TiDBDisableTxnAutoRetry = "tidb_disable_txn_auto_retry"

	// tidb_enable_streaming enables TiDB to use streaming API for coprocessor requests.
	TiDBEnableStreaming = "tidb_enable_streaming"

	// tidb_enable_chunk_rpc enables TiDB to use Chunk format for coprocessor requests.
	TiDBEnableChunkRPC = "tidb_enable_chunk_rpc"

	// tidb_optimizer_selectivity_level is used to control the selectivity estimation level.
	TiDBOptimizerSelectivityLevel = "tidb_optimizer_selectivity_level"

	// tidb_txn_mode is used to control the transaction behavior.
	TiDBTxnMode = "tidb_txn_mode"

	// tidb_row_format_version is used to control tidb row format version current.
	TiDBRowFormatVersion = "tidb_row_format_version"

	// tidb_enable_table_partition is used to control table partition feature.
	// The valid value include auto/on/off:
	// on or auto: enable table partition if the partition type is implemented.
	// off: always disable table partition.
	TiDBEnableTablePartition = "tidb_enable_table_partition"

	// tidb_skip_isolation_level_check is used to control whether to return error when set unsupported transaction
	// isolation level.
	TiDBSkipIsolationLevelCheck = "tidb_skip_isolation_level_check"

	// TiDBLowResolutionTSO is used for reading data with low resolution TSO which is updated once every two seconds
	TiDBLowResolutionTSO = "tidb_low_resolution_tso"

	// TiDBReplicaRead is used for reading data from replicas, followers for example.
	TiDBReplicaRead = "tidb_replica_read"

	// TiDBAllowRemoveAutoInc indicates whether a user can drop the auto_increment column attribute or not.
	TiDBAllowRemoveAutoInc = "tidb_allow_remove_auto_inc"

	// TiDBEvolvePlanTaskMaxTime controls the max time of a single evolution task.
	TiDBEvolvePlanTaskMaxTime = "tidb_evolve_plan_task_max_time"

	// TiDBEvolvePlanTaskStartTime is the start time of evolution task.
	TiDBEvolvePlanTaskStartTime = "tidb_evolve_plan_task_start_time"
	// TiDBEvolvePlanTaskEndTime is the end time of evolution task.
	TiDBEvolvePlanTaskEndTime = "tidb_evolve_plan_task_end_time"

	// tidb_slow_log_threshold is used to set the slow log threshold in the server.
	TiDBSlowLogThreshold = "tidb_slow_log_threshold"

	// tidb_record_plan_in_slow_log is used to log the plan of the slow query.
	TiDBRecordPlanInSlowLog = "tidb_record_plan_in_slow_log"

	// tidb_enable_slow_log enables TiDB to log slow queries.
	TiDBEnableSlowLog = "tidb_enable_slow_log"

	// tidb_query_log_max_len is used to set the max length of the query in the log.
	TiDBQueryLogMaxLen = "tidb_query_log_max_len"

	// TiDBCheckMb4ValueInUTF8 is used to control whether to enable the check wrong utf8 value.
	TiDBCheckMb4ValueInUTF8 = "tidb_check_mb4_value_in_utf8"

	// TiDBFoundInPlanCache indicates whether the last statement was found in plan cache
	TiDBFoundInPlanCache = "last_plan_from_cache"

	// TiDBAllowAutoRandExplicitInsert indicates whether explicit insertion on auto_random column is allowed.
	TiDBAllowAutoRandExplicitInsert = "allow_auto_random_explicit_insert"
)

// TiDB system variable names that both in session and global scope.
const (
	// tidb_build_stats_concurrency is used to speed up the ANALYZE statement, when a table has multiple indices,
	// those indices can be scanned concurrently, with the cost of higher system performance impact.
	TiDBBuildStatsConcurrency = "tidb_build_stats_concurrency"

	// tidb_distsql_scan_concurrency is used to set the concurrency of a distsql scan task.
	// A distsql scan task can be a table scan or a index scan, which may be distributed to many TiKV nodes.
	// Higher concurrency may reduce latency, but with the cost of higher memory usage and system performance impact.
	// If the query has a LIMIT clause, high concurrency makes the system do much more work than needed.
	// tidb_distsql_scan_concurrency is deprecated, use tidb_executor_concurrency instead.
	TiDBDistSQLScanConcurrency = "tidb_distsql_scan_concurrency"

	// tidb_opt_insubquery_to_join_and_agg is used to enable/disable the optimizer rule of rewriting IN subquery.
	TiDBOptInSubqToJoinAndAgg = "tidb_opt_insubq_to_join_and_agg"

	// tidb_opt_correlation_threshold is a guard to enable row count estimation using column order correlation.
	TiDBOptCorrelationThreshold = "tidb_opt_correlation_threshold"

	// tidb_opt_correlation_exp_factor is an exponential factor to control heuristic approach when tidb_opt_correlation_threshold is not satisfied.
	TiDBOptCorrelationExpFactor = "tidb_opt_correlation_exp_factor"

	// tidb_opt_cpu_factor is the CPU cost of processing one expression for one row.
	TiDBOptCPUFactor = "tidb_opt_cpu_factor"
	// tidb_opt_copcpu_factor is the CPU cost of processing one expression for one row in coprocessor.
	TiDBOptCopCPUFactor = "tidb_opt_copcpu_factor"
	// tidb_opt_network_factor is the network cost of transferring 1 byte data.
	TiDBOptNetworkFactor = "tidb_opt_network_factor"
	// tidb_opt_scan_factor is the IO cost of scanning 1 byte data on TiKV.
	TiDBOptScanFactor = "tidb_opt_scan_factor"
	// tidb_opt_desc_factor is the IO cost of scanning 1 byte data on TiKV in desc order.
	TiDBOptDescScanFactor = "tidb_opt_desc_factor"
	// tidb_opt_seek_factor is the IO cost of seeking the start value in a range on TiKV or TiFlash.
	TiDBOptSeekFactor = "tidb_opt_seek_factor"
	// tidb_opt_memory_factor is the memory cost of storing one tuple.
	TiDBOptMemoryFactor = "tidb_opt_memory_factor"
	// tidb_opt_disk_factor is the IO cost of reading/writing one byte to temporary disk.
	TiDBOptDiskFactor = "tidb_opt_disk_factor"
	// tidb_opt_concurrency_factor is the CPU cost of additional one goroutine.
	TiDBOptConcurrencyFactor = "tidb_opt_concurrency_factor"

	// tidb_index_join_batch_size is used to set the batch size of a index lookup join.
	// The index lookup join fetches batches of data from outer executor and constructs ranges for inner executor.
	// This value controls how much of data in a batch to do the index join.
	// Large value may reduce the latency but consumes more system resource.
	TiDBIndexJoinBatchSize = "tidb_index_join_batch_size"

	// tidb_index_lookup_size is used for index lookup executor.
	// The index lookup executor first scan a batch of handles from a index, then use those handles to lookup the table
	// rows, this value controls how much of handles in a batch to do a lookup task.
	// Small value sends more RPCs to TiKV, consume more system resource.
	// Large value may do more work than needed if the query has a limit.
	TiDBIndexLookupSize = "tidb_index_lookup_size"

	// tidb_index_lookup_concurrency is used for index lookup executor.
	// A lookup task may have 'tidb_index_lookup_size' of handles at maximun, the handles may be distributed
	// in many TiKV nodes, we executes multiple concurrent index lookup tasks concurrently to reduce the time
	// waiting for a task to finish.
	// Set this value higher may reduce the latency but consumes more system resource.
	// tidb_index_lookup_concurrency is deprecated, use tidb_executor_concurrency instead.
	TiDBIndexLookupConcurrency = "tidb_index_lookup_concurrency"

	// tidb_index_lookup_join_concurrency is used for index lookup join executor.
	// IndexLookUpJoin starts "tidb_index_lookup_join_concurrency" inner workers
	// to fetch inner rows and join the matched (outer, inner) row pairs.
	// tidb_index_lookup_join_concurrency is deprecated, use tidb_executor_concurrency instead.
	TiDBIndexLookupJoinConcurrency = "tidb_index_lookup_join_concurrency"

	// tidb_index_serial_scan_concurrency is used for controlling the concurrency of index scan operation
	// when we need to keep the data output order the same as the order of index data.
	TiDBIndexSerialScanConcurrency = "tidb_index_serial_scan_concurrency"

	// TiDBMaxChunkSize is used to control the max chunk size during query execution.
	TiDBMaxChunkSize = "tidb_max_chunk_size"

	// TiDBAllowBatchCop means if we should send batch coprocessor to TiFlash. It can be set to 0, 1 and 2.
	// 0 means never use batch cop, 1 means use batch cop in case of aggregation and join, 2, means to force to send batch cop for any query.
	// The default value is 0
	TiDBAllowBatchCop = "tidb_allow_batch_cop"

	// TiDBInitChunkSize is used to control the init chunk size during query execution.
	TiDBInitChunkSize = "tidb_init_chunk_size"

	// tidb_enable_cascades_planner is used to control whether to enable the cascades planner.
	TiDBEnableCascadesPlanner = "tidb_enable_cascades_planner"

	// tidb_skip_utf8_check skips the UTF8 validate process, validate UTF8 has performance cost, if we can make sure
	// the input string values are valid, we can skip the check.
	TiDBSkipUTF8Check = "tidb_skip_utf8_check"

	// tidb_skip_ascii_check skips the ASCII validate process
	// old tidb may already have fields with invalid ASCII bytes
	// disable ASCII validate can guarantee a safe replication
	TiDBSkipASCIICheck = "tidb_skip_ascii_check"

	// tidb_hash_join_concurrency is used for hash join executor.
	// The hash join outer executor starts multiple concurrent join workers to probe the hash table.
	// tidb_hash_join_concurrency is deprecated, use tidb_executor_concurrency instead.
	TiDBHashJoinConcurrency = "tidb_hash_join_concurrency"

	// tidb_projection_concurrency is used for projection operator.
	// This variable controls the worker number of projection operator.
	// tidb_projection_concurrency is deprecated, use tidb_executor_concurrency instead.
	TiDBProjectionConcurrency = "tidb_projection_concurrency"

	// tidb_hashagg_partial_concurrency is used for hash agg executor.
	// The hash agg executor starts multiple concurrent partial workers to do partial aggregate works.
	// tidb_hashagg_partial_concurrency is deprecated, use tidb_executor_concurrency instead.
	TiDBHashAggPartialConcurrency = "tidb_hashagg_partial_concurrency"

	// tidb_hashagg_final_concurrency is used for hash agg executor.
	// The hash agg executor starts multiple concurrent final workers to do final aggregate works.
	// tidb_hashagg_final_concurrency is deprecated, use tidb_executor_concurrency instead.
	TiDBHashAggFinalConcurrency = "tidb_hashagg_final_concurrency"

	// tidb_window_concurrency is used for window parallel executor.
	// tidb_window_concurrency is deprecated, use tidb_executor_concurrency instead.
	TiDBWindowConcurrency = "tidb_window_concurrency"

	// tidb_enable_parallel_apply is used for parallel apply.
	TiDBEnableParallelApply = "tidb_enable_parallel_apply"

	// tidb_backoff_lock_fast is used for tikv backoff base time in milliseconds.
	TiDBBackoffLockFast = "tidb_backoff_lock_fast"

	// tidb_backoff_weight is used to control the max back off time in TiDB.
	// The default maximum back off time is a small value.
	// BackOffWeight could multiply it to let the user adjust the maximum time for retrying.
	// Only positive integers can be accepted, which means that the maximum back off time can only grow.
	TiDBBackOffWeight = "tidb_backoff_weight"

	// tidb_ddl_reorg_worker_cnt defines the count of ddl reorg workers.
	TiDBDDLReorgWorkerCount = "tidb_ddl_reorg_worker_cnt"

	// tidb_ddl_reorg_batch_size defines the transaction batch size of ddl reorg workers.
	TiDBDDLReorgBatchSize = "tidb_ddl_reorg_batch_size"

	// tidb_ddl_error_count_limit defines the count of ddl error limit.
	TiDBDDLErrorCountLimit = "tidb_ddl_error_count_limit"

	// tidb_ddl_reorg_priority defines the operations priority of adding indices.
	// It can be: PRIORITY_LOW, PRIORITY_NORMAL, PRIORITY_HIGH
	TiDBDDLReorgPriority = "tidb_ddl_reorg_priority"

	// tidb_max_delta_schema_count defines the max length of deltaSchemaInfos.
	// deltaSchemaInfos is a queue that maintains the history of schema changes.
	TiDBMaxDeltaSchemaCount = "tidb_max_delta_schema_count"

	// tidb_scatter_region will scatter the regions for DDLs when it is ON.
	TiDBScatterRegion = "tidb_scatter_region"

	// TiDBWaitSplitRegionFinish defines the split region behaviour is sync or async.
	TiDBWaitSplitRegionFinish = "tidb_wait_split_region_finish"

	// TiDBWaitSplitRegionTimeout uses to set the split and scatter region back off time.
	TiDBWaitSplitRegionTimeout = "tidb_wait_split_region_timeout"

	// tidb_force_priority defines the operations priority of all statements.
	// It can be "NO_PRIORITY", "LOW_PRIORITY", "HIGH_PRIORITY", "DELAYED"
	TiDBForcePriority = "tidb_force_priority"

	// tidb_enable_radix_join indicates to use radix hash join algorithm to execute
	// HashJoin.
	TiDBEnableRadixJoin = "tidb_enable_radix_join"

	// tidb_constraint_check_in_place indicates to check the constraint when the SQL executing.
	// It could hurt the performance of bulking insert when it is ON.
	TiDBConstraintCheckInPlace = "tidb_constraint_check_in_place"

	// tidb_enable_window_function is used to control whether to enable the window function.
	TiDBEnableWindowFunction = "tidb_enable_window_function"

	// tidb_enable_vectorized_expression is used to control whether to enable the vectorized expression evaluation.
	TiDBEnableVectorizedExpression = "tidb_enable_vectorized_expression"

	// TIDBOptJoinReorderThreshold defines the threshold less than which
	// we'll choose a rather time consuming algorithm to calculate the join order.
	TiDBOptJoinReorderThreshold = "tidb_opt_join_reorder_threshold"

	// SlowQueryFile indicates which slow query log file for SLOW_QUERY table to parse.
	TiDBSlowQueryFile = "tidb_slow_query_file"

	// TiDBEnableFastAnalyze indicates to use fast analyze.
	TiDBEnableFastAnalyze = "tidb_enable_fast_analyze"

	// TiDBExpensiveQueryTimeThreshold indicates the time threshold of expensive query.
	TiDBExpensiveQueryTimeThreshold = "tidb_expensive_query_time_threshold"

	// TiDBEnableIndexMerge indicates to generate IndexMergePath.
	TiDBEnableIndexMerge = "tidb_enable_index_merge"

	// TiDBEnableNoopFuncs set true will enable using fake funcs(like get_lock release_lock)
	TiDBEnableNoopFuncs = "tidb_enable_noop_functions"

	// TiDBEnableStmtSummary indicates whether the statement summary is enabled.
	TiDBEnableStmtSummary = "tidb_enable_stmt_summary"

	// TiDBStmtSummaryInternalQuery indicates whether the statement summary contain internal query.
	TiDBStmtSummaryInternalQuery = "tidb_stmt_summary_internal_query"

	// TiDBStmtSummaryRefreshInterval indicates the refresh interval in seconds for each statement summary.
	TiDBStmtSummaryRefreshInterval = "tidb_stmt_summary_refresh_interval"

	// TiDBStmtSummaryHistorySize indicates the history size of each statement summary.
	TiDBStmtSummaryHistorySize = "tidb_stmt_summary_history_size"

	// TiDBStmtSummaryMaxStmtCount indicates the max number of statements kept in memory.
	TiDBStmtSummaryMaxStmtCount = "tidb_stmt_summary_max_stmt_count"

	// TiDBStmtSummaryMaxSQLLength indicates the max length of displayed normalized sql and sample sql.
	TiDBStmtSummaryMaxSQLLength = "tidb_stmt_summary_max_sql_length"

	// TiDBCapturePlanBaseline indicates whether the capture of plan baselines is enabled.
	TiDBCapturePlanBaseline = "tidb_capture_plan_baselines"

	// TiDBUsePlanBaselines indicates whether the use of plan baselines is enabled.
	TiDBUsePlanBaselines = "tidb_use_plan_baselines"

	// TiDBEvolvePlanBaselines indicates whether the evolution of plan baselines is enabled.
	TiDBEvolvePlanBaselines = "tidb_evolve_plan_baselines"

	// TiDBIsolationReadEngines indicates the tidb only read from the stores whose engine type is involved in IsolationReadEngines.
	// Now, only support TiKV and TiFlash.
	TiDBIsolationReadEngines = "tidb_isolation_read_engines"

	// TiDBStoreLimit indicates the limit of sending request to a store, 0 means without limit.
	TiDBStoreLimit = "tidb_store_limit"

	// TiDBMetricSchemaStep indicates the step when query metric schema.
	TiDBMetricSchemaStep = "tidb_metric_query_step"

	// TiDBMetricSchemaRangeDuration indicates the range duration when query metric schema.
	TiDBMetricSchemaRangeDuration = "tidb_metric_query_range_duration"

	// TiDBEnableCollectExecutionInfo indicates that whether execution info is collected.
	TiDBEnableCollectExecutionInfo = "tidb_enable_collect_execution_info"

	// DefExecutorConcurrency is used for controlling the concurrency of all types of executors.
	TiDBExecutorConcurrency = "tidb_executor_concurrency"

	// TiDBEnableClusteredIndex indicates if clustered index feature is enabled.
	TiDBEnableClusteredIndex = "tidb_enable_clustered_index"

	// TiDBSlowLogMasking indicates that whether masking the query data when log slow query.
	TiDBSlowLogMasking = "tidb_slow_log_masking"

	// TiDBEnableTelemetry indicates that whether usage data report to PingCAP is enabled.
	TiDBEnableTelemetry = "tidb_enable_telemetry"
)

// Default TiDB system variable values.
const (
	DefHostname                        = "localhost"
	DefIndexLookupConcurrency          = ConcurrencyUnset
	DefIndexLookupJoinConcurrency      = ConcurrencyUnset
	DefIndexSerialScanConcurrency      = 1
	DefIndexJoinBatchSize              = 25000
	DefIndexLookupSize                 = 20000
	DefDistSQLScanConcurrency          = 15
	DefBuildStatsConcurrency           = 4
	DefAutoAnalyzeRatio                = 0.5
	DefAutoAnalyzeStartTime            = "00:00 +0000"
	DefAutoAnalyzeEndTime              = "23:59 +0000"
	DefAutoIncrementIncrement          = 1
	DefAutoIncrementOffset             = 1
	DefChecksumTableConcurrency        = 4
	DefSkipUTF8Check                   = false
	DefSkipASCIICheck                  = false
	DefOptAggPushDown                  = false
	DefOptWriteRowID                   = false
	DefOptCorrelationThreshold         = 0.9
	DefOptCorrelationExpFactor         = 1
	DefOptCPUFactor                    = 3.0
	DefOptCopCPUFactor                 = 3.0
	DefOptNetworkFactor                = 1.0
	DefOptScanFactor                   = 1.5
	DefOptDescScanFactor               = 3.0
	DefOptSeekFactor                   = 20.0
	DefOptMemoryFactor                 = 0.001
	DefOptDiskFactor                   = 1.5
	DefOptConcurrencyFactor            = 3.0
	DefOptInSubqToJoinAndAgg           = true
	DefBatchInsert                     = false
	DefBatchDelete                     = false
	DefBatchCommit                     = false
	DefCurretTS                        = 0
	DefInitChunkSize                   = 32
	DefMaxChunkSize                    = 1024
	DefDMLBatchSize                    = 20000
	DefMaxPreparedStmtCount            = -1
	DefWaitTimeout                     = 0
	DefTiDBMemQuotaHashJoin            = 32 << 30 // 32GB.
	DefTiDBMemQuotaMergeJoin           = 32 << 30 // 32GB.
	DefTiDBMemQuotaSort                = 32 << 30 // 32GB.
	DefTiDBMemQuotaTopn                = 32 << 30 // 32GB.
	DefTiDBMemQuotaIndexLookupReader   = 32 << 30 // 32GB.
	DefTiDBMemQuotaIndexLookupJoin     = 32 << 30 // 32GB.
	DefTiDBMemQuotaNestedLoopApply     = 32 << 30 // 32GB.
	DefTiDBMemQuotaDistSQL             = 32 << 30 // 32GB.
	DefTiDBGeneralLog                  = 0
	DefTiDBPProfSQLCPU                 = 0
	DefTiDBRetryLimit                  = 10
	DefTiDBDisableTxnAutoRetry         = true
	DefTiDBConstraintCheckInPlace      = false
	DefTiDBHashJoinConcurrency         = 5
	DefTiDBProjectionConcurrency       = ConcurrencyUnset
	DefTiDBOptimizerSelectivityLevel   = 0
	DefTiDBAllowBatchCop               = 1
	DefTiDBTxnMode                     = ""
	DefTiDBRowFormatV1                 = 1
	DefTiDBRowFormatV2                 = 2
	DefTiDBDDLReorgWorkerCount         = 4
	DefTiDBDDLReorgBatchSize           = 256
	DefTiDBDDLErrorCountLimit          = 512
	DefTiDBMaxDeltaSchemaCount         = 1024
	DefTiDBHashAggPartialConcurrency   = ConcurrencyUnset
	DefTiDBHashAggFinalConcurrency     = ConcurrencyUnset
	DefTiDBWindowConcurrency           = ConcurrencyUnset
	DefTiDBForcePriority               = mysql.NoPriority
	DefTiDBUseRadixJoin                = false
	DefEnableWindowFunction            = true
	DefEnableVectorizedExpression      = true
	DefTiDBOptJoinReorderThreshold     = 0
	DefTiDBDDLSlowOprThreshold         = 300
	DefTiDBUseFastAnalyze              = false
	DefTiDBSkipIsolationLevelCheck     = false
	DefTiDBExpensiveQueryTimeThreshold = 60 // 60s
	DefTiDBScatterRegion               = false
	DefTiDBWaitSplitRegionFinish       = true
	DefWaitSplitRegionTimeout          = 300 // 300s
	DefTiDBEnableNoopFuncs             = false
	DefTiDBAllowRemoveAutoInc          = false
	DefTiDBUsePlanBaselines            = true
	DefTiDBEvolvePlanBaselines         = false
	DefTiDBEvolvePlanTaskMaxTime       = 600 // 600s
	DefTiDBEvolvePlanTaskStartTime     = "00:00 +0000"
	DefTiDBEvolvePlanTaskEndTime       = "23:59 +0000"
	DefInnodbLockWaitTimeout           = 50 // 50s
	DefTiDBStoreLimit                  = 0
	DefTiDBMetricSchemaStep            = 60 // 60s
	DefTiDBMetricSchemaRangeDuration   = 60 // 60s
	DefTiDBFoundInPlanCache            = false
	DefTidbEnableCollectExecutionInfo  = false
	DefTiDBAllowAutoRandExplicitInsert = false
	DefTiDBEnableClusteredIndex        = false
	DefTiDBSlowLogMasking              = false
<<<<<<< HEAD
	DefTiDBEnableParallelApply         = false
=======
	DefTiDBEnableTelemetry             = true
>>>>>>> bd280185
)

// Process global variables.
var (
	ProcessGeneralLog      uint32
	EnablePProfSQLCPU            = atomic.NewBool(false)
	ddlReorgWorkerCounter  int32 = DefTiDBDDLReorgWorkerCount
	maxDDLReorgWorkerCount int32 = 128
	ddlReorgBatchSize      int32 = DefTiDBDDLReorgBatchSize
	ddlErrorCountlimit     int64 = DefTiDBDDLErrorCountLimit
	maxDeltaSchemaCount    int64 = DefTiDBMaxDeltaSchemaCount
	// Export for testing.
	MaxDDLReorgBatchSize int32 = 10240
	MinDDLReorgBatchSize int32 = 32
	// DDLSlowOprThreshold is the threshold for ddl slow operations, uint is millisecond.
	DDLSlowOprThreshold            uint32 = DefTiDBDDLSlowOprThreshold
	ForcePriority                         = int32(DefTiDBForcePriority)
	ServerHostname, _                     = os.Hostname()
	MaxOfMaxAllowedPacket          uint64 = 1073741824
	ExpensiveQueryTimeThreshold    uint64 = DefTiDBExpensiveQueryTimeThreshold
	MinExpensiveQueryTimeThreshold uint64 = 10 //10s
	CapturePlanBaseline                   = serverGlobalVariable{globalVal: "0"}
	// DefExecutorConcurrency is set to 4 currently to keep test pass easily, we may adjust this in the future.
	DefExecutorConcurrency = 4
)<|MERGE_RESOLUTION|>--- conflicted
+++ resolved
@@ -523,11 +523,8 @@
 	DefTiDBAllowAutoRandExplicitInsert = false
 	DefTiDBEnableClusteredIndex        = false
 	DefTiDBSlowLogMasking              = false
-<<<<<<< HEAD
+	DefTiDBEnableTelemetry             = true
 	DefTiDBEnableParallelApply         = false
-=======
-	DefTiDBEnableTelemetry             = true
->>>>>>> bd280185
 )
 
 // Process global variables.
