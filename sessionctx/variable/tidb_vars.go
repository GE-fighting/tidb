--- conflicted
+++ resolved
@@ -688,20 +688,17 @@
 	TiDBStatsCacheMemQuota = "tidb_stats_cache_mem_quota"
 	// TiDBMemQuotaAnalyze indicates the memory quota for all analyze jobs.
 	TiDBMemQuotaAnalyze = "tidb_mem_quota_analyze"
-<<<<<<< HEAD
+	// TiDBEnableAutoAnalyze determines whether TiDB executes automatic analysis.
+	TiDBEnableAutoAnalyze = "tidb_enable_auto_analyze"
+	//TiDBMemOOMAction indicates what operation TiDB perform when a single SQL statement exceeds
+	// the memory quota specified by tidb_mem_quota_query and cannot be spilled to disk.
+	TiDBMemOOMAction = "tidb_mem_oom_action"
 	// TiDBEnablePrepPlanCache indicates whether to enable prepared plan cache
 	TiDBEnablePrepPlanCache = "tidb_enable_prepared_plan_cache"
 	// TiDBPrepPlanCacheSize indicates the number of cached statements.
 	TiDBPrepPlanCacheSize = "tidb_prepared_plan_cache_size"
 	// TiDBPrepPlanCacheMemoryGuardRatio is used to prevent [performance.max-memory] from being exceeded
 	TiDBPrepPlanCacheMemoryGuardRatio = "tidb_prepared_plan_cache_memory_guard_ratio"
-=======
-	// TiDBEnableAutoAnalyze determines whether TiDB executes automatic analysis.
-	TiDBEnableAutoAnalyze = "tidb_enable_auto_analyze"
-	//TiDBMemOOMAction indicates what operation TiDB perform when a single SQL statement exceeds
-	// the memory quota specified by tidb_mem_quota_query and cannot be spilled to disk.
-	TiDBMemOOMAction = "tidb_mem_oom_action"
->>>>>>> 37ba54ec
 )
 
 // TiDB intentional limits
@@ -883,14 +880,11 @@
 	DefTiDBCommitterConcurrency                  = 128
 	DefTiDBBatchDMLIgnoreError                   = false
 	DefTiDBMemQuotaAnalyze                       = -1
-<<<<<<< HEAD
+	DefTiDBEnableAutoAnalyze                     = true
+	DefTiDBMemOOMAction                          = "CANCEL"
 	DefTiDBEnablePrepPlanCache                   = false
 	DefTiDBPrepPlanCacheSize                     = 1000
 	DefTiDBPrepPlanCacheMemoryGuardRatio         = 0.1
-=======
-	DefTiDBEnableAutoAnalyze                     = true
-	DefTiDBMemOOMAction                          = "CANCEL"
->>>>>>> 37ba54ec
 )
 
 // Process global variables.
@@ -930,14 +924,11 @@
 	MemQuotaBindingCache                  = atomic.NewInt64(DefTiDBMemQuotaBindingCache)
 	GCMaxWaitTime                         = atomic.NewInt64(DefTiDBGCMaxWaitTime)
 	StatsCacheMemQuota                    = atomic.NewInt64(DefTiDBStatsCacheMemQuota)
-<<<<<<< HEAD
+	OOMAction                             = atomic.NewString(DefTiDBMemOOMAction)
 	// variables for plan cache
 	EnablePreparedPlanCache           = atomic.NewBool(DefTiDBEnablePrepPlanCache)
 	PreparedPlanCacheSize             = atomic.NewUint64(DefTiDBPrepPlanCacheSize)
 	PreparedPlanCacheMemoryGuardRatio = atomic.NewFloat64(DefTiDBPrepPlanCacheMemoryGuardRatio)
-=======
-	OOMAction                             = atomic.NewString(DefTiDBMemOOMAction)
->>>>>>> 37ba54ec
 )
 
 var (
