--- conflicted
+++ resolved
@@ -264,13 +264,10 @@
 	TiDBOptCopCPUFactor = "tidb_opt_copcpu_factor"
 	// TiDBOptTiFlashConcurrencyFactor is concurrency number of tiflash computation.
 	TiDBOptTiFlashConcurrencyFactor = "tidb_opt_tiflash_concurrency_factor"
-<<<<<<< HEAD
 	// TiDBOptTiFlashScanFactor ...
 	TiDBOptTiFlashScanFactor = "tidb_opt_tiflash_scan_factor"
 	// tidb_opt_network_factor is the network cost of transferring 1 byte data.
-=======
 	// TiDBOptNetworkFactor is the network cost of transferring 1 byte data.
->>>>>>> fbfe36ca
 	TiDBOptNetworkFactor = "tidb_opt_network_factor"
 	// TiDBOptScanFactor is the IO cost of scanning 1 byte data on TiKV.
 	TiDBOptScanFactor = "tidb_opt_scan_factor"
