// Copyright 2017 PingCAP, Inc.
//
// Licensed under the Apache License, Version 2.0 (the "License");
// you may not use this file except in compliance with the License.
// You may obtain a copy of the License at
//
//     http://www.apache.org/licenses/LICENSE-2.0
//
// Unless required by applicable law or agreed to in writing, software
// distributed under the License is distributed on an "AS IS" BASIS,
// WITHOUT WARRANTIES OR CONDITIONS OF ANY KIND, either express or implied.
// See the License for the specific language governing permissions and
// limitations under the License.

package variable

import (
	"math"

	"github.com/pingcap/tidb/config"
	"github.com/pingcap/tidb/parser/mysql"
	"github.com/pingcap/tidb/sessionctx/variable/featuretag/concurrencyddl"
	"github.com/pingcap/tidb/util/paging"
	"go.uber.org/atomic"
)

/*
	Steps to add a new TiDB specific system variable:

	1. Add a new variable name with comment in this file.
	2. Add the default value of the new variable in this file.
	3. Add SysVar instance in 'defaultSysVars' slice.
*/

// TiDB system variable names that only in session scope.
const (
	TiDBDDLSlowOprThreshold = "ddl_slow_threshold"

	// TiDBSnapshot is used for reading history data, the default value is empty string.
	// The value can be a datetime string like '2017-11-11 20:20:20' or a tso string. When this variable is set, the session reads history data of that time.
	TiDBSnapshot = "tidb_snapshot"

	// TiDBOptAggPushDown is used to enable/disable the optimizer rule of aggregation push down.
	TiDBOptAggPushDown = "tidb_opt_agg_push_down"

	// TiDBOptCartesianBCJ is used to disable/enable broadcast cartesian join in MPP mode
	TiDBOptCartesianBCJ = "tidb_opt_broadcast_cartesian_join"

	TiDBOptMPPOuterJoinFixedBuildSide = "tidb_opt_mpp_outer_join_fixed_build_side"

	// TiDBOptDistinctAggPushDown is used to decide whether agg with distinct should be pushed to tikv/tiflash.
	TiDBOptDistinctAggPushDown = "tidb_opt_distinct_agg_push_down"

	// TiDBOptSkewDistinctAgg is used to indicate the distinct agg has data skew
	TiDBOptSkewDistinctAgg = "tidb_opt_skew_distinct_agg"

	// TiDBBCJThresholdSize is used to limit the size of small table for mpp broadcast join.
	// Its unit is bytes, if the size of small table is larger than it, we will not use bcj.
	TiDBBCJThresholdSize = "tidb_broadcast_join_threshold_size"

	// TiDBBCJThresholdCount is used to limit the count of small table for mpp broadcast join.
	// If we can't estimate the size of one side of join child, we will check if its row number exceeds this limitation.
	TiDBBCJThresholdCount = "tidb_broadcast_join_threshold_count"

	// TiDBOptWriteRowID is used to enable/disable the operations of insert、replace and update to _tidb_rowid.
	TiDBOptWriteRowID = "tidb_opt_write_row_id"

	// TiDBAutoAnalyzeRatio will run if (table modify count)/(table row count) is greater than this value.
	TiDBAutoAnalyzeRatio = "tidb_auto_analyze_ratio"

	// TiDBAutoAnalyzeStartTime will run if current time is within start time and end time.
	TiDBAutoAnalyzeStartTime = "tidb_auto_analyze_start_time"
	TiDBAutoAnalyzeEndTime   = "tidb_auto_analyze_end_time"

	// TiDBChecksumTableConcurrency is used to speed up the ADMIN CHECKSUM TABLE
	// statement, when a table has multiple indices, those indices can be
	// scanned concurrently, with the cost of higher system performance impact.
	TiDBChecksumTableConcurrency = "tidb_checksum_table_concurrency"

	// TiDBCurrentTS is used to get the current transaction timestamp.
	// It is read-only.
	TiDBCurrentTS = "tidb_current_ts"

	// TiDBLastTxnInfo is used to get the last transaction info within the current session.
	TiDBLastTxnInfo = "tidb_last_txn_info"

	// TiDBLastQueryInfo is used to get the last query info within the current session.
	TiDBLastQueryInfo = "tidb_last_query_info"

	// TiDBLastDDLInfo is used to get the last ddl info within the current session.
	TiDBLastDDLInfo = "tidb_last_ddl_info"

	// TiDBConfig is a read-only variable that shows the config of the current server.
	TiDBConfig = "tidb_config"

	// TiDBBatchInsert is used to enable/disable auto-split insert data. If set this option on, insert executor will automatically
	// insert data into multiple batches and use a single txn for each batch. This will be helpful when inserting large data.
	TiDBBatchInsert = "tidb_batch_insert"

	// TiDBBatchDelete is used to enable/disable auto-split delete data. If set this option on, delete executor will automatically
	// split data into multiple batches and use a single txn for each batch. This will be helpful when deleting large data.
	TiDBBatchDelete = "tidb_batch_delete"

	// TiDBBatchCommit is used to enable/disable auto-split the transaction.
	// If set this option on, the transaction will be committed when it reaches stmt-count-limit and starts a new transaction.
	TiDBBatchCommit = "tidb_batch_commit"

	// TiDBDMLBatchSize is used to split the insert/delete data into small batches.
	// It only takes effort when tidb_batch_insert/tidb_batch_delete is on.
	// Its default value is 20000. When the row size is large, 20k rows could be larger than 100MB.
	// User could change it to a smaller one to avoid breaking the transaction size limitation.
	TiDBDMLBatchSize = "tidb_dml_batch_size"

	// The following session variables controls the memory quota during query execution.

	// TiDBMemQuotaQuery controls the memory quota of a query.
	TiDBMemQuotaQuery = "tidb_mem_quota_query" // Bytes.
	// TiDBMemQuotaApplyCache controls the memory quota of a query.
	TiDBMemQuotaApplyCache = "tidb_mem_quota_apply_cache"

	// TiDBGeneralLog is used to log every query in the server in info level.
	TiDBGeneralLog = "tidb_general_log"

	// TiDBLogFileMaxDays is used to log every query in the server in info level.
	TiDBLogFileMaxDays = "tidb_log_file_max_days"

	// TiDBPProfSQLCPU is used to add label sql label to pprof result.
	TiDBPProfSQLCPU = "tidb_pprof_sql_cpu"

	// TiDBRetryLimit is the maximum number of retries when committing a transaction.
	TiDBRetryLimit = "tidb_retry_limit"

	// TiDBDisableTxnAutoRetry disables transaction auto retry.
	TiDBDisableTxnAutoRetry = "tidb_disable_txn_auto_retry"

	// TiDBEnableChunkRPC enables TiDB to use Chunk format for coprocessor requests.
	TiDBEnableChunkRPC = "tidb_enable_chunk_rpc"

	// TiDBOptimizerSelectivityLevel is used to control the selectivity estimation level.
	TiDBOptimizerSelectivityLevel = "tidb_optimizer_selectivity_level"

	// TiDBOptimizerEnableNewOnlyFullGroupByCheck is used to open the newly only_full_group_by check by maintaining functional dependency.
	TiDBOptimizerEnableNewOnlyFullGroupByCheck = "tidb_enable_new_only_full_group_by_check"

	TiDBOptimizerEnableOuterJoinReorder = "tidb_enable_outer_join_reorder"

	// TiDBTxnMode is used to control the transaction behavior.
	TiDBTxnMode = "tidb_txn_mode"

	// TiDBRowFormatVersion is used to control tidb row format version current.
	TiDBRowFormatVersion = "tidb_row_format_version"

	// TiDBEnableTablePartition is used to control table partition feature.
	// The valid value include auto/on/off:
	// on or auto: enable table partition if the partition type is implemented.
	// off: always disable table partition.
	TiDBEnableTablePartition = "tidb_enable_table_partition"

	// TiDBEnableListTablePartition is used to control list table partition feature.
	TiDBEnableListTablePartition = "tidb_enable_list_partition"

	// TiDBSkipIsolationLevelCheck is used to control whether to return error when set unsupported transaction
	// isolation level.
	TiDBSkipIsolationLevelCheck = "tidb_skip_isolation_level_check"

	// TiDBLowResolutionTSO is used for reading data with low resolution TSO which is updated once every two seconds
	TiDBLowResolutionTSO = "tidb_low_resolution_tso"

	// TiDBReplicaRead is used for reading data from replicas, followers for example.
	TiDBReplicaRead = "tidb_replica_read"

	// TiDBAdaptiveClosestReadThreshold is for reading data from closest replicas(with same 'zone' label).
	// TiKV client should send read request to the closest replica(leader/follower) if the estimated response
	// size exceeds this threshold; otherwise, this request should be sent to leader.
	// This variable only take effect when `tidb_replica_read` is 'closest-adaptive'.
	TiDBAdaptiveClosestReadThreshold = "tidb_adaptive_closest_read_threshold"

	// TiDBAllowRemoveAutoInc indicates whether a user can drop the auto_increment column attribute or not.
	TiDBAllowRemoveAutoInc = "tidb_allow_remove_auto_inc"

	// TiDBMultiStatementMode enables multi statement at the risk of SQL injection
	// provides backwards compatibility
	TiDBMultiStatementMode = "tidb_multi_statement_mode"

	// TiDBEvolvePlanTaskMaxTime controls the max time of a single evolution task.
	TiDBEvolvePlanTaskMaxTime = "tidb_evolve_plan_task_max_time"

	// TiDBEvolvePlanTaskStartTime is the start time of evolution task.
	TiDBEvolvePlanTaskStartTime = "tidb_evolve_plan_task_start_time"
	// TiDBEvolvePlanTaskEndTime is the end time of evolution task.
	TiDBEvolvePlanTaskEndTime = "tidb_evolve_plan_task_end_time"

	// TiDBSlowLogThreshold is used to set the slow log threshold in the server.
	TiDBSlowLogThreshold = "tidb_slow_log_threshold"

	// TiDBRecordPlanInSlowLog is used to log the plan of the slow query.
	TiDBRecordPlanInSlowLog = "tidb_record_plan_in_slow_log"

	// TiDBEnableSlowLog enables TiDB to log slow queries.
	TiDBEnableSlowLog = "tidb_enable_slow_log"

	// TiDBCheckMb4ValueInUTF8 is used to control whether to enable the check wrong utf8 value.
	TiDBCheckMb4ValueInUTF8 = "tidb_check_mb4_value_in_utf8"

	// TiDBFoundInPlanCache indicates whether the last statement was found in plan cache
	TiDBFoundInPlanCache = "last_plan_from_cache"

	// TiDBFoundInBinding indicates whether the last statement was matched with the hints in the binding.
	TiDBFoundInBinding = "last_plan_from_binding"

	// TiDBAllowAutoRandExplicitInsert indicates whether explicit insertion on auto_random column is allowed.
	TiDBAllowAutoRandExplicitInsert = "allow_auto_random_explicit_insert"

	// TiDBTxnScope indicates whether using global transactions or local transactions.
	TiDBTxnScope = "txn_scope"

	// TiDBTxnReadTS indicates the next transaction should be staleness transaction and provide the startTS
	TiDBTxnReadTS = "tx_read_ts"

	// TiDBReadStaleness indicates the staleness duration for following statement
	TiDBReadStaleness = "tidb_read_staleness"

	// TiDBEnablePaging indicates whether paging is enabled in coprocessor requests.
	TiDBEnablePaging = "tidb_enable_paging"

	// TiDBReadConsistency indicates whether the autocommit read statement goes through TiKV RC.
	TiDBReadConsistency = "tidb_read_consistency"

	// TiDBSysdateIsNow is the name of the `tidb_sysdate_is_now` system variable
	TiDBSysdateIsNow = "tidb_sysdate_is_now"

	// RequireSecureTransport indicates the secure mode for data transport
	RequireSecureTransport = "require_secure_transport"

	// TiFlashFastScan indicates whether use fast scan in tiflash.
	TiFlashFastScan = "tiflash_fastscan"

	// TiDBEnableTiFlashReadForWriteStmt indicates whether to enable TiFlash to read for write statements.
	TiDBEnableTiFlashReadForWriteStmt = "tidb_enable_tiflash_read_for_write_stmt"
)

// TiDB system variable names that both in session and global scope.
const (
	// TiDBBuildStatsConcurrency is used to speed up the ANALYZE statement, when a table has multiple indices,
	// those indices can be scanned concurrently, with the cost of higher system performance impact.
	TiDBBuildStatsConcurrency = "tidb_build_stats_concurrency"

	// TiDBDistSQLScanConcurrency is used to set the concurrency of a distsql scan task.
	// A distsql scan task can be a table scan or a index scan, which may be distributed to many TiKV nodes.
	// Higher concurrency may reduce latency, but with the cost of higher memory usage and system performance impact.
	// If the query has a LIMIT clause, high concurrency makes the system do much more work than needed.
	TiDBDistSQLScanConcurrency = "tidb_distsql_scan_concurrency"

	// TiDBOptInSubqToJoinAndAgg is used to enable/disable the optimizer rule of rewriting IN subquery.
	TiDBOptInSubqToJoinAndAgg = "tidb_opt_insubq_to_join_and_agg"

	// TiDBOptPreferRangeScan is used to enable/disable the optimizer to always prefer range scan over table scan, ignoring their costs.
	TiDBOptPreferRangeScan = "tidb_opt_prefer_range_scan"

	// TiDBOptEnableCorrelationAdjustment is used to indicates if enable correlation adjustment.
	TiDBOptEnableCorrelationAdjustment = "tidb_opt_enable_correlation_adjustment"

	// TiDBOptLimitPushDownThreshold determines if push Limit or TopN down to TiKV forcibly.
	TiDBOptLimitPushDownThreshold = "tidb_opt_limit_push_down_threshold"

	// TiDBOptCorrelationThreshold is a guard to enable row count estimation using column order correlation.
	TiDBOptCorrelationThreshold = "tidb_opt_correlation_threshold"

	// TiDBOptCorrelationExpFactor is an exponential factor to control heuristic approach when tidb_opt_correlation_threshold is not satisfied.
	TiDBOptCorrelationExpFactor = "tidb_opt_correlation_exp_factor"

	// TiDBOptCPUFactor is the CPU cost of processing one expression for one row.
	TiDBOptCPUFactor = "tidb_opt_cpu_factor"
	// TiDBOptCopCPUFactor is the CPU cost of processing one expression for one row in coprocessor.
	TiDBOptCopCPUFactor = "tidb_opt_copcpu_factor"
	// TiDBOptTiFlashConcurrencyFactor is concurrency number of tiflash computation.
	TiDBOptTiFlashConcurrencyFactor = "tidb_opt_tiflash_concurrency_factor"
	// TiDBOptNetworkFactor is the network cost of transferring 1 byte data.
	TiDBOptNetworkFactor = "tidb_opt_network_factor"
	// TiDBOptScanFactor is the IO cost of scanning 1 byte data on TiKV.
	TiDBOptScanFactor = "tidb_opt_scan_factor"
	// TiDBOptDescScanFactor is the IO cost of scanning 1 byte data on TiKV in desc order.
	TiDBOptDescScanFactor = "tidb_opt_desc_factor"
	// TiDBOptSeekFactor is the IO cost of seeking the start value in a range on TiKV or TiFlash.
	TiDBOptSeekFactor = "tidb_opt_seek_factor"
	// TiDBOptMemoryFactor is the memory cost of storing one tuple.
	TiDBOptMemoryFactor = "tidb_opt_memory_factor"
	// TiDBOptDiskFactor is the IO cost of reading/writing one byte to temporary disk.
	TiDBOptDiskFactor = "tidb_opt_disk_factor"
	// TiDBOptConcurrencyFactor is the CPU cost of additional one goroutine.
	TiDBOptConcurrencyFactor = "tidb_opt_concurrency_factor"
	// TiDBOptForceInlineCTE is used to enable/disable inline CTE
	TiDBOptForceInlineCTE = "tidb_opt_force_inline_cte"

	// Variables for the Cost Model Ver2
	// TiDBOptCPUFactorV2 is the CPU factor for the Cost Model Ver2
	TiDBOptCPUFactorV2 = "tidb_opt_cpu_factor_v2"
	// TiDBOptCopCPUFactorV2 is the CopCPU factor for the Cost Model Ver2
	TiDBOptCopCPUFactorV2 = "tidb_opt_copcpu_factor_v2"
	// TiDBOptTiFlashCPUFactorV2 is the TiFlashCPU factor for the Cost Model Ver2
	TiDBOptTiFlashCPUFactorV2 = "tidb_opt_tiflash_cpu_factor_v2"
	// TiDBOptNetworkFactorV2 is the network factor for the Cost Model Ver2
	TiDBOptNetworkFactorV2 = "tidb_opt_network_factor_v2"
	// TiDBOptScanFactorV2 is the scan factor for the Cost Model Ver2
	TiDBOptScanFactorV2 = "tidb_opt_scan_factor_v2"
	// TiDBOptDescScanFactorV2 is the desc scan factor for the Cost Model Ver2
	TiDBOptDescScanFactorV2 = "tidb_opt_desc_factor_v2"
	// TiDBOptTiFlashScanFactorV2 is the TiFlashScan factor for the Cost Model Ver2
	TiDBOptTiFlashScanFactorV2 = "tidb_opt_tiflash_scan_factor_v2"
	// TiDBOptSeekFactorV2 is the seek factor for the Cost Model Ver2
	TiDBOptSeekFactorV2 = "tidb_opt_seek_factor_v2"
	// TiDBOptMemoryFactorV2 is the memory factor for the Cost Model Ver2
	TiDBOptMemoryFactorV2 = "tidb_opt_memory_factor_v2"
	// TiDBOptDiskFactorV2 is the disk factor for the Cost Model Ver2
	TiDBOptDiskFactorV2 = "tidb_opt_disk_factor_v2"
	// TiDBOptConcurrencyFactorV2 is the concurrency factor for the Cost Model Ver2
	TiDBOptConcurrencyFactorV2 = "tidb_opt_concurrency_factor_v2"

	// TiDBIndexJoinBatchSize is used to set the batch size of an index lookup join.
	// The index lookup join fetches batches of data from outer executor and constructs ranges for inner executor.
	// This value controls how much of data in a batch to do the index join.
	// Large value may reduce the latency but consumes more system resource.
	TiDBIndexJoinBatchSize = "tidb_index_join_batch_size"

	// TiDBIndexLookupSize is used for index lookup executor.
	// The index lookup executor first scan a batch of handles from a index, then use those handles to lookup the table
	// rows, this value controls how much of handles in a batch to do a lookup task.
	// Small value sends more RPCs to TiKV, consume more system resource.
	// Large value may do more work than needed if the query has a limit.
	TiDBIndexLookupSize = "tidb_index_lookup_size"

	// TiDBIndexLookupConcurrency is used for index lookup executor.
	// A lookup task may have 'tidb_index_lookup_size' of handles at maximum, the handles may be distributed
	// in many TiKV nodes, we execute multiple concurrent index lookup tasks concurrently to reduce the time
	// waiting for a task to finish.
	// Set this value higher may reduce the latency but consumes more system resource.
	// tidb_index_lookup_concurrency is deprecated, use tidb_executor_concurrency instead.
	TiDBIndexLookupConcurrency = "tidb_index_lookup_concurrency"

	// TiDBIndexLookupJoinConcurrency is used for index lookup join executor.
	// IndexLookUpJoin starts "tidb_index_lookup_join_concurrency" inner workers
	// to fetch inner rows and join the matched (outer, inner) row pairs.
	// tidb_index_lookup_join_concurrency is deprecated, use tidb_executor_concurrency instead.
	TiDBIndexLookupJoinConcurrency = "tidb_index_lookup_join_concurrency"

	// TiDBIndexSerialScanConcurrency is used for controlling the concurrency of index scan operation
	// when we need to keep the data output order the same as the order of index data.
	TiDBIndexSerialScanConcurrency = "tidb_index_serial_scan_concurrency"

	// TiDBMaxChunkSize is used to control the max chunk size during query execution.
	TiDBMaxChunkSize = "tidb_max_chunk_size"

	// TiDBAllowBatchCop means if we should send batch coprocessor to TiFlash. It can be set to 0, 1 and 2.
	// 0 means never use batch cop, 1 means use batch cop in case of aggregation and join, 2, means to force sending batch cop for any query.
	// The default value is 0
	TiDBAllowBatchCop = "tidb_allow_batch_cop"

	// TiDBAllowMPPExecution means if we should use mpp way to execute query or not.
	// Default value is `true`, means to be determined by the optimizer.
	// Value set to `false` means never use mpp.
	TiDBAllowMPPExecution = "tidb_allow_mpp"

	// TiDBHashExchangeWithNewCollation means if hash exchange is supported when new collation is on.
	// Default value is `true`, means support hash exchange when new collation is on.
	// Value set to `false` means not support hash exchange when new collation is on.
	TiDBHashExchangeWithNewCollation = "tidb_hash_exchange_with_new_collation"

	// TiDBEnforceMPPExecution means if we should enforce mpp way to execute query or not.
	// Default value is `false`, means to be determined by variable `tidb_allow_mpp`.
	// Value set to `true` means enforce use mpp.
	// Note if you want to set `tidb_enforce_mpp` to `true`, you must set `tidb_allow_mpp` to `true` first.
	TiDBEnforceMPPExecution = "tidb_enforce_mpp"

	// TiDBMaxTiFlashThreads is the maximum number of threads to execute the request which is pushed down to tiflash.
	// Default value is -1, means it will not be pushed down to tiflash.
	// If the value is bigger than -1, it will be pushed down to tiflash and used to create db context in tiflash.
	TiDBMaxTiFlashThreads = "tidb_max_tiflash_threads"
	// TiDBMPPStoreFailTTL is the unavailable time when a store is detected failed. During that time, tidb will not send any task to
	// TiFlash even though the failed TiFlash node has been recovered.
	TiDBMPPStoreFailTTL = "tidb_mpp_store_fail_ttl"

	// TiDBInitChunkSize is used to control the init chunk size during query execution.
	TiDBInitChunkSize = "tidb_init_chunk_size"

	// TiDBMinPagingSize is used to control the min paging size in the coprocessor paging protocol.
	TiDBMinPagingSize = "tidb_min_paging_size"

	// TiDBMaxPagingSize is used to control the max paging size in the coprocessor paging protocol.
	TiDBMaxPagingSize = "tidb_max_paging_size"

	// TiDBEnableCascadesPlanner is used to control whether to enable the cascades planner.
	TiDBEnableCascadesPlanner = "tidb_enable_cascades_planner"

	// TiDBSkipUTF8Check skips the UTF8 validate process, validate UTF8 has performance cost, if we can make sure
	// the input string values are valid, we can skip the check.
	TiDBSkipUTF8Check = "tidb_skip_utf8_check"

	// TiDBSkipASCIICheck skips the ASCII validate process
	// old tidb may already have fields with invalid ASCII bytes
	// disable ASCII validate can guarantee a safe replication
	TiDBSkipASCIICheck = "tidb_skip_ascii_check"

	// TiDBHashJoinConcurrency is used for hash join executor.
	// The hash join outer executor starts multiple concurrent join workers to probe the hash table.
	// tidb_hash_join_concurrency is deprecated, use tidb_executor_concurrency instead.
	TiDBHashJoinConcurrency = "tidb_hash_join_concurrency"

	// TiDBProjectionConcurrency is used for projection operator.
	// This variable controls the worker number of projection operator.
	// tidb_projection_concurrency is deprecated, use tidb_executor_concurrency instead.
	TiDBProjectionConcurrency = "tidb_projection_concurrency"

	// TiDBHashAggPartialConcurrency is used for hash agg executor.
	// The hash agg executor starts multiple concurrent partial workers to do partial aggregate works.
	// tidb_hashagg_partial_concurrency is deprecated, use tidb_executor_concurrency instead.
	TiDBHashAggPartialConcurrency = "tidb_hashagg_partial_concurrency"

	// TiDBHashAggFinalConcurrency is used for hash agg executor.
	// The hash agg executor starts multiple concurrent final workers to do final aggregate works.
	// tidb_hashagg_final_concurrency is deprecated, use tidb_executor_concurrency instead.
	TiDBHashAggFinalConcurrency = "tidb_hashagg_final_concurrency"

	// TiDBWindowConcurrency is used for window parallel executor.
	// tidb_window_concurrency is deprecated, use tidb_executor_concurrency instead.
	TiDBWindowConcurrency = "tidb_window_concurrency"

	// TiDBMergeJoinConcurrency is used for merge join parallel executor
	TiDBMergeJoinConcurrency = "tidb_merge_join_concurrency"

	// TiDBStreamAggConcurrency is used for stream aggregation parallel executor.
	// tidb_stream_agg_concurrency is deprecated, use tidb_executor_concurrency instead.
	TiDBStreamAggConcurrency = "tidb_streamagg_concurrency"

	// TiDBEnableParallelApply is used for parallel apply.
	TiDBEnableParallelApply = "tidb_enable_parallel_apply"

	// TiDBBackoffLockFast is used for tikv backoff base time in milliseconds.
	TiDBBackoffLockFast = "tidb_backoff_lock_fast"

	// TiDBBackOffWeight is used to control the max back off time in TiDB.
	// The default maximum back off time is a small value.
	// BackOffWeight could multiply it to let the user adjust the maximum time for retrying.
	// Only positive integers can be accepted, which means that the maximum back off time can only grow.
	TiDBBackOffWeight = "tidb_backoff_weight"

	// TiDBDDLReorgWorkerCount defines the count of ddl reorg workers.
	TiDBDDLReorgWorkerCount = "tidb_ddl_reorg_worker_cnt"

	// TiDBDDLFlashbackConcurrency defines the count of ddl flashback workers.
	TiDBDDLFlashbackConcurrency = "tidb_ddl_flashback_concurrency"

	// TiDBDDLReorgBatchSize defines the transaction batch size of ddl reorg workers.
	TiDBDDLReorgBatchSize = "tidb_ddl_reorg_batch_size"

	// TiDBDDLErrorCountLimit defines the count of ddl error limit.
	TiDBDDLErrorCountLimit = "tidb_ddl_error_count_limit"

	// TiDBDDLReorgPriority defines the operations' priority of adding indices.
	// It can be: PRIORITY_LOW, PRIORITY_NORMAL, PRIORITY_HIGH
	TiDBDDLReorgPriority = "tidb_ddl_reorg_priority"

	// TiDBEnableAutoIncrementInGenerated disables the mysql compatibility check on using auto-incremented columns in
	// expression indexes and generated columns described here https://dev.mysql.com/doc/refman/5.7/en/create-table-generated-columns.html for details.
	TiDBEnableAutoIncrementInGenerated = "tidb_enable_auto_increment_in_generated"

	// TiDBPlacementMode is used to control the mode for placement
	TiDBPlacementMode = "tidb_placement_mode"

	// TiDBMaxDeltaSchemaCount defines the max length of deltaSchemaInfos.
	// deltaSchemaInfos is a queue that maintains the history of schema changes.
	TiDBMaxDeltaSchemaCount = "tidb_max_delta_schema_count"

	// TiDBScatterRegion will scatter the regions for DDLs when it is ON.
	TiDBScatterRegion = "tidb_scatter_region"

	// TiDBWaitSplitRegionFinish defines the split region behaviour is sync or async.
	TiDBWaitSplitRegionFinish = "tidb_wait_split_region_finish"

	// TiDBWaitSplitRegionTimeout uses to set the split and scatter region back off time.
	TiDBWaitSplitRegionTimeout = "tidb_wait_split_region_timeout"

	// TiDBForcePriority defines the operations' priority of all statements.
	// It can be "NO_PRIORITY", "LOW_PRIORITY", "HIGH_PRIORITY", "DELAYED"
	TiDBForcePriority = "tidb_force_priority"

	// TiDBConstraintCheckInPlace indicates to check the constraint when the SQL executing.
	// It could hurt the performance of bulking insert when it is ON.
	TiDBConstraintCheckInPlace = "tidb_constraint_check_in_place"

	// TiDBEnableWindowFunction is used to control whether to enable the window function.
	TiDBEnableWindowFunction = "tidb_enable_window_function"

	// TiDBEnablePipelinedWindowFunction is used to control whether to use pipelined window function, it only works when tidb_enable_window_function = true.
	TiDBEnablePipelinedWindowFunction = "tidb_enable_pipelined_window_function"

	// TiDBEnableStrictDoubleTypeCheck is used to control table field double type syntax check.
	TiDBEnableStrictDoubleTypeCheck = "tidb_enable_strict_double_type_check"

	// TiDBOptProjectionPushDown is used to control whether to pushdown projection to coprocessor.
	TiDBOptProjectionPushDown = "tidb_opt_projection_push_down"

	// TiDBEnableVectorizedExpression is used to control whether to enable the vectorized expression evaluation.
	TiDBEnableVectorizedExpression = "tidb_enable_vectorized_expression"

	// TiDBOptJoinReorderThreshold defines the threshold less than which
	// we'll choose a rather time-consuming algorithm to calculate the join order.
	TiDBOptJoinReorderThreshold = "tidb_opt_join_reorder_threshold"

	// TiDBSlowQueryFile indicates which slow query log file for SLOW_QUERY table to parse.
	TiDBSlowQueryFile = "tidb_slow_query_file"

	// TiDBEnableFastAnalyze indicates to use fast analyze.
	TiDBEnableFastAnalyze = "tidb_enable_fast_analyze"

	// TiDBExpensiveQueryTimeThreshold indicates the time threshold of expensive query.
	TiDBExpensiveQueryTimeThreshold = "tidb_expensive_query_time_threshold"

	// TiDBEnableIndexMerge indicates to generate IndexMergePath.
	TiDBEnableIndexMerge = "tidb_enable_index_merge"

	// TiDBEnableNoopFuncs set true will enable using fake funcs(like get_lock release_lock)
	TiDBEnableNoopFuncs = "tidb_enable_noop_functions"

	// TiDBEnableStmtSummary indicates whether the statement summary is enabled.
	TiDBEnableStmtSummary = "tidb_enable_stmt_summary"

	// TiDBStmtSummaryInternalQuery indicates whether the statement summary contain internal query.
	TiDBStmtSummaryInternalQuery = "tidb_stmt_summary_internal_query"

	// TiDBStmtSummaryRefreshInterval indicates the refresh interval in seconds for each statement summary.
	TiDBStmtSummaryRefreshInterval = "tidb_stmt_summary_refresh_interval"

	// TiDBStmtSummaryHistorySize indicates the history size of each statement summary.
	TiDBStmtSummaryHistorySize = "tidb_stmt_summary_history_size"

	// TiDBStmtSummaryMaxStmtCount indicates the max number of statements kept in memory.
	TiDBStmtSummaryMaxStmtCount = "tidb_stmt_summary_max_stmt_count"

	// TiDBStmtSummaryMaxSQLLength indicates the max length of displayed normalized sql and sample sql.
	TiDBStmtSummaryMaxSQLLength = "tidb_stmt_summary_max_sql_length"

	// TiDBCapturePlanBaseline indicates whether the capture of plan baselines is enabled.
	TiDBCapturePlanBaseline = "tidb_capture_plan_baselines"

	// TiDBUsePlanBaselines indicates whether the use of plan baselines is enabled.
	TiDBUsePlanBaselines = "tidb_use_plan_baselines"

	// TiDBEvolvePlanBaselines indicates whether the evolution of plan baselines is enabled.
	TiDBEvolvePlanBaselines = "tidb_evolve_plan_baselines"

	// TiDBEnableExtendedStats indicates whether the extended statistics feature is enabled.
	TiDBEnableExtendedStats = "tidb_enable_extended_stats"

	// TiDBIsolationReadEngines indicates the tidb only read from the stores whose engine type is involved in IsolationReadEngines.
	// Now, only support TiKV and TiFlash.
	TiDBIsolationReadEngines = "tidb_isolation_read_engines"

	// TiDBStoreLimit indicates the limit of sending request to a store, 0 means without limit.
	TiDBStoreLimit = "tidb_store_limit"

	// TiDBMetricSchemaStep indicates the step when query metric schema.
	TiDBMetricSchemaStep = "tidb_metric_query_step"

	// TiDBMetricSchemaRangeDuration indicates the range duration when query metric schema.
	TiDBMetricSchemaRangeDuration = "tidb_metric_query_range_duration"

	// TiDBEnableCollectExecutionInfo indicates that whether execution info is collected.
	TiDBEnableCollectExecutionInfo = "tidb_enable_collect_execution_info"

	// TiDBExecutorConcurrency is used for controlling the concurrency of all types of executors.
	TiDBExecutorConcurrency = "tidb_executor_concurrency"

	// TiDBEnableClusteredIndex indicates if clustered index feature is enabled.
	TiDBEnableClusteredIndex = "tidb_enable_clustered_index"

	// TiDBPartitionPruneMode indicates the partition prune mode used.
	TiDBPartitionPruneMode = "tidb_partition_prune_mode"

	// TiDBRedactLog indicates that whether redact log.
	TiDBRedactLog = "tidb_redact_log"

	// TiDBRestrictedReadOnly is meant for the cloud admin to toggle the cluster read only
	TiDBRestrictedReadOnly = "tidb_restricted_read_only"

	// TiDBSuperReadOnly is tidb's variant of mysql's super_read_only, which has some differences from mysql's super_read_only.
	TiDBSuperReadOnly = "tidb_super_read_only"

	// TiDBShardAllocateStep indicates the max size of continuous rowid shard in one transaction.
	TiDBShardAllocateStep = "tidb_shard_allocate_step"
	// TiDBEnableTelemetry indicates that whether usage data report to PingCAP is enabled.
	TiDBEnableTelemetry = "tidb_enable_telemetry"

	// TiDBEnableAmendPessimisticTxn indicates if amend pessimistic transactions is enabled.
	TiDBEnableAmendPessimisticTxn = "tidb_enable_amend_pessimistic_txn"

	// TiDBMemoryUsageAlarmRatio indicates the alarm threshold when memory usage of the tidb-server exceeds.
	TiDBMemoryUsageAlarmRatio = "tidb_memory_usage_alarm_ratio"

	// TiDBEnableRateLimitAction indicates whether enabled ratelimit action
	TiDBEnableRateLimitAction = "tidb_enable_rate_limit_action"

	// TiDBEnableAsyncCommit indicates whether to enable the async commit feature.
	TiDBEnableAsyncCommit = "tidb_enable_async_commit"

	// TiDBEnable1PC indicates whether to enable the one-phase commit feature.
	TiDBEnable1PC = "tidb_enable_1pc"

	// TiDBGuaranteeLinearizability indicates whether to guarantee linearizability.
	TiDBGuaranteeLinearizability = "tidb_guarantee_linearizability"

	// TiDBAnalyzeVersion indicates how tidb collects the analyzed statistics and how use to it.
	TiDBAnalyzeVersion = "tidb_analyze_version"

	// TiDBEnableIndexMergeJoin indicates whether to enable index merge join.
	TiDBEnableIndexMergeJoin = "tidb_enable_index_merge_join"

	// TiDBTrackAggregateMemoryUsage indicates whether track the memory usage of aggregate function.
	TiDBTrackAggregateMemoryUsage = "tidb_track_aggregate_memory_usage"

	// TiDBEnableExchangePartition indicates whether to enable exchange partition.
	TiDBEnableExchangePartition = "tidb_enable_exchange_partition"

	// TiDBAllowFallbackToTiKV indicates the engine types whose unavailability triggers fallback to TiKV.
	// Now we only support TiFlash.
	TiDBAllowFallbackToTiKV = "tidb_allow_fallback_to_tikv"

	// TiDBEnableTopSQL indicates whether the top SQL is enabled.
	TiDBEnableTopSQL = "tidb_enable_top_sql"

	// TiDBTopSQLMaxTimeSeriesCount indicates the max number of statements been collected in each time series.
	TiDBTopSQLMaxTimeSeriesCount = "tidb_top_sql_max_time_series_count"

	// TiDBTopSQLMaxMetaCount indicates the max capacity of the collect meta per second.
	TiDBTopSQLMaxMetaCount = "tidb_top_sql_max_meta_count"

	// TiDBEnableLocalTxn indicates whether to enable Local Txn.
	TiDBEnableLocalTxn = "tidb_enable_local_txn"

	// TiDBTSOClientBatchMaxWaitTime indicates the max value of the TSO Batch Wait interval time of PD client.
	TiDBTSOClientBatchMaxWaitTime = "tidb_tso_client_batch_max_wait_time"

	// TiDBTxnCommitBatchSize is used to control the batch size of transaction commit related requests sent by TiDB to TiKV.
	// If a single transaction has a large amount of writes, you can increase the batch size to improve the batch effect,
	// setting too large will exceed TiKV's raft-entry-max-size limit and cause commit failure.
	TiDBTxnCommitBatchSize = "tidb_txn_commit_batch_size"

	// TiDBEnableTSOFollowerProxy indicates whether to enable the TSO Follower Proxy feature of PD client.
	TiDBEnableTSOFollowerProxy = "tidb_enable_tso_follower_proxy"

	// TiDBEnableOrderedResultMode indicates if stabilize query results.
	TiDBEnableOrderedResultMode = "tidb_enable_ordered_result_mode"

	// TiDBRemoveOrderbyInSubquery indicates whether to remove ORDER BY in subquery.
	TiDBRemoveOrderbyInSubquery = "tidb_remove_orderby_in_subquery"

	// TiDBEnablePseudoForOutdatedStats indicates whether use pseudo for outdated stats
	TiDBEnablePseudoForOutdatedStats = "tidb_enable_pseudo_for_outdated_stats"

	// TiDBRegardNULLAsPoint indicates whether regard NULL as point when optimizing
	TiDBRegardNULLAsPoint = "tidb_regard_null_as_point"

	// TiDBTmpTableMaxSize indicates the max memory size of temporary tables.
	TiDBTmpTableMaxSize = "tidb_tmp_table_max_size"

	// TiDBEnableLegacyInstanceScope indicates if instance scope can be set with SET SESSION.
	TiDBEnableLegacyInstanceScope = "tidb_enable_legacy_instance_scope"

	// TiDBTableCacheLease indicates the read lock lease of a cached table.
	TiDBTableCacheLease = "tidb_table_cache_lease"

	// TiDBStatsLoadSyncWait indicates the time sql execution will sync-wait for stats load.
	TiDBStatsLoadSyncWait = "tidb_stats_load_sync_wait"

	// TiDBEnableMutationChecker indicates whether to check data consistency for mutations
	TiDBEnableMutationChecker = "tidb_enable_mutation_checker"
	// TiDBTxnAssertionLevel indicates how strict the assertion will be, which helps to detect and preventing data &
	// index inconsistency problems.
	TiDBTxnAssertionLevel = "tidb_txn_assertion_level"

	// TiDBIgnorePreparedCacheCloseStmt indicates whether to ignore close-stmt commands for prepared statements.
	TiDBIgnorePreparedCacheCloseStmt = "tidb_ignore_prepared_cache_close_stmt"

	// TiDBEnableNewCostInterface is a internal switch to indicates whether to use the new cost calculation interface.
	TiDBEnableNewCostInterface = "tidb_enable_new_cost_interface"

	// TiDBCostModelVersion is a internal switch to indicates the cost model version.
	TiDBCostModelVersion = "tidb_cost_model_version"

	// TiDBBatchPendingTiFlashCount indicates the maximum count of non-available TiFlash tables.
	TiDBBatchPendingTiFlashCount = "tidb_batch_pending_tiflash_count"

	// TiDBQueryLogMaxLen is used to set the max length of the query in the log.
	TiDBQueryLogMaxLen = "tidb_query_log_max_len"

	// TiDBEnableNoopVariables is used to indicate if noops appear in SHOW [GLOBAL] VARIABLES
	TiDBEnableNoopVariables = "tidb_enable_noop_variables"

	// TiDBNonTransactionalIgnoreError is used to ignore error in non-transactional DMLs.
	// When set to false, a non-transactional DML returns when it meets the first error.
	// When set to true, a non-transactional DML finishes all batches even if errors are met in some batches.
	TiDBNonTransactionalIgnoreError = "tidb_nontransactional_ignore_error"

	// Fine grained shuffle is disabled when TiFlashFineGrainedShuffleStreamCount is zero.
	TiFlashFineGrainedShuffleStreamCount = "tiflash_fine_grained_shuffle_stream_count"
	TiFlashFineGrainedShuffleBatchSize   = "tiflash_fine_grained_shuffle_batch_size"

	// TiDBSimplifiedMetrics controls whether to unregister some unused metrics.
	TiDBSimplifiedMetrics = "tidb_simplified_metrics"

	// TiDBMemoryDebugModeMinHeapInUse is used to set tidb memory debug mode trigger threshold.
	// When set to 0, the function is disabled.
	// When set to a negative integer, use memory debug mode to detect the issue of frequent allocation and release of memory.
	// We do not actively trigger gc, and check whether the `tracker memory * (1+bias ratio) > heap in use` each 5s.
	// When set to a positive integer, use memory debug mode to detect the issue of memory tracking inaccurate.
	// We trigger runtime.GC() each 5s, and check whether the `tracker memory * (1+bias ratio) > heap in use`.
	TiDBMemoryDebugModeMinHeapInUse = "tidb_memory_debug_mode_min_heap_inuse"
	// TiDBMemoryDebugModeAlarmRatio is used set tidb memory debug mode bias ratio. Treat memory bias less than this ratio as noise.
	TiDBMemoryDebugModeAlarmRatio = "tidb_memory_debug_mode_alarm_ratio"

	// TiDBEnableAnalyzeSnapshot indicates whether to read data on snapshot when collecting statistics.
	// When set to false, ANALYZE reads the latest data.
	// When set to true, ANALYZE reads data on the snapshot at the beginning of ANALYZE.
	TiDBEnableAnalyzeSnapshot = "tidb_enable_analyze_snapshot"

	// TiDBDefaultStrMatchSelectivity controls some special cardinality estimation strategy for string match functions (like and regexp).
	// When set to 0, Selectivity() will try to evaluate those functions with TopN and NULL in the stats to estimate,
	// and the default selectivity and the selectivity for the histogram part will be 0.1.
	// When set to (0, 1], Selectivity() will use the value of this variable as the default selectivity of those
	// functions instead of the selectionFactor (0.8).
	TiDBDefaultStrMatchSelectivity = "tidb_default_string_match_selectivity"

	// TiDBEnablePrepPlanCache indicates whether to enable prepared plan cache
	TiDBEnablePrepPlanCache = "tidb_enable_prepared_plan_cache"
	// TiDBPrepPlanCacheSize indicates the number of cached statements.
	TiDBPrepPlanCacheSize = "tidb_prepared_plan_cache_size"

	// TiDBEnableGeneralPlanCache indicates whether to enable general plan cache.
	TiDBEnableGeneralPlanCache = "tidb_enable_general_plan_cache"
	// TiDBGeneralPlanCacheSize controls the size of general plan cache.
	TiDBGeneralPlanCacheSize = "tidb_general_plan_cache_size"

	// TiDBConstraintCheckInPlacePessimistic controls whether to skip certain kinds of pessimistic locks.
	TiDBConstraintCheckInPlacePessimistic = "tidb_constraint_check_in_place_pessimistic"

	// TiDBEnableForeignKey indicates whether to enable foreign key feature.
	// TODO(crazycs520): remove this after foreign key GA.
	TiDBEnableForeignKey = "tidb_enable_foreign_key"

	// TiDBOptRangeMaxSize is the max memory limit for ranges. When the optimizer estimates that the memory usage of complete
	// ranges would exceed the limit, it chooses less accurate ranges such as full range. 0 indicates that there is no memory
	// limit for ranges.
	TiDBOptRangeMaxSize = "tidb_opt_range_max_size"
)

// TiDB vars that have only global scope

const (
	// TiDBGCEnable turns garbage collection on or OFF
	TiDBGCEnable = "tidb_gc_enable"
	// TiDBGCRunInterval sets the interval that GC runs
	TiDBGCRunInterval = "tidb_gc_run_interval"
	// TiDBGCLifetime sets the retention window of older versions
	TiDBGCLifetime = "tidb_gc_life_time"
	// TiDBGCConcurrency sets the concurrency of garbage collection. -1 = AUTO value
	TiDBGCConcurrency = "tidb_gc_concurrency"
	// TiDBGCScanLockMode enables the green GC feature (default)
	TiDBGCScanLockMode = "tidb_gc_scan_lock_mode"
	// TiDBGCMaxWaitTime sets max time for gc advances the safepoint delayed by active transactions
	TiDBGCMaxWaitTime = "tidb_gc_max_wait_time"
	// TiDBEnableEnhancedSecurity restricts SUPER users from certain operations.
	TiDBEnableEnhancedSecurity = "tidb_enable_enhanced_security"
	// TiDBEnableHistoricalStats enables the historical statistics feature (default off)
	TiDBEnableHistoricalStats = "tidb_enable_historical_stats"
	// TiDBPersistAnalyzeOptions persists analyze options for later analyze and auto-analyze
	TiDBPersistAnalyzeOptions = "tidb_persist_analyze_options"
	// TiDBEnableColumnTracking enables collecting predicate columns.
	TiDBEnableColumnTracking = "tidb_enable_column_tracking"
	// TiDBDisableColumnTrackingTime records the last time TiDBEnableColumnTracking is set off.
	// It is used to invalidate the collected predicate columns after turning off TiDBEnableColumnTracking, which avoids physical deletion.
	// It doesn't have cache in memory, and we directly get/set the variable value from/to mysql.tidb.
	TiDBDisableColumnTrackingTime = "tidb_disable_column_tracking_time"
	// TiDBStatsLoadPseudoTimeout indicates whether to fallback to pseudo stats after load timeout.
	TiDBStatsLoadPseudoTimeout = "tidb_stats_load_pseudo_timeout"
	// TiDBMemQuotaBindingCache indicates the memory quota for the bind cache.
	TiDBMemQuotaBindingCache = "tidb_mem_quota_binding_cache"
	// TiDBRCReadCheckTS indicates the tso optimization for read-consistency read is enabled.
	TiDBRCReadCheckTS = "tidb_rc_read_check_ts"
	// TiDBRCWriteCheckTs indicates whether some special write statements don't get latest tso from PD at RC
	TiDBRCWriteCheckTs = "tidb_rc_write_check_ts"
	// TiDBCommitterConcurrency controls the number of running concurrent requests in the commit phase.
	TiDBCommitterConcurrency = "tidb_committer_concurrency"
	// TiDBEnableBatchDML enables batch dml.
	TiDBEnableBatchDML = "tidb_enable_batch_dml"
	// TiDBStatsCacheMemQuota records stats cache quota
	TiDBStatsCacheMemQuota = "tidb_stats_cache_mem_quota"
	// TiDBMemQuotaAnalyze indicates the memory quota for all analyze jobs.
	TiDBMemQuotaAnalyze = "tidb_mem_quota_analyze"
	// TiDBEnableAutoAnalyze determines whether TiDB executes automatic analysis.
	TiDBEnableAutoAnalyze = "tidb_enable_auto_analyze"
	// TiDBMemOOMAction indicates what operation TiDB perform when a single SQL statement exceeds
	// the memory quota specified by tidb_mem_quota_query and cannot be spilled to disk.
	TiDBMemOOMAction = "tidb_mem_oom_action"
	// TiDBPrepPlanCacheMemoryGuardRatio is used to prevent [performance.max-memory] from being exceeded
	TiDBPrepPlanCacheMemoryGuardRatio = "tidb_prepared_plan_cache_memory_guard_ratio"
	// TiDBMaxAutoAnalyzeTime is the max time that auto analyze can run. If auto analyze runs longer than the value, it
	// will be killed. 0 indicates that there is no time limit.
	TiDBMaxAutoAnalyzeTime = "tidb_max_auto_analyze_time"
	// TiDBEnableConcurrentDDL indicates whether to enable the new DDL framework.
	TiDBEnableConcurrentDDL = "tidb_enable_concurrent_ddl"
	// TiDBAuthSigningCert indicates the path of the signing certificate to do token-based authentication.
	TiDBAuthSigningCert = "tidb_auth_signing_cert"
	// TiDBAuthSigningKey indicates the path of the signing key to do token-based authentication.
	TiDBAuthSigningKey = "tidb_auth_signing_key"
	// TiDBGenerateBinaryPlan indicates whether binary plan should be generated in slow log and statements summary.
	TiDBGenerateBinaryPlan = "tidb_generate_binary_plan"
	// TiDBEnableGCAwareMemoryTrack indicates whether to turn-on GC-aware memory track.
	TiDBEnableGCAwareMemoryTrack = "tidb_enable_gc_aware_memory_track"
	// TiDBEnableTmpStorageOnOOM controls whether to enable the temporary storage for some operators
	// when a single SQL statement exceeds the memory quota specified by the memory quota.
	TiDBEnableTmpStorageOnOOM = "tidb_enable_tmp_storage_on_oom"
	// TiDBDDLEnableFastReorg indicates whether to use lighting backfill process for adding index.
	TiDBDDLEnableFastReorg = "tidb_ddl_enable_fast_reorg"
	// TiDBDDLDiskQuota used to set disk quota for lightning add index.
	TiDBDDLDiskQuota = "tidb_ddl_disk_quota"
)

// TiDB intentional limits
// Can be raised in the future.

const (
	// MaxConfigurableConcurrency is the maximum number of "threads" (goroutines) that can be specified
	// for any type of configuration item that has concurrent workers.
	MaxConfigurableConcurrency = 256
)

// Default TiDB system variable values.
const (
	DefHostname                                    = "localhost"
	DefIndexLookupConcurrency                      = ConcurrencyUnset
	DefIndexLookupJoinConcurrency                  = ConcurrencyUnset
	DefIndexSerialScanConcurrency                  = 1
	DefIndexJoinBatchSize                          = 25000
	DefIndexLookupSize                             = 20000
	DefDistSQLScanConcurrency                      = 15
	DefBuildStatsConcurrency                       = 4
	DefAutoAnalyzeRatio                            = 0.5
	DefAutoAnalyzeStartTime                        = "00:00 +0000"
	DefAutoAnalyzeEndTime                          = "23:59 +0000"
	DefAutoIncrementIncrement                      = 1
	DefAutoIncrementOffset                         = 1
	DefChecksumTableConcurrency                    = 4
	DefSkipUTF8Check                               = false
	DefSkipASCIICheck                              = false
	DefOptAggPushDown                              = false
	DefOptCartesianBCJ                             = 1
	DefOptMPPOuterJoinFixedBuildSide               = false
	DefOptWriteRowID                               = false
	DefOptEnableCorrelationAdjustment              = true
	DefOptLimitPushDownThreshold                   = 100
	DefOptCorrelationThreshold                     = 0.9
	DefOptCorrelationExpFactor                     = 1
	DefOptCPUFactor                                = 3.0
	DefOptCopCPUFactor                             = 3.0
	DefOptTiFlashConcurrencyFactor                 = 24.0
	DefOptNetworkFactor                            = 1.0
	DefOptScanFactor                               = 1.5
	DefOptDescScanFactor                           = 3.0
	DefOptSeekFactor                               = 20.0
	DefOptMemoryFactor                             = 0.001
	DefOptDiskFactor                               = 1.5
	DefOptConcurrencyFactor                        = 3.0
	DefOptCPUFactorV2                              = 30.0
	DefOptCopCPUFactorV2                           = 30.0
	DefOptTiFlashCPUFactorV2                       = 2.0
	DefOptNetworkFactorV2                          = 4.0
	DefOptScanFactorV2                             = 100.0
	DefOptDescScanFactorV2                         = 150.0
	DefOptTiFlashScanFactorV2                      = 15.0
	DefOptSeekFactorV2                             = 9500000.0
	DefOptMemoryFactorV2                           = 0.001
	DefOptDiskFactorV2                             = 1.5
	DefOptConcurrencyFactorV2                      = 3.0
	DefOptForceInlineCTE                           = false
	DefOptInSubqToJoinAndAgg                       = true
	DefOptPreferRangeScan                          = false
	DefBatchInsert                                 = false
	DefBatchDelete                                 = false
	DefBatchCommit                                 = false
	DefCurretTS                                    = 0
	DefInitChunkSize                               = 32
	DefMinPagingSize                               = int(paging.MinPagingSize)
	DefMaxPagingSize                               = int(paging.MaxPagingSize)
	DefMaxChunkSize                                = 1024
	DefDMLBatchSize                                = 0
	DefMaxPreparedStmtCount                        = -1
	DefWaitTimeout                                 = 28800
	DefTiDBMemQuotaApplyCache                      = 32 << 20 // 32MB.
	DefTiDBMemQuotaBindingCache                    = 64 << 20 // 64MB.
	DefTiDBGeneralLog                              = false
	DefTiDBPProfSQLCPU                             = 0
	DefTiDBRetryLimit                              = 10
	DefTiDBDisableTxnAutoRetry                     = true
	DefTiDBConstraintCheckInPlace                  = false
	DefTiDBHashJoinConcurrency                     = ConcurrencyUnset
	DefTiDBProjectionConcurrency                   = ConcurrencyUnset
	DefBroadcastJoinThresholdSize                  = 100 * 1024 * 1024
	DefBroadcastJoinThresholdCount                 = 10 * 1024
	DefTiDBOptimizerSelectivityLevel               = 0
	DefTiDBOptimizerEnableNewOFGB                  = false
	DefTiDBEnableOuterJoinReorder                  = false
	DefTiDBAllowBatchCop                           = 1
	DefTiDBAllowMPPExecution                       = true
	DefTiDBHashExchangeWithNewCollation            = true
	DefTiDBEnforceMPPExecution                     = false
	DefTiFlashMaxThreads                           = -1
	DefTiDBMPPStoreFailTTL                         = "60s"
	DefTiDBTxnMode                                 = ""
	DefTiDBRowFormatV1                             = 1
	DefTiDBRowFormatV2                             = 2
	DefTiDBDDLReorgWorkerCount                     = 4
	DefTiDBDDLReorgBatchSize                       = 256
	DefTiDBDDLFlashbackConcurrency                 = 64
	DefTiDBDDLErrorCountLimit                      = 512
	DefTiDBMaxDeltaSchemaCount                     = 1024
	DefTiDBPlacementMode                           = PlacementModeStrict
	DefTiDBEnableAutoIncrementInGenerated          = false
	DefTiDBHashAggPartialConcurrency               = ConcurrencyUnset
	DefTiDBHashAggFinalConcurrency                 = ConcurrencyUnset
	DefTiDBWindowConcurrency                       = ConcurrencyUnset
	DefTiDBMergeJoinConcurrency                    = 1 // disable optimization by default
	DefTiDBStreamAggConcurrency                    = 1
	DefTiDBForcePriority                           = mysql.NoPriority
	DefEnableWindowFunction                        = true
	DefEnablePipelinedWindowFunction               = true
	DefEnableStrictDoubleTypeCheck                 = true
	DefEnableVectorizedExpression                  = true
	DefTiDBOptJoinReorderThreshold                 = 0
	DefTiDBDDLSlowOprThreshold                     = 300
	DefTiDBUseFastAnalyze                          = false
	DefTiDBSkipIsolationLevelCheck                 = false
	DefTiDBExpensiveQueryTimeThreshold             = 60 // 60s
	DefTiDBScatterRegion                           = false
	DefTiDBWaitSplitRegionFinish                   = true
	DefWaitSplitRegionTimeout                      = 300 // 300s
	DefTiDBEnableNoopFuncs                         = Off
	DefTiDBEnableNoopVariables                     = true
	DefTiDBAllowRemoveAutoInc                      = false
	DefTiDBUsePlanBaselines                        = true
	DefTiDBEvolvePlanBaselines                     = false
	DefTiDBEvolvePlanTaskMaxTime                   = 600 // 600s
	DefTiDBEvolvePlanTaskStartTime                 = "00:00 +0000"
	DefTiDBEvolvePlanTaskEndTime                   = "23:59 +0000"
	DefInnodbLockWaitTimeout                       = 50 // 50s
	DefTiDBStoreLimit                              = 0
	DefTiDBMetricSchemaStep                        = 60 // 60s
	DefTiDBMetricSchemaRangeDuration               = 60 // 60s
	DefTiDBFoundInPlanCache                        = false
	DefTiDBFoundInBinding                          = false
	DefTiDBEnableCollectExecutionInfo              = true
	DefTiDBAllowAutoRandExplicitInsert             = false
	DefTiDBEnableClusteredIndex                    = ClusteredIndexDefModeOn
	DefTiDBRedactLog                               = false
	DefTiDBRestrictedReadOnly                      = false
	DefTiDBSuperReadOnly                           = false
	DefTiDBShardAllocateStep                       = math.MaxInt64
	DefTiDBEnableTelemetry                         = true
	DefTiDBEnableParallelApply                     = false
	DefTiDBEnableAmendPessimisticTxn               = false
	DefTiDBPartitionPruneMode                      = "dynamic"
	DefTiDBEnableRateLimitAction                   = true
	DefTiDBEnableAsyncCommit                       = false
	DefTiDBEnable1PC                               = false
	DefTiDBGuaranteeLinearizability                = true
	DefTiDBAnalyzeVersion                          = 2
	DefTiDBEnableIndexMergeJoin                    = false
	DefTiDBTrackAggregateMemoryUsage               = true
	DefTiDBEnableExchangePartition                 = false
	DefCTEMaxRecursionDepth                        = 1000
	DefTiDBTmpTableMaxSize                         = 64 << 20 // 64MB.
	DefTiDBEnableLocalTxn                          = false
	DefTiDBTSOClientBatchMaxWaitTime               = 0.0 // 0ms
	DefTiDBEnableTSOFollowerProxy                  = false
	DefTiDBEnableOrderedResultMode                 = false
	DefTiDBEnablePseudoForOutdatedStats            = false
	DefTiDBRegardNULLAsPoint                       = true
	DefEnablePlacementCheck                        = true
	DefTimestamp                                   = "0"
	DefTimestampFloat                              = 0.0
	DefTiDBEnableStmtSummary                       = true
	DefTiDBStmtSummaryInternalQuery                = false
	DefTiDBStmtSummaryRefreshInterval              = 1800
	DefTiDBStmtSummaryHistorySize                  = 24
	DefTiDBStmtSummaryMaxStmtCount                 = 3000
	DefTiDBStmtSummaryMaxSQLLength                 = 4096
	DefTiDBCapturePlanBaseline                     = Off
	DefTiDBEnableIndexMerge                        = true
	DefEnableLegacyInstanceScope                   = true
	DefTiDBTableCacheLease                         = 3 // 3s
	DefTiDBPersistAnalyzeOptions                   = true
	DefTiDBEnableColumnTracking                    = false
	DefTiDBStatsLoadSyncWait                       = 0
	DefTiDBStatsLoadPseudoTimeout                  = true
	DefSysdateIsNow                                = false
	DefTiDBEnableMutationChecker                   = false
	DefTiDBTxnAssertionLevel                       = AssertionOffStr
	DefTiDBIgnorePreparedCacheCloseStmt            = false
	DefTiDBBatchPendingTiFlashCount                = 4000
	DefRCReadCheckTS                               = false
	DefTiDBRemoveOrderbyInSubquery                 = false
	DefTiDBSkewDistinctAgg                         = false
	DefTiDBReadStaleness                           = 0
	DefTiDBGCMaxWaitTime                           = 24 * 60 * 60
	DefMaxAllowedPacket                     uint64 = 67108864
	DefTiDBEnableBatchDML                          = false
	DefTiDBMemQuotaQuery                           = 1073741824 // 1GB
	DefTiDBStatsCacheMemQuota                      = 0
	MaxTiDBStatsCacheMemQuota                      = 1024 * 1024 * 1024 * 1024 // 1TB
	DefTiDBQueryLogMaxLen                          = 4096
	DefRequireSecureTransport                      = false
	DefTiDBCommitterConcurrency                    = 128
	DefTiDBBatchDMLIgnoreError                     = false
	DefTiDBMemQuotaAnalyze                         = -1
	DefTiDBEnableAutoAnalyze                       = true
	DefTiDBMemOOMAction                            = "CANCEL"
	DefTiDBMaxAutoAnalyzeTime                      = 12 * 60 * 60
	DefTiDBEnablePrepPlanCache                     = true
	DefTiDBPrepPlanCacheSize                       = 100
	DefTiDBPrepPlanCacheMemoryGuardRatio           = 0.1
	DefTiDBEnableConcurrentDDL                     = concurrencyddl.TiDBEnableConcurrentDDL
	DefTiDBSimplifiedMetrics                       = false
	DefTiDBEnablePaging                            = true
	DefTiFlashFineGrainedShuffleStreamCount        = 0
	DefStreamCountWhenMaxThreadsNotSet             = 8
	DefTiFlashFineGrainedShuffleBatchSize          = 8192
	DefAdaptiveClosestReadThreshold                = 4096
	DefTiDBEnableAnalyzeSnapshot                   = false
	DefTiDBGenerateBinaryPlan                      = true
	DefEnableTiDBGCAwareMemoryTrack                = true
	DefTiDBDefaultStrMatchSelectivity              = 0.8
	DefTiDBEnableTmpStorageOnOOM                   = true
	DefTiFlashFastScan                             = false
	DefTiDBEnableFastReorg                         = false
	DefTiDBDDLDiskQuota                            = 100 * 1024 * 1024 * 1024 // 100GB
	DefExecutorConcurrency                         = 5
	DefTiDBEnableGeneralPlanCache                  = false
	DefTiDBGeneralPlanCacheSize                    = 100
	DefTiDBEnableTiFlashReadForWriteStmt           = false
	// MaxDDLReorgBatchSize is exported for testing.
	MaxDDLReorgBatchSize                     int32  = 10240
	MinDDLReorgBatchSize                     int32  = 32
	MinExpensiveQueryTimeThreshold           uint64 = 10 // 10s
	DefTiDBRcWriteCheckTs                           = false
	DefTiDBConstraintCheckInPlacePessimistic        = true
	DefTiDBForeignKeyChecks                         = false
<<<<<<< HEAD
	DefTiDBOptRangeMaxSize                          = 64 * int64(size.MB) // 64 MB
	DefTiDBCostModelVer                             = 1
=======
	DefTiDBOptRangeMaxSize                          = 0
>>>>>>> fae88ae5
)

// Process global variables.
var (
	ProcessGeneralLog             = atomic.NewBool(false)
	RunAutoAnalyze                = atomic.NewBool(DefTiDBEnableAutoAnalyze)
	GlobalLogMaxDays              = atomic.NewInt32(int32(config.GetGlobalConfig().Log.File.MaxDays))
	QueryLogMaxLen                = atomic.NewInt32(DefTiDBQueryLogMaxLen)
	EnablePProfSQLCPU             = atomic.NewBool(false)
	EnableBatchDML                = atomic.NewBool(false)
	EnableTmpStorageOnOOM         = atomic.NewBool(DefTiDBEnableTmpStorageOnOOM)
	ddlReorgWorkerCounter   int32 = DefTiDBDDLReorgWorkerCount
	ddlReorgBatchSize       int32 = DefTiDBDDLReorgBatchSize
	ddlFlashbackConcurrency int32 = DefTiDBDDLFlashbackConcurrency
	ddlErrorCountLimit      int64 = DefTiDBDDLErrorCountLimit
	ddlReorgRowFormat       int64 = DefTiDBRowFormatV2
	maxDeltaSchemaCount     int64 = DefTiDBMaxDeltaSchemaCount
	// DDLSlowOprThreshold is the threshold for ddl slow operations, uint is millisecond.
	DDLSlowOprThreshold                = config.GetGlobalConfig().Instance.DDLSlowOprThreshold
	ForcePriority                      = int32(DefTiDBForcePriority)
	MaxOfMaxAllowedPacket       uint64 = 1073741824
	ExpensiveQueryTimeThreshold uint64 = DefTiDBExpensiveQueryTimeThreshold
	MemoryUsageAlarmRatio              = atomic.NewFloat64(config.GetGlobalConfig().Instance.MemoryUsageAlarmRatio)
	EnableLocalTxn                     = atomic.NewBool(DefTiDBEnableLocalTxn)
	MaxTSOBatchWaitInterval            = atomic.NewFloat64(DefTiDBTSOClientBatchMaxWaitTime)
	EnableTSOFollowerProxy             = atomic.NewBool(DefTiDBEnableTSOFollowerProxy)
	RestrictedReadOnly                 = atomic.NewBool(DefTiDBRestrictedReadOnly)
	VarTiDBSuperReadOnly               = atomic.NewBool(DefTiDBSuperReadOnly)
	PersistAnalyzeOptions              = atomic.NewBool(DefTiDBPersistAnalyzeOptions)
	TableCacheLease                    = atomic.NewInt64(DefTiDBTableCacheLease)
	EnableColumnTracking               = atomic.NewBool(DefTiDBEnableColumnTracking)
	StatsLoadSyncWait                  = atomic.NewInt64(DefTiDBStatsLoadSyncWait)
	StatsLoadPseudoTimeout             = atomic.NewBool(DefTiDBStatsLoadPseudoTimeout)
	MemQuotaBindingCache               = atomic.NewInt64(DefTiDBMemQuotaBindingCache)
	GCMaxWaitTime                      = atomic.NewInt64(DefTiDBGCMaxWaitTime)
	StatsCacheMemQuota                 = atomic.NewInt64(DefTiDBStatsCacheMemQuota)
	OOMAction                          = atomic.NewString(DefTiDBMemOOMAction)
	MaxAutoAnalyzeTime                 = atomic.NewInt64(DefTiDBMaxAutoAnalyzeTime)
	// variables for plan cache
	PreparedPlanCacheMemoryGuardRatio = atomic.NewFloat64(DefTiDBPrepPlanCacheMemoryGuardRatio)
	EnableConcurrentDDL               = atomic.NewBool(DefTiDBEnableConcurrentDDL)
	DDLForce2Queue                    = atomic.NewBool(false)
	EnableNoopVariables               = atomic.NewBool(DefTiDBEnableNoopVariables)
	// EnableFastReorg indicates whether to use lightning to enhance DDL reorg performance.
	EnableFastReorg = atomic.NewBool(DefTiDBEnableFastReorg)
	// DDLDiskQuota is the temporary variable for set disk quota for lightning
	DDLDiskQuota = atomic.NewUint64(DefTiDBDDLDiskQuota)
	// EnableForeignKey indicates whether to enable foreign key feature.
	EnableForeignKey = atomic.NewBool(false)
)

var (
	// SetMemQuotaAnalyze is the func registered by global/subglobal tracker to set memory quota.
	SetMemQuotaAnalyze func(quota int64) = nil
	// GetMemQuotaAnalyze is the func registered by global/subglobal tracker to get memory quota.
	GetMemQuotaAnalyze func() int64 = nil
	// SetStatsCacheCapacity is the func registered by domain to set statsCache memory quota.
	SetStatsCacheCapacity atomic.Value
	// SwitchConcurrentDDL is the func registered by DDL to switch concurrent DDL.
	SwitchConcurrentDDL func(bool) error = nil
	// EnableDDL is the func registered by ddl to enable running ddl in this instance.
	EnableDDL func() error = nil
	// DisableDDL is the func registered by ddl to disable running ddl in this instance.
	DisableDDL func() error = nil
)<|MERGE_RESOLUTION|>--- conflicted
+++ resolved
@@ -1052,12 +1052,8 @@
 	DefTiDBRcWriteCheckTs                           = false
 	DefTiDBConstraintCheckInPlacePessimistic        = true
 	DefTiDBForeignKeyChecks                         = false
-<<<<<<< HEAD
-	DefTiDBOptRangeMaxSize                          = 64 * int64(size.MB) // 64 MB
+	DefTiDBOptRangeMaxSize                          = 0
 	DefTiDBCostModelVer                             = 1
-=======
-	DefTiDBOptRangeMaxSize                          = 0
->>>>>>> fae88ae5
 )
 
 // Process global variables.
