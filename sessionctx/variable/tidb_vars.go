// Copyright 2017 PingCAP, Inc.
//
// Licensed under the Apache License, Version 2.0 (the "License");
// you may not use this file except in compliance with the License.
// You may obtain a copy of the License at
//
//     http://www.apache.org/licenses/LICENSE-2.0
//
// Unless required by applicable law or agreed to in writing, software
// distributed under the License is distributed on an "AS IS" BASIS,
// See the License for the specific language governing permissions and
// limitations under the License.

package variable

import (
	"os"

	"github.com/pingcap/parser/mysql"
	"github.com/uber-go/atomic"
)

/*
	Steps to add a new TiDB specific system variable:

	1. Add a new variable name with comment in this file.
	2. Add the default value of the new variable in this file.
	3. Add SysVar instance in 'defaultSysVars' slice with the default value.
	4. Add a field in `SessionVars`.
	5. Update the `NewSessionVars` function to set the field to its default value.
	6. Update the `variable.SetSessionSystemVar` function to use the new value when SET statement is executed.
	7. If it is a global variable, add it in `session.loadCommonGlobalVarsSQL`.
	8. Update ValidateSetSystemVar if the variable's value need to be validated.
	9. Use this variable to control the behavior in code.
*/

// TiDB system variable names that only in session scope.
const (
	TiDBDDLSlowOprThreshold = "ddl_slow_threshold"

	// tidb_snapshot is used for reading history data, the default value is empty string.
	// The value can be a datetime string like '2017-11-11 20:20:20' or a tso string. When this variable is set, the session reads history data of that time.
	TiDBSnapshot = "tidb_snapshot"

	// tidb_opt_agg_push_down is used to enable/disable the optimizer rule of aggregation push down.
	TiDBOptAggPushDown = "tidb_opt_agg_push_down"

	// tidb_opt_distinct_agg_push_down is used to decide whether agg with distinct should be pushed to tikv/tiflash.
	TiDBOptDistinctAggPushDown = "tidb_opt_distinct_agg_push_down"

	// tidb_opt_write_row_id is used to enable/disable the operations of insert、replace and update to _tidb_rowid.
	TiDBOptWriteRowID = "tidb_opt_write_row_id"

	// Auto analyze will run if (table modify count)/(table row count) is greater than this value.
	TiDBAutoAnalyzeRatio = "tidb_auto_analyze_ratio"

	// Auto analyze will run if current time is within start time and end time.
	TiDBAutoAnalyzeStartTime = "tidb_auto_analyze_start_time"
	TiDBAutoAnalyzeEndTime   = "tidb_auto_analyze_end_time"

	// tidb_checksum_table_concurrency is used to speed up the ADMIN CHECKSUM TABLE
	// statement, when a table has multiple indices, those indices can be
	// scanned concurrently, with the cost of higher system performance impact.
	TiDBChecksumTableConcurrency = "tidb_checksum_table_concurrency"

	// TiDBCurrentTS is used to get the current transaction timestamp.
	// It is read-only.
	TiDBCurrentTS = "tidb_current_ts"

	// tidb_config is a read-only variable that shows the config of the current server.
	TiDBConfig = "tidb_config"

	// tidb_batch_insert is used to enable/disable auto-split insert data. If set this option on, insert executor will automatically
	// insert data into multiple batches and use a single txn for each batch. This will be helpful when inserting large data.
	TiDBBatchInsert = "tidb_batch_insert"

	// tidb_batch_delete is used to enable/disable auto-split delete data. If set this option on, delete executor will automatically
	// split data into multiple batches and use a single txn for each batch. This will be helpful when deleting large data.
	TiDBBatchDelete = "tidb_batch_delete"

	// tidb_batch_commit is used to enable/disable auto-split the transaction.
	// If set this option on, the transaction will be committed when it reaches stmt-count-limit and starts a new transaction.
	TiDBBatchCommit = "tidb_batch_commit"

	// tidb_dml_batch_size is used to split the insert/delete data into small batches.
	// It only takes effort when tidb_batch_insert/tidb_batch_delete is on.
	// Its default value is 20000. When the row size is large, 20k rows could be larger than 100MB.
	// User could change it to a smaller one to avoid breaking the transaction size limitation.
	TiDBDMLBatchSize = "tidb_dml_batch_size"

	// The following session variables controls the memory quota during query execution.
	// "tidb_mem_quota_query":				control the memory quota of a query.
	TIDBMemQuotaQuery               = "tidb_mem_quota_query" // Bytes.
	TIDBNestedLoopJoinCacheCapacity = "tidb_nested_loop_join_cache_capacity"
	// TODO: remove them below sometime, it should have only one Quota(TIDBMemQuotaQuery).
	TIDBMemQuotaHashJoin          = "tidb_mem_quota_hashjoin"          // Bytes.
	TIDBMemQuotaMergeJoin         = "tidb_mem_quota_mergejoin"         // Bytes.
	TIDBMemQuotaSort              = "tidb_mem_quota_sort"              // Bytes.
	TIDBMemQuotaTopn              = "tidb_mem_quota_topn"              // Bytes.
	TIDBMemQuotaIndexLookupReader = "tidb_mem_quota_indexlookupreader" // Bytes.
	TIDBMemQuotaIndexLookupJoin   = "tidb_mem_quota_indexlookupjoin"   // Bytes.
	TIDBMemQuotaNestedLoopApply   = "tidb_mem_quota_nestedloopapply"   // Bytes.

	// tidb_general_log is used to log every query in the server in info level.
	TiDBGeneralLog = "tidb_general_log"

	// tidb_pprof_sql_cpu is used to add label sql label to pprof result.
	TiDBPProfSQLCPU = "tidb_pprof_sql_cpu"

	// tidb_retry_limit is the maximum number of retries when committing a transaction.
	TiDBRetryLimit = "tidb_retry_limit"

	// tidb_disable_txn_auto_retry disables transaction auto retry.
	TiDBDisableTxnAutoRetry = "tidb_disable_txn_auto_retry"

	// tidb_enable_streaming enables TiDB to use streaming API for coprocessor requests.
	TiDBEnableStreaming = "tidb_enable_streaming"

	// tidb_enable_chunk_rpc enables TiDB to use Chunk format for coprocessor requests.
	TiDBEnableChunkRPC = "tidb_enable_chunk_rpc"

	// tidb_optimizer_selectivity_level is used to control the selectivity estimation level.
	TiDBOptimizerSelectivityLevel = "tidb_optimizer_selectivity_level"

	// tidb_txn_mode is used to control the transaction behavior.
	TiDBTxnMode = "tidb_txn_mode"

	// tidb_row_format_version is used to control tidb row format version current.
	TiDBRowFormatVersion = "tidb_row_format_version"

	// tidb_enable_table_partition is used to control table partition feature.
	// The valid value include auto/on/off:
	// on or auto: enable table partition if the partition type is implemented.
	// off: always disable table partition.
	TiDBEnableTablePartition = "tidb_enable_table_partition"

	// tidb_skip_isolation_level_check is used to control whether to return error when set unsupported transaction
	// isolation level.
	TiDBSkipIsolationLevelCheck = "tidb_skip_isolation_level_check"

	// TiDBLowResolutionTSO is used for reading data with low resolution TSO which is updated once every two seconds
	TiDBLowResolutionTSO = "tidb_low_resolution_tso"

	// TiDBReplicaRead is used for reading data from replicas, followers for example.
	TiDBReplicaRead = "tidb_replica_read"

	// TiDBAllowRemoveAutoInc indicates whether a user can drop the auto_increment column attribute or not.
	TiDBAllowRemoveAutoInc = "tidb_allow_remove_auto_inc"

	// TiDBEvolvePlanTaskMaxTime controls the max time of a single evolution task.
	TiDBEvolvePlanTaskMaxTime = "tidb_evolve_plan_task_max_time"

	// TiDBEvolvePlanTaskStartTime is the start time of evolution task.
	TiDBEvolvePlanTaskStartTime = "tidb_evolve_plan_task_start_time"
	// TiDBEvolvePlanTaskEndTime is the end time of evolution task.
	TiDBEvolvePlanTaskEndTime = "tidb_evolve_plan_task_end_time"

	// tidb_slow_log_threshold is used to set the slow log threshold in the server.
	TiDBSlowLogThreshold = "tidb_slow_log_threshold"

	// tidb_record_plan_in_slow_log is used to log the plan of the slow query.
	TiDBRecordPlanInSlowLog = "tidb_record_plan_in_slow_log"

	// tidb_enable_slow_log enables TiDB to log slow queries.
	TiDBEnableSlowLog = "tidb_enable_slow_log"

	// tidb_query_log_max_len is used to set the max length of the query in the log.
	TiDBQueryLogMaxLen = "tidb_query_log_max_len"

	// TiDBCheckMb4ValueInUTF8 is used to control whether to enable the check wrong utf8 value.
	TiDBCheckMb4ValueInUTF8 = "tidb_check_mb4_value_in_utf8"

	// TiDBFoundInPlanCache indicates whether the last statement was found in plan cache
	TiDBFoundInPlanCache = "last_plan_from_cache"

	// TiDBAllowAutoRandExplicitInsert indicates whether explicit insertion on auto_random column is allowed.
	TiDBAllowAutoRandExplicitInsert = "allow_auto_random_explicit_insert"
)

// TiDB system variable names that both in session and global scope.
const (
	// tidb_build_stats_concurrency is used to speed up the ANALYZE statement, when a table has multiple indices,
	// those indices can be scanned concurrently, with the cost of higher system performance impact.
	TiDBBuildStatsConcurrency = "tidb_build_stats_concurrency"

	// tidb_distsql_scan_concurrency is used to set the concurrency of a distsql scan task.
	// A distsql scan task can be a table scan or a index scan, which may be distributed to many TiKV nodes.
	// Higher concurrency may reduce latency, but with the cost of higher memory usage and system performance impact.
	// If the query has a LIMIT clause, high concurrency makes the system do much more work than needed.
	// tidb_distsql_scan_concurrency is deprecated, use tidb_executor_concurrency instead.
	TiDBDistSQLScanConcurrency = "tidb_distsql_scan_concurrency"

	// tidb_opt_insubquery_to_join_and_agg is used to enable/disable the optimizer rule of rewriting IN subquery.
	TiDBOptInSubqToJoinAndAgg = "tidb_opt_insubq_to_join_and_agg"

	// tidb_opt_correlation_threshold is a guard to enable row count estimation using column order correlation.
	TiDBOptCorrelationThreshold = "tidb_opt_correlation_threshold"

	// tidb_opt_correlation_exp_factor is an exponential factor to control heuristic approach when tidb_opt_correlation_threshold is not satisfied.
	TiDBOptCorrelationExpFactor = "tidb_opt_correlation_exp_factor"

	// tidb_opt_cpu_factor is the CPU cost of processing one expression for one row.
	TiDBOptCPUFactor = "tidb_opt_cpu_factor"
	// tidb_opt_copcpu_factor is the CPU cost of processing one expression for one row in coprocessor.
	TiDBOptCopCPUFactor = "tidb_opt_copcpu_factor"
	// tidb_opt_network_factor is the network cost of transferring 1 byte data.
	TiDBOptNetworkFactor = "tidb_opt_network_factor"
	// tidb_opt_scan_factor is the IO cost of scanning 1 byte data on TiKV.
	TiDBOptScanFactor = "tidb_opt_scan_factor"
	// tidb_opt_desc_factor is the IO cost of scanning 1 byte data on TiKV in desc order.
	TiDBOptDescScanFactor = "tidb_opt_desc_factor"
	// tidb_opt_seek_factor is the IO cost of seeking the start value in a range on TiKV or TiFlash.
	TiDBOptSeekFactor = "tidb_opt_seek_factor"
	// tidb_opt_memory_factor is the memory cost of storing one tuple.
	TiDBOptMemoryFactor = "tidb_opt_memory_factor"
	// tidb_opt_disk_factor is the IO cost of reading/writing one byte to temporary disk.
	TiDBOptDiskFactor = "tidb_opt_disk_factor"
	// tidb_opt_concurrency_factor is the CPU cost of additional one goroutine.
	TiDBOptConcurrencyFactor = "tidb_opt_concurrency_factor"

	// tidb_index_join_batch_size is used to set the batch size of a index lookup join.
	// The index lookup join fetches batches of data from outer executor and constructs ranges for inner executor.
	// This value controls how much of data in a batch to do the index join.
	// Large value may reduce the latency but consumes more system resource.
	TiDBIndexJoinBatchSize = "tidb_index_join_batch_size"

	// tidb_index_lookup_size is used for index lookup executor.
	// The index lookup executor first scan a batch of handles from a index, then use those handles to lookup the table
	// rows, this value controls how much of handles in a batch to do a lookup task.
	// Small value sends more RPCs to TiKV, consume more system resource.
	// Large value may do more work than needed if the query has a limit.
	TiDBIndexLookupSize = "tidb_index_lookup_size"

	// tidb_index_lookup_concurrency is used for index lookup executor.
	// A lookup task may have 'tidb_index_lookup_size' of handles at maximun, the handles may be distributed
	// in many TiKV nodes, we executes multiple concurrent index lookup tasks concurrently to reduce the time
	// waiting for a task to finish.
	// Set this value higher may reduce the latency but consumes more system resource.
	// tidb_index_lookup_concurrency is deprecated, use tidb_executor_concurrency instead.
	TiDBIndexLookupConcurrency = "tidb_index_lookup_concurrency"

	// tidb_index_lookup_join_concurrency is used for index lookup join executor.
	// IndexLookUpJoin starts "tidb_index_lookup_join_concurrency" inner workers
	// to fetch inner rows and join the matched (outer, inner) row pairs.
	// tidb_index_lookup_join_concurrency is deprecated, use tidb_executor_concurrency instead.
	TiDBIndexLookupJoinConcurrency = "tidb_index_lookup_join_concurrency"

	// tidb_index_serial_scan_concurrency is used for controlling the concurrency of index scan operation
	// when we need to keep the data output order the same as the order of index data.
	TiDBIndexSerialScanConcurrency = "tidb_index_serial_scan_concurrency"

	// TiDBMaxChunkSize is used to control the max chunk size during query execution.
	TiDBMaxChunkSize = "tidb_max_chunk_size"

	// TiDBAllowBatchCop means if we should send batch coprocessor to TiFlash. It can be set to 0, 1 and 2.
	// 0 means never use batch cop, 1 means use batch cop in case of aggregation and join, 2, means to force to send batch cop for any query.
	// The default value is 0
	TiDBAllowBatchCop = "tidb_allow_batch_cop"

	// TiDBInitChunkSize is used to control the init chunk size during query execution.
	TiDBInitChunkSize = "tidb_init_chunk_size"

	// tidb_enable_cascades_planner is used to control whether to enable the cascades planner.
	TiDBEnableCascadesPlanner = "tidb_enable_cascades_planner"

	// tidb_skip_utf8_check skips the UTF8 validate process, validate UTF8 has performance cost, if we can make sure
	// the input string values are valid, we can skip the check.
	TiDBSkipUTF8Check = "tidb_skip_utf8_check"

	// tidb_hash_join_concurrency is used for hash join executor.
	// The hash join outer executor starts multiple concurrent join workers to probe the hash table.
	// tidb_hash_join_concurrency is deprecated, use tidb_executor_concurrency instead.
	TiDBHashJoinConcurrency = "tidb_hash_join_concurrency"

	// tidb_projection_concurrency is used for projection operator.
	// This variable controls the worker number of projection operator.
	// tidb_projection_concurrency is deprecated, use tidb_executor_concurrency instead.
	TiDBProjectionConcurrency = "tidb_projection_concurrency"

	// tidb_hashagg_partial_concurrency is used for hash agg executor.
	// The hash agg executor starts multiple concurrent partial workers to do partial aggregate works.
	// tidb_hashagg_partial_concurrency is deprecated, use tidb_executor_concurrency instead.
	TiDBHashAggPartialConcurrency = "tidb_hashagg_partial_concurrency"

	// tidb_hashagg_final_concurrency is used for hash agg executor.
	// The hash agg executor starts multiple concurrent final workers to do final aggregate works.
	// tidb_hashagg_final_concurrency is deprecated, use tidb_executor_concurrency instead.
	TiDBHashAggFinalConcurrency = "tidb_hashagg_final_concurrency"

	// tidb_window_concurrency is used for window parallel executor.
	// tidb_window_concurrency is deprecated, use tidb_executor_concurrency instead.
	TiDBWindowConcurrency = "tidb_window_concurrency"

	// tidb_enable_parallel_apply is used for parallel apply.
	TiDBEnableParallelApply = "tidb_enable_parallel_apply"

	// tidb_backoff_lock_fast is used for tikv backoff base time in milliseconds.
	TiDBBackoffLockFast = "tidb_backoff_lock_fast"

	// tidb_backoff_weight is used to control the max back off time in TiDB.
	// The default maximum back off time is a small value.
	// BackOffWeight could multiply it to let the user adjust the maximum time for retrying.
	// Only positive integers can be accepted, which means that the maximum back off time can only grow.
	TiDBBackOffWeight = "tidb_backoff_weight"

	// tidb_ddl_reorg_worker_cnt defines the count of ddl reorg workers.
	TiDBDDLReorgWorkerCount = "tidb_ddl_reorg_worker_cnt"

	// tidb_ddl_reorg_batch_size defines the transaction batch size of ddl reorg workers.
	TiDBDDLReorgBatchSize = "tidb_ddl_reorg_batch_size"

	// tidb_ddl_error_count_limit defines the count of ddl error limit.
	TiDBDDLErrorCountLimit = "tidb_ddl_error_count_limit"

	// tidb_ddl_reorg_priority defines the operations priority of adding indices.
	// It can be: PRIORITY_LOW, PRIORITY_NORMAL, PRIORITY_HIGH
	TiDBDDLReorgPriority = "tidb_ddl_reorg_priority"

	// tidb_max_delta_schema_count defines the max length of deltaSchemaInfos.
	// deltaSchemaInfos is a queue that maintains the history of schema changes.
	TiDBMaxDeltaSchemaCount = "tidb_max_delta_schema_count"

	// tidb_scatter_region will scatter the regions for DDLs when it is ON.
	TiDBScatterRegion = "tidb_scatter_region"

	// TiDBWaitSplitRegionFinish defines the split region behaviour is sync or async.
	TiDBWaitSplitRegionFinish = "tidb_wait_split_region_finish"

	// TiDBWaitSplitRegionTimeout uses to set the split and scatter region back off time.
	TiDBWaitSplitRegionTimeout = "tidb_wait_split_region_timeout"

	// tidb_force_priority defines the operations priority of all statements.
	// It can be "NO_PRIORITY", "LOW_PRIORITY", "HIGH_PRIORITY", "DELAYED"
	TiDBForcePriority = "tidb_force_priority"

	// tidb_enable_radix_join indicates to use radix hash join algorithm to execute
	// HashJoin.
	TiDBEnableRadixJoin = "tidb_enable_radix_join"

	// tidb_constraint_check_in_place indicates to check the constraint when the SQL executing.
	// It could hurt the performance of bulking insert when it is ON.
	TiDBConstraintCheckInPlace = "tidb_constraint_check_in_place"

	// tidb_enable_window_function is used to control whether to enable the window function.
	TiDBEnableWindowFunction = "tidb_enable_window_function"

	// tidb_enable_vectorized_expression is used to control whether to enable the vectorized expression evaluation.
	TiDBEnableVectorizedExpression = "tidb_enable_vectorized_expression"

	// TIDBOptJoinReorderThreshold defines the threshold less than which
	// we'll choose a rather time consuming algorithm to calculate the join order.
	TiDBOptJoinReorderThreshold = "tidb_opt_join_reorder_threshold"

	// SlowQueryFile indicates which slow query log file for SLOW_QUERY table to parse.
	TiDBSlowQueryFile = "tidb_slow_query_file"

	// TiDBEnableFastAnalyze indicates to use fast analyze.
	TiDBEnableFastAnalyze = "tidb_enable_fast_analyze"

	// TiDBExpensiveQueryTimeThreshold indicates the time threshold of expensive query.
	TiDBExpensiveQueryTimeThreshold = "tidb_expensive_query_time_threshold"

	// TiDBEnableIndexMerge indicates to generate IndexMergePath.
	TiDBEnableIndexMerge = "tidb_enable_index_merge"

	// TiDBEnableNoopFuncs set true will enable using fake funcs(like get_lock release_lock)
	TiDBEnableNoopFuncs = "tidb_enable_noop_functions"

	// TiDBEnableStmtSummary indicates whether the statement summary is enabled.
	TiDBEnableStmtSummary = "tidb_enable_stmt_summary"

	// TiDBStmtSummaryInternalQuery indicates whether the statement summary contain internal query.
	TiDBStmtSummaryInternalQuery = "tidb_stmt_summary_internal_query"

	// TiDBStmtSummaryRefreshInterval indicates the refresh interval in seconds for each statement summary.
	TiDBStmtSummaryRefreshInterval = "tidb_stmt_summary_refresh_interval"

	// TiDBStmtSummaryHistorySize indicates the history size of each statement summary.
	TiDBStmtSummaryHistorySize = "tidb_stmt_summary_history_size"

	// TiDBStmtSummaryMaxStmtCount indicates the max number of statements kept in memory.
	TiDBStmtSummaryMaxStmtCount = "tidb_stmt_summary_max_stmt_count"

	// TiDBStmtSummaryMaxSQLLength indicates the max length of displayed normalized sql and sample sql.
	TiDBStmtSummaryMaxSQLLength = "tidb_stmt_summary_max_sql_length"

	// TiDBCapturePlanBaseline indicates whether the capture of plan baselines is enabled.
	TiDBCapturePlanBaseline = "tidb_capture_plan_baselines"

	// TiDBUsePlanBaselines indicates whether the use of plan baselines is enabled.
	TiDBUsePlanBaselines = "tidb_use_plan_baselines"

	// TiDBEvolvePlanBaselines indicates whether the evolution of plan baselines is enabled.
	TiDBEvolvePlanBaselines = "tidb_evolve_plan_baselines"

	// TiDBIsolationReadEngines indicates the tidb only read from the stores whose engine type is involved in IsolationReadEngines.
	// Now, only support TiKV and TiFlash.
	TiDBIsolationReadEngines = "tidb_isolation_read_engines"

	// TiDBStoreLimit indicates the limit of sending request to a store, 0 means without limit.
	TiDBStoreLimit = "tidb_store_limit"

	// TiDBMetricSchemaStep indicates the step when query metric schema.
	TiDBMetricSchemaStep = "tidb_metric_query_step"

	// TiDBMetricSchemaRangeDuration indicates the range duration when query metric schema.
	TiDBMetricSchemaRangeDuration = "tidb_metric_query_range_duration"

	// TiDBEnableCollectExecutionInfo indicates that whether execution info is collected.
	TiDBEnableCollectExecutionInfo = "tidb_enable_collect_execution_info"

	// DefExecutorConcurrency is used for controlling the concurrency of all types of executors.
	TiDBExecutorConcurrency = "tidb_executor_concurrency"

	// TiDBEnableClusteredIndex indicates if clustered index feature is enabled.
	TiDBEnableClusteredIndex = "tidb_enable_clustered_index"

	// TiDBSlowLogMasking indicates that whether masking the query data when log slow query.
	TiDBSlowLogMasking = "tidb_slow_log_masking"
)

// Default TiDB system variable values.
const (
	DefHostname                        = "localhost"
	DefIndexLookupConcurrency          = ConcurrencyUnset
	DefIndexLookupJoinConcurrency      = ConcurrencyUnset
	DefIndexSerialScanConcurrency      = 1
	DefIndexJoinBatchSize              = 25000
	DefIndexLookupSize                 = 20000
	DefDistSQLScanConcurrency          = 15
	DefBuildStatsConcurrency           = 4
	DefAutoAnalyzeRatio                = 0.5
	DefAutoAnalyzeStartTime            = "00:00 +0000"
	DefAutoAnalyzeEndTime              = "23:59 +0000"
	DefAutoIncrementIncrement          = 1
	DefAutoIncrementOffset             = 1
	DefChecksumTableConcurrency        = 4
	DefSkipUTF8Check                   = false
	DefOptAggPushDown                  = false
	DefOptWriteRowID                   = false
	DefOptCorrelationThreshold         = 0.9
	DefOptCorrelationExpFactor         = 1
	DefOptCPUFactor                    = 3.0
	DefOptCopCPUFactor                 = 3.0
	DefOptNetworkFactor                = 1.0
	DefOptScanFactor                   = 1.5
	DefOptDescScanFactor               = 3.0
	DefOptSeekFactor                   = 20.0
	DefOptMemoryFactor                 = 0.001
	DefOptDiskFactor                   = 1.5
	DefOptConcurrencyFactor            = 3.0
	DefOptInSubqToJoinAndAgg           = true
	DefBatchInsert                     = false
	DefBatchDelete                     = false
	DefBatchCommit                     = false
	DefCurretTS                        = 0
	DefInitChunkSize                   = 32
	DefMaxChunkSize                    = 1024
	DefDMLBatchSize                    = 20000
	DefMaxPreparedStmtCount            = -1
	DefWaitTimeout                     = 0
	DefTiDBMemQuotaHashJoin            = 32 << 30 // 32GB.
	DefTiDBMemQuotaMergeJoin           = 32 << 30 // 32GB.
	DefTiDBMemQuotaSort                = 32 << 30 // 32GB.
	DefTiDBMemQuotaTopn                = 32 << 30 // 32GB.
	DefTiDBMemQuotaIndexLookupReader   = 32 << 30 // 32GB.
	DefTiDBMemQuotaIndexLookupJoin     = 32 << 30 // 32GB.
	DefTiDBMemQuotaNestedLoopApply     = 32 << 30 // 32GB.
	DefTiDBMemQuotaDistSQL             = 32 << 30 // 32GB.
	DefTiDBGeneralLog                  = 0
	DefTiDBPProfSQLCPU                 = 0
	DefTiDBRetryLimit                  = 10
	DefTiDBDisableTxnAutoRetry         = true
	DefTiDBConstraintCheckInPlace      = false
	DefTiDBHashJoinConcurrency         = 5
	DefTiDBProjectionConcurrency       = ConcurrencyUnset
	DefTiDBOptimizerSelectivityLevel   = 0
	DefTiDBAllowBatchCop               = 0
	DefTiDBTxnMode                     = ""
	DefTiDBRowFormatV1                 = 1
	DefTiDBRowFormatV2                 = 2
	DefTiDBDDLReorgWorkerCount         = 4
	DefTiDBDDLReorgBatchSize           = 256
	DefTiDBDDLErrorCountLimit          = 512
	DefTiDBMaxDeltaSchemaCount         = 1024
<<<<<<< HEAD
	DefTiDBHashAggPartialConcurrency   = 4
	DefTiDBHashAggFinalConcurrency     = 4
	DefTiDBWindowConcurrency           = 4
	DefTiDBEnableParallelApply         = false // close parallel apply by default
=======
	DefTiDBHashAggPartialConcurrency   = ConcurrencyUnset
	DefTiDBHashAggFinalConcurrency     = ConcurrencyUnset
	DefTiDBWindowConcurrency           = ConcurrencyUnset
>>>>>>> d7579dde
	DefTiDBForcePriority               = mysql.NoPriority
	DefTiDBUseRadixJoin                = false
	DefEnableWindowFunction            = true
	DefEnableVectorizedExpression      = true
	DefTiDBOptJoinReorderThreshold     = 0
	DefTiDBDDLSlowOprThreshold         = 300
	DefTiDBUseFastAnalyze              = false
	DefTiDBSkipIsolationLevelCheck     = false
	DefTiDBExpensiveQueryTimeThreshold = 60 // 60s
	DefTiDBScatterRegion               = false
	DefTiDBWaitSplitRegionFinish       = true
	DefWaitSplitRegionTimeout          = 300 // 300s
	DefTiDBEnableNoopFuncs             = false
	DefTiDBAllowRemoveAutoInc          = false
	DefTiDBUsePlanBaselines            = true
	DefTiDBEvolvePlanBaselines         = false
	DefTiDBEvolvePlanTaskMaxTime       = 600 // 600s
	DefTiDBEvolvePlanTaskStartTime     = "00:00 +0000"
	DefTiDBEvolvePlanTaskEndTime       = "23:59 +0000"
	DefInnodbLockWaitTimeout           = 50 // 50s
	DefTiDBStoreLimit                  = 0
	DefTiDBMetricSchemaStep            = 60 // 60s
	DefTiDBMetricSchemaRangeDuration   = 60 // 60s
	DefTiDBFoundInPlanCache            = false
	DefTidbEnableCollectExecutionInfo  = false
	DefTiDBAllowAutoRandExplicitInsert = false
	DefTiDBEnableClusteredIndex        = false
	DefTiDBSlowLogMasking              = false
)

// Process global variables.
var (
	ProcessGeneralLog      uint32
	EnablePProfSQLCPU            = atomic.NewBool(false)
	ddlReorgWorkerCounter  int32 = DefTiDBDDLReorgWorkerCount
	maxDDLReorgWorkerCount int32 = 128
	ddlReorgBatchSize      int32 = DefTiDBDDLReorgBatchSize
	ddlErrorCountlimit     int64 = DefTiDBDDLErrorCountLimit
	maxDeltaSchemaCount    int64 = DefTiDBMaxDeltaSchemaCount
	// Export for testing.
	MaxDDLReorgBatchSize int32 = 10240
	MinDDLReorgBatchSize int32 = 32
	// DDLSlowOprThreshold is the threshold for ddl slow operations, uint is millisecond.
	DDLSlowOprThreshold            uint32 = DefTiDBDDLSlowOprThreshold
	ForcePriority                         = int32(DefTiDBForcePriority)
	ServerHostname, _                     = os.Hostname()
	MaxOfMaxAllowedPacket          uint64 = 1073741824
	ExpensiveQueryTimeThreshold    uint64 = DefTiDBExpensiveQueryTimeThreshold
	MinExpensiveQueryTimeThreshold uint64 = 10 //10s
	CapturePlanBaseline                   = serverGlobalVariable{globalVal: "0"}
	// DefExecutorConcurrency is set to 4 currently to keep test pass easily, we may adjust this in the future.
	DefExecutorConcurrency = 4
)<|MERGE_RESOLUTION|>--- conflicted
+++ resolved
@@ -483,16 +483,9 @@
 	DefTiDBDDLReorgBatchSize           = 256
 	DefTiDBDDLErrorCountLimit          = 512
 	DefTiDBMaxDeltaSchemaCount         = 1024
-<<<<<<< HEAD
-	DefTiDBHashAggPartialConcurrency   = 4
-	DefTiDBHashAggFinalConcurrency     = 4
-	DefTiDBWindowConcurrency           = 4
-	DefTiDBEnableParallelApply         = false // close parallel apply by default
-=======
 	DefTiDBHashAggPartialConcurrency   = ConcurrencyUnset
 	DefTiDBHashAggFinalConcurrency     = ConcurrencyUnset
 	DefTiDBWindowConcurrency           = ConcurrencyUnset
->>>>>>> d7579dde
 	DefTiDBForcePriority               = mysql.NoPriority
 	DefTiDBUseRadixJoin                = false
 	DefEnableWindowFunction            = true
