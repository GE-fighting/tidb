--- conflicted
+++ resolved
@@ -193,39 +193,6 @@
 	}
 }
 
-<<<<<<< HEAD
-// SaveTableStatsToStorage saves the stats of a table to storage.
-func (h *Handle) SaveTableStatsToStorage(results *statistics.AnalyzeResults, analyzeSnapshot bool, source string) (err error) {
-	return h.callWithSCtx(func(sctx sessionctx.Context) error {
-		return SaveTableStatsToStorage(sctx, results, analyzeSnapshot, source)
-	})
-}
-
-// SaveTableStatsToStorage saves the stats of a table to storage.
-func SaveTableStatsToStorage(sctx sessionctx.Context, results *statistics.AnalyzeResults, analyzeSnapshot bool, source string) error {
-	statsVer, err := storage.SaveTableStatsToStorage(sctx, results, analyzeSnapshot)
-	if err == nil && statsVer != 0 {
-		tableID := results.TableID.GetStatisticsID()
-		if err1 := history.RecordHistoricalStatsMeta(sctx, tableID, statsVer, source); err1 != nil {
-			logutil.BgLogger().Error("record historical stats meta failed",
-				zap.Int64("table-id", tableID),
-				zap.Uint64("version", statsVer),
-				zap.String("source", source),
-				zap.Error(err1))
-		}
-	}
-	return err
-=======
-// BuildExtendedStats build extended stats for column groups if needed based on the column samples.
-func (h *Handle) BuildExtendedStats(tableID int64, cols []*model.ColumnInfo, collectors []*statistics.SampleCollector) (es *statistics.ExtendedStatsColl, err error) {
-	err = h.callWithSCtx(func(sctx sessionctx.Context) error {
-		es, err = extstats.BuildExtendedStats(sctx, tableID, cols, collectors)
-		return err
-	})
-	return es, err
->>>>>>> aa453def
-}
-
 // Close stops the background
 func (h *Handle) Close() {
 	h.gpool.Close()
