// Copyright 2017 PingCAP, Inc.
//
// Licensed under the Apache License, Version 2.0 (the "License");
// you may not use this file except in compliance with the License.
// You may obtain a copy of the License at
//
//     http://www.apache.org/licenses/LICENSE-2.0
//
// Unless required by applicable law or agreed to in writing, software
// distributed under the License is distributed on an "AS IS" BASIS,
// WITHOUT WARRANTIES OR CONDITIONS OF ANY KIND, either express or implied.
// See the License for the specific language governing permissions and
// limitations under the License.

package handle

import (
	"fmt"
	"math"
	"time"

	"github.com/pingcap/tidb/pkg/config"
	ddlUtil "github.com/pingcap/tidb/pkg/ddl/util"
	"github.com/pingcap/tidb/pkg/infoschema"
	"github.com/pingcap/tidb/pkg/parser/ast"
	"github.com/pingcap/tidb/pkg/parser/model"
	"github.com/pingcap/tidb/pkg/sessionctx"
	"github.com/pingcap/tidb/pkg/sessionctx/stmtctx"
	"github.com/pingcap/tidb/pkg/statistics"
	"github.com/pingcap/tidb/pkg/statistics/handle/autoanalyze"
	"github.com/pingcap/tidb/pkg/statistics/handle/cache"
	"github.com/pingcap/tidb/pkg/statistics/handle/extstats"
	"github.com/pingcap/tidb/pkg/statistics/handle/globalstats"
	"github.com/pingcap/tidb/pkg/statistics/handle/history"
	"github.com/pingcap/tidb/pkg/statistics/handle/lockstats"
	handle_metrics "github.com/pingcap/tidb/pkg/statistics/handle/metrics"
	"github.com/pingcap/tidb/pkg/statistics/handle/storage"
	"github.com/pingcap/tidb/pkg/statistics/handle/usage"
	"github.com/pingcap/tidb/pkg/statistics/handle/util"
	"github.com/pingcap/tidb/pkg/types"
	"github.com/pingcap/tidb/pkg/util/chunk"
	"github.com/pingcap/tidb/pkg/util/logutil"
	"github.com/tiancaiamao/gp"
	atomic2 "go.uber.org/atomic"
	"go.uber.org/zap"
)

const (
	// StatsOwnerKey is the stats owner path that is saved to etcd.
	StatsOwnerKey = "/tidb/stats/owner"
	// StatsPrompt is the prompt for stats owner manager.
	StatsPrompt = "stats"
)

// Handle can update stats info periodically.
type Handle struct {
	pool util.SessionPool

	// initStatsCtx is the ctx only used for initStats
	initStatsCtx sessionctx.Context

	// sysProcTracker is used to track sys process like analyze
	sysProcTracker sessionctx.SysProcTracker

	// TableInfoGetter is used to fetch table meta info.
	util.TableInfoGetter

	// StatsGC is used to GC stats.
	util.StatsGC

	// StatsUsage is used to track the usage of column / index statistics.
	util.StatsUsage

	// StatsHistory is used to manage historical stats.
	util.StatsHistory

	// StatsAnalyze is used to handle auto-analyze and manage analyze jobs.
	util.StatsAnalyze

	// StatsLock is used to manage locked stats.
	util.StatsLock

	// This gpool is used to reuse goroutine in the mergeGlobalStatsTopN.
	gpool *gp.Pool

	// autoAnalyzeProcIDGetter is used to generate auto analyze ID.
	autoAnalyzeProcIDGetter func() uint64

	InitStatsDone chan struct{}

	// ddlEventCh is a channel to notify a ddl operation has happened.
	// It is sent only by owner or the drop stats executor, and read by stats handle.
	ddlEventCh chan *ddlUtil.Event

	// StatsCache ...
	util.StatsCache

	// StatsLoad is used to load stats concurrently
	StatsLoad StatsLoad

	lease atomic2.Duration
}

func (h *Handle) execRows(sql string, args ...interface{}) (rows []chunk.Row, fields []*ast.ResultField, rerr error) {
	_ = h.callWithSCtx(func(sctx sessionctx.Context) error {
		rows, fields, rerr = util.ExecRows(sctx, sql, args...)
		return nil
	})
	return
}

// Clear the statsCache, only for test.
func (h *Handle) Clear() {
	h.StatsCache.Clear()
	for len(h.ddlEventCh) > 0 {
		<-h.ddlEventCh
	}
	h.ResetSessionStatsList()
}

// NewHandle creates a Handle for update stats.
func NewHandle(_, initStatsCtx sessionctx.Context, lease time.Duration, pool util.SessionPool, tracker sessionctx.SysProcTracker, autoAnalyzeProcIDGetter func() uint64) (*Handle, error) {
	cfg := config.GetGlobalConfig()
	handle := &Handle{
		gpool:                   gp.New(math.MaxInt16, time.Minute),
		ddlEventCh:              make(chan *ddlUtil.Event, 1000),
		pool:                    pool,
		sysProcTracker:          tracker,
		autoAnalyzeProcIDGetter: autoAnalyzeProcIDGetter,
		InitStatsDone:           make(chan struct{}),
		TableInfoGetter:         util.NewTableInfoGetter(),
		StatsLock:               lockstats.NewStatsLock(pool),
	}
	handle.StatsGC = storage.NewStatsGC(handle, handle.MarkExtendedStatsDeleted)

	handle.initStatsCtx = initStatsCtx
	handle.lease.Store(lease)
	statsCache, err := cache.NewStatsCacheImpl(handle, handle.TableStatsFromStorage)
	if err != nil {
		return nil, err
	}
	handle.StatsCache = statsCache
	handle.StatsHistory = history.NewStatsHistory(handle, handle.tableStatsToJSON, handle.DumpStatsToJSON)
	handle.StatsUsage = usage.NewStatsUsageImpl(handle)
	handle.StatsAnalyze = autoanalyze.NewStatsAnalyze(handle)
	handle.StatsLoad.SubCtxs = make([]sessionctx.Context, cfg.Performance.StatsLoadConcurrency)
	handle.StatsLoad.NeededItemsCh = make(chan *NeededItemTask, cfg.Performance.StatsLoadQueueSize)
	handle.StatsLoad.TimeoutItemsCh = make(chan *NeededItemTask, cfg.Performance.StatsLoadQueueSize)
	handle.StatsLoad.WorkingColMap = map[model.TableItemID][]chan stmtctx.StatsLoadResult{}
	return handle, nil
}

// Lease returns the stats lease.
func (h *Handle) Lease() time.Duration {
	return h.lease.Load()
}

// SetLease sets the stats lease.
func (h *Handle) SetLease(lease time.Duration) {
	h.lease.Store(lease)
}

// UpdateStatsHealthyMetrics updates stats healthy distribution metrics according to stats cache.
func (h *Handle) UpdateStatsHealthyMetrics() {
	distribution := make([]int64, 5)
	for _, tbl := range h.Values() {
		healthy, ok := tbl.GetStatsHealthy()
		if !ok {
			continue
		}
		if healthy < 50 {
			distribution[0]++
		} else if healthy < 80 {
			distribution[1]++
		} else if healthy < 100 {
			distribution[2]++
		} else {
			distribution[3]++
		}
		distribution[4]++
	}
	for i, val := range distribution {
		handle_metrics.StatsHealthyGauges[i].Set(float64(val))
	}
}

// MergePartitionStats2GlobalStatsByTableID merge the partition-level stats to global-level stats based on the tableID.
func (h *Handle) MergePartitionStats2GlobalStatsByTableID(sc sessionctx.Context,
	opts map[ast.AnalyzeOptionType]uint64, is infoschema.InfoSchema,
	physicalID int64,
	isIndex bool,
	histIDs []int64,
	_ map[int64]*statistics.Table,
) (globalStats *globalstats.GlobalStats, err error) {
	return globalstats.MergePartitionStats2GlobalStatsByTableID(sc, h.gpool, opts, is, physicalID, isIndex, histIDs, h.TableInfoByID, h.callWithSCtx)
}

func (h *Handle) loadTablePartitionStats(tableInfo *model.TableInfo, partitionDef *model.PartitionDefinition) (*statistics.Table, error) {
	var partitionStats *statistics.Table
	partitionStats, err := h.TableStatsFromStorage(tableInfo, partitionDef.ID, true, 0)
	if err != nil {
		return nil, err
	}
	// if the err == nil && partitionStats == nil, it means we lack the partition-level stats which the physicalID is equal to partitionID.
	if partitionStats == nil {
		errMsg := fmt.Sprintf("table `%s` partition `%s`", tableInfo.Name.L, partitionDef.Name.L)
		err = types.ErrPartitionStatsMissing.GenWithStackByArgs(errMsg)
		return nil, err
	}
	return partitionStats, nil
}

// MergePartitionStats2GlobalStatsByTableID merge the partition-level stats to global-level stats based on the tableInfo.
func (h *Handle) mergePartitionStats2GlobalStats(
	opts map[ast.AnalyzeOptionType]uint64,
	is infoschema.InfoSchema,
	globalTableInfo *model.TableInfo,
	isIndex bool,
	histIDs []int64,
	_ map[int64]*statistics.Table,
) (gstats *globalstats.GlobalStats, err error) {
	err = h.callWithSCtx(func(sctx sessionctx.Context) error {
		gstats, err = globalstats.MergePartitionStats2GlobalStats(sctx, h.gpool, opts, is, globalTableInfo, isIndex,
			histIDs, h.TableInfoByID, h.callWithSCtx)
		return err
	})
	return
}

// GetTableStats retrieves the statistics table from cache, and the cache will be updated by a goroutine.
// TODO: remove GetTableStats later on.
func (h *Handle) GetTableStats(tblInfo *model.TableInfo) *statistics.Table {
	return h.GetPartitionStats(tblInfo, tblInfo.ID)
}

// GetPartitionStats retrieves the partition stats from cache.
// TODO: remove GetPartitionStats later on.
func (h *Handle) GetPartitionStats(tblInfo *model.TableInfo, pid int64) *statistics.Table {
	var tbl *statistics.Table
	if h == nil {
		tbl = statistics.PseudoTable(tblInfo, false)
		tbl.PhysicalID = pid
		return tbl
	}
	tbl, ok := h.Get(pid)
	if !ok {
		tbl = statistics.PseudoTable(tblInfo, false)
		tbl.PhysicalID = pid
		if tblInfo.GetPartitionInfo() == nil || h.Len() < 64 {
			h.UpdateStatsCache([]*statistics.Table{tbl}, nil)
		}
		return tbl
	}
	return tbl
}

// LoadNeededHistograms will load histograms for those needed columns/indices.
func (h *Handle) LoadNeededHistograms() (err error) {
	err = h.callWithSCtx(func(sctx sessionctx.Context) error {
		loadFMSketch := config.GetGlobalConfig().Performance.EnableLoadFMSketch
		return storage.LoadNeededHistograms(sctx, h.StatsCache, loadFMSketch)
	}, util.FlagWrapTxn)
	return err
}

// FlushStats flushes the cached stats update into store.
func (h *Handle) FlushStats() {
	for len(h.ddlEventCh) > 0 {
		e := <-h.ddlEventCh
		if err := h.HandleDDLEvent(e); err != nil {
			logutil.BgLogger().Error("handle ddl event fail", zap.String("category", "stats"), zap.Error(err))
		}
	}
	if err := h.DumpStatsDeltaToKV(true); err != nil {
		logutil.BgLogger().Error("dump stats delta fail", zap.String("category", "stats"), zap.Error(err))
	}
}

// TableStatsFromStorage loads table stats info from storage.
func (h *Handle) TableStatsFromStorage(tableInfo *model.TableInfo, physicalID int64, loadAll bool, snapshot uint64) (statsTbl *statistics.Table, err error) {
	err = h.callWithSCtx(func(sctx sessionctx.Context) error {
		var ok bool
		statsTbl, ok = h.Get(physicalID)
		if !ok {
			statsTbl = nil
		}
		statsTbl, err = storage.TableStatsFromStorage(sctx, snapshot, tableInfo, physicalID, loadAll, h.Lease(), statsTbl)
		return err
	}, util.FlagWrapTxn)
	return
}

// StatsMetaCountAndModifyCount reads count and modify_count for the given table from mysql.stats_meta.
func (h *Handle) StatsMetaCountAndModifyCount(tableID int64) (count, modifyCount int64, err error) {
	err = h.callWithSCtx(func(sctx sessionctx.Context) error {
		count, modifyCount, _, err = storage.StatsMetaCountAndModifyCount(sctx, tableID)
		return err
	}, util.FlagWrapTxn)
	return
}

// SaveTableStatsToStorage saves the stats of a table to storage.
func (h *Handle) SaveTableStatsToStorage(results *statistics.AnalyzeResults, analyzeSnapshot bool, source string) (err error) {
	return h.callWithSCtx(func(sctx sessionctx.Context) error {
		return SaveTableStatsToStorage(sctx, results, analyzeSnapshot, source)
	})
}

// SaveTableStatsToStorage saves the stats of a table to storage.
func SaveTableStatsToStorage(sctx sessionctx.Context, results *statistics.AnalyzeResults, analyzeSnapshot bool, source string) error {
	statsVer, err := storage.SaveTableStatsToStorage(sctx, results, analyzeSnapshot)
	if err == nil && statsVer != 0 {
		tableID := results.TableID.GetStatisticsID()
		if err1 := history.RecordHistoricalStatsMeta(sctx, tableID, statsVer, source); err1 != nil {
			logutil.BgLogger().Error("record historical stats meta failed",
				zap.Int64("table-id", tableID),
				zap.Uint64("version", statsVer),
				zap.String("source", source),
				zap.Error(err1))
		}
	}
	return err
}

// SaveStatsToStorage saves the stats to storage.
// If count is negative, both count and modify count would not be used and not be written to the table. Unless, corresponding
// fields in the stats_meta table will be updated.
// TODO: refactor to reduce the number of parameters
func (h *Handle) SaveStatsToStorage(tableID int64, count, modifyCount int64, isIndex int, hg *statistics.Histogram,
	cms *statistics.CMSketch, topN *statistics.TopN, statsVersion int, isAnalyzed int64, updateAnalyzeTime bool, source string) (err error) {
	var statsVer uint64
	err = h.callWithSCtx(func(sctx sessionctx.Context) error {
		statsVer, err = storage.SaveStatsToStorage(sctx, tableID,
			count, modifyCount, isIndex, hg, cms, topN, statsVersion, isAnalyzed, updateAnalyzeTime)
		return err
	})
	if err == nil && statsVer != 0 {
		h.RecordHistoricalStatsMeta(tableID, statsVer, source)
	}
	return
}

// SaveMetaToStorage will save stats_meta to storage.
func (h *Handle) SaveMetaToStorage(tableID, count, modifyCount int64, source string) (err error) {
	var statsVer uint64
	err = h.callWithSCtx(func(sctx sessionctx.Context) error {
		statsVer, err = storage.SaveMetaToStorage(sctx, tableID, count, modifyCount)
		return err
	})
	if err == nil && statsVer != 0 {
		h.RecordHistoricalStatsMeta(tableID, statsVer, source)
	}
	return
}

// InsertExtendedStats inserts a record into mysql.stats_extended and update version in mysql.stats_meta.
func (h *Handle) InsertExtendedStats(statsName string, colIDs []int64, tp int, tableID int64, ifNotExists bool) (err error) {
	var statsVer uint64
	err = h.callWithSCtx(func(sctx sessionctx.Context) error {
		statsVer, err = storage.InsertExtendedStats(sctx, h.StatsCache, statsName, colIDs, tp, tableID, ifNotExists)
		return err
	})
	if err == nil && statsVer != 0 {
		h.RecordHistoricalStatsMeta(tableID, statsVer, util.StatsMetaHistorySourceExtendedStats)
	}
	return
}

// MarkExtendedStatsDeleted update the status of mysql.stats_extended to be `deleted` and the version of mysql.stats_meta.
func (h *Handle) MarkExtendedStatsDeleted(statsName string, tableID int64, ifExists bool) (err error) {
	var statsVer uint64
	err = h.callWithSCtx(func(sctx sessionctx.Context) error {
		statsVer, err = storage.MarkExtendedStatsDeleted(sctx, h.StatsCache, statsName, tableID, ifExists)
		return err
	})
	if err == nil && statsVer != 0 {
		h.RecordHistoricalStatsMeta(tableID, statsVer, util.StatsMetaHistorySourceExtendedStats)
	}
	return
}

// ReloadExtendedStatistics drops the cache for extended statistics and reload data from mysql.stats_extended.
// TODO: move this method to the `extstats` package.
func (h *Handle) ReloadExtendedStatistics() error {
	return h.callWithSCtx(func(sctx sessionctx.Context) error {
		tables := make([]*statistics.Table, 0, h.Len())
		for _, tbl := range h.Values() {
			t, err := storage.ExtendedStatsFromStorage(sctx, tbl.Copy(), tbl.PhysicalID, true)
			if err != nil {
				return err
			}
			tables = append(tables, t)
		}
		h.UpdateStatsCache(tables, nil)
		return nil
	}, util.FlagWrapTxn)
}

// BuildExtendedStats build extended stats for column groups if needed based on the column samples.
func (h *Handle) BuildExtendedStats(tableID int64, cols []*model.ColumnInfo, collectors []*statistics.SampleCollector) (es *statistics.ExtendedStatsColl, err error) {
	err = h.callWithSCtx(func(sctx sessionctx.Context) error {
		es, err = extstats.BuildExtendedStats(sctx, tableID, cols, collectors)
		return err
	})
	return es, err
}

// SaveExtendedStatsToStorage writes extended stats of a table into mysql.stats_extended.
func (h *Handle) SaveExtendedStatsToStorage(tableID int64, extStats *statistics.ExtendedStatsColl, isLoad bool) (err error) {
	var statsVer uint64
	err = h.callWithSCtx(func(sctx sessionctx.Context) error {
		statsVer, err = storage.SaveExtendedStatsToStorage(sctx, tableID, extStats, isLoad)
		return err
	})
	if err == nil && statsVer != 0 {
		h.RecordHistoricalStatsMeta(tableID, statsVer, util.StatsMetaHistorySourceExtendedStats)
	}
	return
}

// CheckAnalyzeVersion checks whether all the statistics versions of this table's columns and indexes are the same.
func (h *Handle) CheckAnalyzeVersion(tblInfo *model.TableInfo, physicalIDs []int64, version *int) bool {
	// We simply choose one physical id to get its stats.
	var tbl *statistics.Table
	for _, pid := range physicalIDs {
		tbl = h.GetPartitionStats(tblInfo, pid)
		if !tbl.Pseudo {
			break
		}
	}
	if tbl == nil || tbl.Pseudo {
		return true
	}
	return statistics.CheckAnalyzeVerOnTable(tbl, version)
}

// Close stops the background
func (h *Handle) Close() {
	h.gpool.Close()
	h.StatsCache.Close()
}

func (h *Handle) callWithSCtx(f func(sctx sessionctx.Context) error, flags ...int) (err error) {
	return util.CallWithSCtx(h.pool, f, flags...)
}

// GetCurrentPruneMode returns the current latest partitioning table prune mode.
func (h *Handle) GetCurrentPruneMode() (mode string, err error) {
	err = h.callWithSCtx(func(sctx sessionctx.Context) error {
		mode = sctx.GetSessionVars().PartitionPruneMode.Load()
		return nil
	})
	return
<<<<<<< HEAD
}

// GPool returns the goroutine pool of handle.
func (h *Handle) GPool() *gp.Pool {
	return h.gpool
}

// SPool returns the session pool.
func (h *Handle) SPool() util.SessionPool {
	return h.pool
}

// SysProcTracker is used to track sys process like analyze
func (h *Handle) SysProcTracker() sessionctx.SysProcTracker {
	return h.sysProcTracker
}

// AutoAnalyzeProcID generates an analyze ID.
func (h *Handle) AutoAnalyzeProcID() uint64 {
	return h.autoAnalyzeProcIDGetter()
}

const (
	// StatsMetaHistorySourceAnalyze indicates stats history meta source from analyze
	StatsMetaHistorySourceAnalyze = "analyze"
	// StatsMetaHistorySourceLoadStats indicates stats history meta source from load stats
	StatsMetaHistorySourceLoadStats = "load stats"
	// StatsMetaHistorySourceFlushStats indicates stats history meta source from flush stats
	StatsMetaHistorySourceFlushStats = "flush stats"
	// StatsMetaHistorySourceSchemaChange indicates stats history meta source from schema change
	StatsMetaHistorySourceSchemaChange = "schema change"
	// StatsMetaHistorySourceExtendedStats indicates stats history meta source from extended stats
	StatsMetaHistorySourceExtendedStats = "extended stats"
)
=======
}
>>>>>>> 54bc3a52
<|MERGE_RESOLUTION|>--- conflicted
+++ resolved
@@ -451,7 +451,6 @@
 		return nil
 	})
 	return
-<<<<<<< HEAD
 }
 
 // GPool returns the goroutine pool of handle.
@@ -485,7 +484,4 @@
 	StatsMetaHistorySourceSchemaChange = "schema change"
 	// StatsMetaHistorySourceExtendedStats indicates stats history meta source from extended stats
 	StatsMetaHistorySourceExtendedStats = "extended stats"
-)
-=======
-}
->>>>>>> 54bc3a52
+)