--- conflicted
+++ resolved
@@ -547,12 +547,7 @@
 		LimitOffsetAndCount: checker.offsetAndCount,
 		HasSubQuery:         checker.hasSubQuery,
 		StatsVersionHash:    checker.statsVersionHash,
-<<<<<<< HEAD
-
-		ForeignKeyChecks: sctx.GetSessionVars().ForeignKeyChecks,
-=======
 		ForeignKeyChecks:    sctx.GetSessionVars().ForeignKeyChecks,
->>>>>>> 516b8483
 	}, nil
 }
 
