--- conflicted
+++ resolved
@@ -3173,7 +3173,6 @@
 	c.Assert(tk.MustUseIndex("select /*+ stream_agg() */ count(1) from t0 where c > 10 and b < 2", "c"), IsFalse)
 }
 
-<<<<<<< HEAD
 func (s *testIntegrationSuite) TestIssue23846(c *C) {
 	tk := testkit.NewTestKit(c, s.store)
 	tk.MustExec("use test")
@@ -3182,7 +3181,8 @@
 	tk.MustExec("insert into t values(0x00A4EEF4FA55D6706ED5)")
 	tk.MustQuery("select count(*) from t where a=0x00A4EEF4FA55D6706ED5").Check(testkit.Rows("1"))
 	tk.MustQuery("select * from t where a=0x00A4EEF4FA55D6706ED5").Check(testkit.Rows("\x00\xa4\xee\xf4\xfaU\xd6pn\xd5")) // not empty
-=======
+}
+
 func (s *testIntegrationSuite) TestIssue23839(c *C) {
 	tk := testkit.NewTestKit(c, s.store)
 	tk.MustExec("use test")
@@ -3200,5 +3200,4 @@
 		"	PRIMARY KEY (`pk`) /*T![clustered_index] CLUSTERED */\n" +
 		") ENGINE=InnoDB DEFAULT CHARSET=utf8mb4 COLLATE=utf8mb4_bin AUTO_INCREMENT=2000001")
 	tk.Exec("explain SELECT OUTR . col2 AS X FROM (SELECT INNR . col1 as col1, SUM( INNR . col2 ) as col2 FROM (SELECT INNR . `col_int_not_null` + 1 as col1, INNR . `pk` as col2 FROM BB AS INNR) AS INNR GROUP BY col1) AS OUTR2 INNER JOIN (SELECT INNR . col1 as col1, MAX( INNR . col2 ) as col2 FROM (SELECT INNR . `col_int_not_null` + 1 as col1, INNR . `pk` as col2 FROM BB AS INNR) AS INNR GROUP BY col1) AS OUTR ON OUTR2.col1 = OUTR.col1 GROUP BY OUTR . col1, OUTR2 . col1 HAVING X <> 'b'")
->>>>>>> bc06b96f
 }