// Copyright 2022 PingCAP, Inc.
//
// Licensed under the Apache License, Version 2.0 (the "License");
// you may not use this file except in compliance with the License.
// You may obtain a copy of the License at
//
//     http://www.apache.org/licenses/LICENSE-2.0
//
// Unless required by applicable law or agreed to in writing, software
// distributed under the License is distributed on an "AS IS" BASIS,
// WITHOUT WARRANTIES OR CONDITIONS OF ANY KIND, either express or implied.
// See the License for the specific language governing permissions and
// limitations under the License.

package core_test

import (
	"context"
	"errors"
	"fmt"
	"math/rand"
	"strconv"
	"strings"
	"testing"

	"github.com/pingcap/tidb/expression"
	"github.com/pingcap/tidb/kv"
	"github.com/pingcap/tidb/parser/mysql"
	"github.com/pingcap/tidb/planner"
	plannercore "github.com/pingcap/tidb/planner/core"
	"github.com/pingcap/tidb/session"
	"github.com/pingcap/tidb/testkit"
	"github.com/pingcap/tidb/types"
	"github.com/pingcap/tidb/util"
	"github.com/stretchr/testify/require"
)

type mockParameterizer struct {
	action string
}

func (mp *mockParameterizer) Parameterize(originSQL string) (paramSQL string, params []expression.Expression, ok bool, err error) {
	switch mp.action {
	case "error":
		return "", nil, false, errors.New("error")
	case "not_support":
		return "", nil, false, nil
	}
	// only support SQL like 'select * from t where col {op} {int} and ...'
	prefix := "select * from t where "
	if !strings.HasPrefix(originSQL, prefix) {
		return "", nil, false, nil
	}
	buf := make([]byte, 0, 32)
	buf = append(buf, prefix...)
	for i, condStr := range strings.Split(originSQL[len(prefix):], "and") {
		if i > 0 {
			buf = append(buf, " and "...)
		}
		tmp := strings.Split(strings.TrimSpace(condStr), " ")
		if len(tmp) != 3 { // col {op} {val}
			return "", nil, false, nil
		}
		buf = append(buf, tmp[0]...)
		buf = append(buf, tmp[1]...)
		buf = append(buf, '?')

		intParam, err := strconv.Atoi(tmp[2])
		if err != nil {
			return "", nil, false, nil
		}
		params = append(params, &expression.Constant{Value: types.NewDatum(intParam), RetType: types.NewFieldType(mysql.TypeLong)})
	}
	return string(buf), params, true, nil
}

func TestInitLRUWithSystemVar(t *testing.T) {
	store := testkit.CreateMockStore(t)
	tk := testkit.NewTestKit(t, store)
	tk.MustExec("set @@session.tidb_prepared_plan_cache_size = 0") // MinValue: 1
	tk.MustQuery("select @@session.tidb_prepared_plan_cache_size").Check(testkit.Rows("1"))
	sessionVar := tk.Session().GetSessionVars()

	lru := plannercore.NewLRUPlanCache(uint(sessionVar.PreparedPlanCacheSize), 0, 0, tk.Session(), false)
	require.NotNil(t, lru)
}

func TestPlanCacheUnsafeRange(t *testing.T) {
	store := testkit.CreateMockStore(t)
	tk := testkit.NewTestKit(t, store)
	tk.MustExec(`use test`)
	tk.MustExec(`create table t (a int unsigned, key(a))`)
	tk.MustExec(`prepare st from 'select a from t use index(a) where a<?'`)
	tk.MustExec(`set @a=10`)
	tk.MustExec(`execute st using @a`)
	tk.MustExec(`execute st using @a`)
	tk.MustQuery(`select @@last_plan_from_cache`).Check(testkit.Rows("1"))
	tk.MustExec(`set @a=-10`) // invalid range for an unsigned column
	tk.MustExec(`execute st using @a`)
	tk.MustQuery(`select @@last_plan_from_cache`).Check(testkit.Rows("0"))
	tk.MustExec(`set @a=10`) // plan cache can work again
	tk.MustExec(`execute st using @a`)
	tk.MustExec(`execute st using @a`)
	tk.MustQuery(`select @@last_plan_from_cache`).Check(testkit.Rows("1"))

	tk.MustExec(`create table t1 (a enum('1', '2'), key(a))`)
	tk.MustExec(`prepare st from 'select a from t1 use index(a) where a=?'`)
	tk.MustExec(`set @a='1'`)
	tk.MustExec(`execute st using @a`)
	tk.MustExec(`execute st using @a`)
	tk.MustQuery(`select @@last_plan_from_cache`).Check(testkit.Rows("1"))
	tk.MustExec(`set @a='x'`) // invalid value for this column
	tk.MustExec(`execute st using @a`)
	tk.MustQuery(`select @@last_plan_from_cache`).Check(testkit.Rows("0"))
	tk.MustExec(`set @a='1'`) // plan cache can work again
	tk.MustExec(`execute st using @a`)
	tk.MustExec(`execute st using @a`)
	tk.MustQuery(`select @@last_plan_from_cache`).Check(testkit.Rows("1"))
}

func TestIssue40296(t *testing.T) {
	store := testkit.CreateMockStore(t)
	tk := testkit.NewTestKit(t, store)
	tk.MustExec(`create database test_40296`)
	tk.MustExec(`use test_40296`)
	tk.MustExec(`CREATE TABLE IDT_MULTI15880STROBJSTROBJ (
  COL1 enum('aa','bb','cc','dd','ff','gg','kk','ll','mm','ee') DEFAULT NULL,
  COL2 decimal(20,0) DEFAULT NULL,
  COL3 date DEFAULT NULL,
  KEY U_M_COL4 (COL1,COL2),
  KEY U_M_COL5 (COL3,COL2))`)
	tk.MustExec(`insert into IDT_MULTI15880STROBJSTROBJ values("ee", -9605492323393070105, "0850-03-15")`)
	tk.MustExec(`set session tidb_enable_non_prepared_plan_cache=on`)
	tk.MustQuery(`select * from IDT_MULTI15880STROBJSTROBJ where col1 in ("dd", "dd") or col2 = 9923875910817805958 or col3 = "9994-11-11"`).Check(
		testkit.Rows())
	tk.MustQuery(`select * from IDT_MULTI15880STROBJSTROBJ where col1 in ("aa", "aa") or col2 = -9605492323393070105 or col3 = "0005-06-22"`).Check(
		testkit.Rows("ee -9605492323393070105 0850-03-15"))
	tk.MustQuery("select @@last_plan_from_cache").Check(testkit.Rows("0")) // unary operator '-' is not supported now.
}

func TestNonPreparedPlanCachePlanString(t *testing.T) {
	store := testkit.CreateMockStore(t)
	tk := testkit.NewTestKit(t, store)
	tk.MustExec(`use test`)
	tk.MustExec(`create table t (a int, b int, key(a))`)
	tk.MustExec(`set @@tidb_enable_non_prepared_plan_cache=1`)

	ctx := tk.Session()
	planString := func(sql string) string {
		stmts, err := session.Parse(ctx, sql)
		require.NoError(t, err)
		stmt := stmts[0]
		ret := &plannercore.PreprocessorReturn{}
		err = plannercore.Preprocess(context.Background(), ctx, stmt, plannercore.WithPreprocessorReturn(ret))
		require.NoError(t, err)
		p, _, err := planner.Optimize(context.TODO(), ctx, stmt, ret.InfoSchema)
		require.NoError(t, err)
		return plannercore.ToString(p)
	}

	require.Equal(t, planString("select a from t where a < 1"), "IndexReader(Index(t.a)[[-inf,1)])")
	require.Equal(t, planString("select a from t where a < 10"), "IndexReader(Index(t.a)[[-inf,10)])") // range 1 -> 10
	tk.MustQuery(`select @@last_plan_from_cache`).Check(testkit.Rows("1"))

	require.Equal(t, planString("select * from t where b < 1"), "TableReader(Table(t)->Sel([lt(test.t.b, 1)]))")
	require.Equal(t, planString("select * from t where b < 10"), "TableReader(Table(t)->Sel([lt(test.t.b, 10)]))") // filter 1 -> 10
	tk.MustQuery(`select @@last_plan_from_cache`).Check(testkit.Rows("1"))
}

func TestNonPreparedPlanCacheJSONFilter(t *testing.T) {
	store := testkit.CreateMockStore(t)
	tk := testkit.NewTestKit(t, store)
	tk.MustExec(`use test`)
	tk.MustExec("create table t(a int, b json)")
	tk.MustExec("set tidb_enable_non_prepared_plan_cache=1")

	tk.MustExec(`select * from t where a<1`)
	tk.MustExec(`select * from t where a<2`)
	tk.MustQuery("select @@last_plan_from_cache").Check(testkit.Rows("1"))

	// queries with filters with JSON columns are not supported
	tk.MustExec(`select * from t where b<1`)
	tk.MustExec(`select * from t where b<2`)
	tk.MustQuery("select @@last_plan_from_cache").Check(testkit.Rows("0"))

	tk.MustExec(`select b from t where a<1`)
	tk.MustExec(`select b from t where a<2`)
	tk.MustQuery("select @@last_plan_from_cache").Check(testkit.Rows("1"))
}

func TestNonPreparedPlanCacheEnumFilter(t *testing.T) {
	store := testkit.CreateMockStore(t)
	tk := testkit.NewTestKit(t, store)
	tk.MustExec(`use test`)
	tk.MustExec("create table t(a int, b enum('1', '2', '3'))")
	tk.MustExec("set tidb_enable_non_prepared_plan_cache=1")

	tk.MustExec(`select * from t where a<1`)
	tk.MustExec(`select * from t where a<2`)
	tk.MustQuery("select @@last_plan_from_cache").Check(testkit.Rows("1"))

	// queries with filters with enum columns are not supported
	tk.MustExec(`select * from t where b='1'`)
	tk.MustExec(`select * from t where b='2'`)
	tk.MustQuery("select @@last_plan_from_cache").Check(testkit.Rows("0"))

	tk.MustExec(`select b from t where a<1`)
	tk.MustExec(`select b from t where a<2`)
	tk.MustQuery("select @@last_plan_from_cache").Check(testkit.Rows("1"))
}

func TestNonPreparedPlanCacheNullValue(t *testing.T) {
	store := testkit.CreateMockStore(t)
	tk := testkit.NewTestKit(t, store)
	tk.MustExec(`use test`)
	tk.MustExec("create table t(a int)")
	tk.MustExec("set tidb_enable_non_prepared_plan_cache=1")

	tk.MustExec(`select * from t where a=1`)
	tk.MustExec(`select * from t where a=2`)
	tk.MustQuery("select @@last_plan_from_cache").Check(testkit.Rows("1"))

	tk.MustExec(`select * from t where a=null`) // query with null value cannot hit
	tk.MustQuery("select @@last_plan_from_cache").Check(testkit.Rows("0"))

	tk.MustExec(`select * from t where a=2`)
	tk.MustQuery("select @@last_plan_from_cache").Check(testkit.Rows("1"))
}

func TestNonPreparedPlanCacheInListChange(t *testing.T) {
	store := testkit.CreateMockStore(t)
	tk := testkit.NewTestKit(t, store)
	tk.MustExec(`use test`)
	tk.MustExec("create table t(a int)")
	tk.MustExec("set tidb_enable_non_prepared_plan_cache=1")

	tk.MustExec(`select * from t where a in (1, 2, 3)`)
	tk.MustExec(`select * from t where a in (2, 3, 4)`)
	tk.MustQuery("select @@last_plan_from_cache").Check(testkit.Rows("1"))

	tk.MustExec(`select * from t where a in (2, 3, 4, 5)`) // cannot hit the previous plan
	tk.MustQuery("select @@last_plan_from_cache").Check(testkit.Rows("0"))
	tk.MustExec(`select * from t where a in (1, 2, 3, 4)`)
	tk.MustQuery("select @@last_plan_from_cache").Check(testkit.Rows("1"))
}

func TestNonPreparedPlanCacheMemoryTable(t *testing.T) {
	store := testkit.CreateMockStore(t)
	tk := testkit.NewTestKit(t, store)
	tk.MustExec(`use test`)
	tk.MustExec("set tidb_enable_non_prepared_plan_cache=1")

	tk.MustExec(`select data_type from INFORMATION_SCHEMA.columns where table_name = 'v'`)
	tk.MustExec(`select data_type from INFORMATION_SCHEMA.columns where table_name = 'v'`)
	tk.MustQuery(`select @@last_plan_from_cache`).Check(testkit.Rows("0"))
}

func TestNonPreparedPlanCacheTooManyConsts(t *testing.T) {
	store := testkit.CreateMockStore(t)
	tk := testkit.NewTestKit(t, store)
	tk.MustExec(`use test`)
	tk.MustExec("create table t(a int)")
	tk.MustExec("set tidb_enable_non_prepared_plan_cache=1")

	var x []string
	for i := 0; i < 51; i++ {
		x = append(x, fmt.Sprintf("%v", i))
	}
	list49 := strings.Join(x[:49], ", ")
	list50 := strings.Join(x[:50], ", ")
	list51 := strings.Join(x[:51], ", ")

	tk.MustExec(fmt.Sprintf(`select * from t where a in (%v)`, list49))
	tk.MustExec(fmt.Sprintf(`select * from t where a in (%v)`, list49))
	tk.MustQuery("select @@last_plan_from_cache").Check(testkit.Rows("1"))
	tk.MustExec(fmt.Sprintf(`select * from t where a in (%v)`, list50))
	tk.MustExec(fmt.Sprintf(`select * from t where a in (%v)`, list50))
	tk.MustQuery("select @@last_plan_from_cache").Check(testkit.Rows("1"))

	// query has more than 50 consts cannot hit
	tk.MustExec(fmt.Sprintf(`select * from t where a in (%v)`, list51))
	tk.MustExec(fmt.Sprintf(`select * from t where a in (%v)`, list51))
	tk.MustQuery("select @@last_plan_from_cache").Check(testkit.Rows("0"))
}

func TestNonPreparedPlanCacheSchemaChange(t *testing.T) {
	store := testkit.CreateMockStore(t)
	tk := testkit.NewTestKit(t, store)
	tk.MustExec(`use test`)
	tk.MustExec("create table t(a int)")
	tk.MustExec("set tidb_enable_non_prepared_plan_cache=1")

	tk.MustExec("select * from t where a=1")
	tk.MustExec("select * from t where a=1")
	tk.MustQuery("select @@last_plan_from_cache").Check(testkit.Rows("1"))

	tk.MustExec("alter table t add index idx_a(a)")
	tk.MustExec("select * from t where a=1")
	tk.MustQuery("select @@last_plan_from_cache").Check(testkit.Rows("0")) // cannot hit since the schema changed
	tk.MustExec("select * from t where a=1")
	tk.MustQuery("select @@last_plan_from_cache").Check(testkit.Rows("1"))
}

func TestNonPreparedCacheWithPreparedCache(t *testing.T) {
	store := testkit.CreateMockStore(t)
	tk := testkit.NewTestKit(t, store)
	tk.MustExec(`use test`)
	tk.MustExec("create table t(a int)")
	tk.MustExec("set tidb_enable_non_prepared_plan_cache=1")

	tk.MustExec(`prepare st from 'select * from t where a=1'`)
	tk.MustExec(`execute st`)
	tk.MustExec(`execute st`)
	tk.MustQuery("select @@last_plan_from_cache").Check(testkit.Rows("1"))

	tk.MustExec(`select * from t where a=1`) // cannot hit since these 2 plan cache are separated
	tk.MustQuery("select @@last_plan_from_cache").Check(testkit.Rows("0"))
	tk.MustExec(`select * from t where a=1`)
	tk.MustQuery("select @@last_plan_from_cache").Check(testkit.Rows("1"))
}

func TestNonPreparedPlanCacheSwitch(t *testing.T) {
	store := testkit.CreateMockStore(t)
	tk := testkit.NewTestKit(t, store)
	tk.MustExec(`use test`)
	tk.MustExec("create table t(a int)")
	tk.MustExec("set tidb_enable_non_prepared_plan_cache=1")

	tk.MustExec(`select * from t where a=1`)
	tk.MustExec(`select * from t where a=1`)
	tk.MustQuery("select @@last_plan_from_cache").Check(testkit.Rows("1"))
	tk.MustExec("set tidb_enable_non_prepared_plan_cache=0")
	tk.MustExec(`select * from t where a=1`) // the session-level switch can take effect in real time
	tk.MustQuery("select @@last_plan_from_cache").Check(testkit.Rows("0"))
}

func TestNonPreparedPlanCacheSwitch2(t *testing.T) {
	store := testkit.CreateMockStore(t)
	tk := testkit.NewTestKit(t, store)
	tk.MustExec(`use test`)

	for nonPrep := 0; nonPrep <= 1; nonPrep++ {
		for prep := 0; prep <= 1; prep++ {
			tk.MustExec("create table t(a int)")
			tk.MustExec(fmt.Sprintf(`set tidb_enable_non_prepared_plan_cache=%v`, nonPrep))
			tk.MustExec(fmt.Sprintf(`set tidb_enable_prepared_plan_cache=%v`, prep))

			tk.MustExec(`select * from t where a<1`)
			tk.MustExec(`select * from t where a<2`)
			tk.MustQuery(`select @@last_plan_from_cache`).Check(testkit.Rows(fmt.Sprintf("%v", nonPrep)))

			tk.MustExec(`prepare st from 'select * from t where a<?'`)
			tk.MustExec(`set @a=1`)
			tk.MustExec(`execute st using @a`)
			tk.MustExec(`set @a=2`)
			tk.MustExec(`execute st using @a`)
			tk.MustQuery(`select @@last_plan_from_cache`).Check(testkit.Rows(fmt.Sprintf("%v", prep)))

			tk.MustExec("drop table t")
		}
	}
}

func TestNonPreparedPlanCacheUnknownSchema(t *testing.T) {
	store := testkit.CreateMockStore(t)
	tk := testkit.NewTestKit(t, store)
	tk.MustExec(`use test`)
	tk.MustExec(`create table tt(a char(2) primary key, b char(2))`)
	tk.MustExec("set tidb_enable_non_prepared_plan_cache=1")
	err := tk.ExecToErr(`select tt.* from tt tmp where a='aa'`)
	require.Equal(t, err.Error(), "[planner:1051]Unknown table 'tt'")
}

func TestNonPreparedPlanCacheReason(t *testing.T) {
	store := testkit.CreateMockStore(t)
	tk := testkit.NewTestKit(t, store)
	tk.MustExec(`use test`)
	tk.MustExec("create table t(a int)")
	tk.MustExec("set tidb_enable_non_prepared_plan_cache=1")

	tk.MustExec(`explain format = 'plan_cache' select * from t where a=1`)
	tk.MustExec(`explain format = 'plan_cache' select * from t where a=1`)
	tk.MustQuery(`select @@last_plan_from_cache`).Check(testkit.Rows("1"))

	tk.MustExec(`explain format = 'plan_cache' select * from t where a+1=1`)
	tk.MustQuery(`show warnings`).Check(testkit.Rows(`Warning 1105 skip non-prepared plan-cache: query has some unsupported binary operation`))

	tk.MustExec(`explain format = 'plan_cache' select * from t t1, t t2`)
	tk.MustQuery(`show warnings`).Check(testkit.Rows(`Warning 1105 skip non-prepared plan-cache: queries that access multiple tables are not supported`))

	tk.MustExec(`explain format = 'plan_cache' select * from (select * from t) tx`)
	tk.MustQuery(`show warnings`).Check(testkit.Rows(`Warning 1105 skip non-prepared plan-cache: queries that have sub-queries are not supported`))

	// no warning if disable this feature
	tk.MustExec("set tidb_enable_non_prepared_plan_cache=0")
	tk.MustExec(`explain format = 'plan_cache' select * from t where a+1=1`)
	tk.MustQuery(`show warnings`).Check(testkit.Rows())
	tk.MustExec(`explain format = 'plan_cache' select * from t t1, t t2`)
	tk.MustQuery(`show warnings`).Check(testkit.Rows())
	tk.MustExec(`explain format = 'plan_cache' select * from t where a in (select a from t)`)
	tk.MustQuery(`show warnings`).Check(testkit.Rows())
}

func TestNonPreparedPlanCacheSQLMode(t *testing.T) {
	store := testkit.CreateMockStore(t)
	tk := testkit.NewTestKit(t, store)
	tk.MustExec(`use test`)
	tk.MustExec("create table t(a int)")
	tk.MustExec("set tidb_enable_non_prepared_plan_cache=1")

	tk.MustExec(`select * from t where a=1`)
	tk.MustExec(`select * from t where a=1`)
	tk.MustQuery("select @@last_plan_from_cache").Check(testkit.Rows("1"))
	tk.MustExec("set @@sql_mode=''") // cannot hit since sql-mode changed
	tk.MustExec(`select * from t where a=1`)
	tk.MustQuery("select @@last_plan_from_cache").Check(testkit.Rows("0"))
	tk.MustExec(`select * from t where a=1`)
	tk.MustQuery("select @@last_plan_from_cache").Check(testkit.Rows("1"))
}

func TestNonPreparedPlanCacheStats(t *testing.T) {
	store := testkit.CreateMockStore(t)
	tk := testkit.NewTestKit(t, store)
	tk.MustExec(`use test`)
	tk.MustExec("create table t(a int)")
	tk.MustExec("insert into t values (2)")
	tk.MustExec("set tidb_enable_non_prepared_plan_cache=1")

	tk.MustExec(`select * from t where a=1`)
	tk.MustExec(`select * from t where a=1`)
	tk.MustQuery("select @@last_plan_from_cache").Check(testkit.Rows("1"))
	tk.MustExec("analyze table t")
	tk.MustExec(`select * from t where a=1`) // stats changes won't affect non-prep cache hit
	tk.MustQuery("select @@last_plan_from_cache").Check(testkit.Rows("1"))
}

func TestNonPreparedPlanCacheHints(t *testing.T) {
	store := testkit.CreateMockStore(t)
	tk := testkit.NewTestKit(t, store)
	tk.MustExec(`use test`)
	tk.MustExec("create table t(a int, index(a))")
	tk.MustExec("set tidb_enable_non_prepared_plan_cache=1")

	tk.MustExec("select /*+ use_index(t, a) */ * from t where a=1")
	tk.MustExec("select /*+ use_index(t, a) */ * from t where a=1") // cannot hit since it has a hint
	tk.MustQuery("select @@last_plan_from_cache").Check(testkit.Rows("0"))

	tk.MustExec("select * from t where a=1")
	tk.MustExec("select * from t where a=1")
	tk.MustQuery("select @@last_plan_from_cache").Check(testkit.Rows("1"))
}

func TestNonPreparedPlanCacheBinding(t *testing.T) {
	store := testkit.CreateMockStore(t)
	tk := testkit.NewTestKit(t, store)
	tk.MustExec(`use test`)
	tk.MustExec("create table t(a int, index(a))")
	tk.MustExec("set tidb_enable_non_prepared_plan_cache=1")

	tk.MustExec("create binding for select * from t where a=1 using select /*+ use_index(t, a) */ * from t where a=1")
	tk.MustExec("select * from t where a=1")
	tk.MustExec("select * from t where a=1")
	tk.MustQuery("select @@last_plan_from_cache").Check(testkit.Rows("0"))
	tk.MustExec("drop binding for select * from t where a=1")
	tk.MustExec("select * from t where a=1")
	tk.MustExec("select * from t where a=1")
	tk.MustQuery("select @@last_plan_from_cache").Check(testkit.Rows("1"))
}

func TestNonPreparedPlanCacheWithExplain(t *testing.T) {
	store := testkit.CreateMockStore(t)
	tk := testkit.NewTestKit(t, store)
	tk.MustExec(`use test`)
	tk.MustExec("create table t(a int)")
	tk.MustExec("set tidb_enable_non_prepared_plan_cache=1")
	tk.MustExec("select * from t where a=1") // cache this plan

	tk.MustQuery("explain select * from t where a=2").Check(testkit.Rows(
		`TableReader_7 10.00 root  data:Selection_6`,
		`└─Selection_6 10.00 cop[tikv]  eq(test.t.a, 2)`,
		`  └─TableFullScan_5 10000.00 cop[tikv] table:t keep order:false, stats:pseudo`))
	tk.MustQuery("select @@last_plan_from_cache").Check(testkit.Rows("0"))

	tk.MustQuery("explain format=verbose select * from t where a=2").Check(testkit.Rows(
		`TableReader_7 10.00 168975.57 root  data:Selection_6`,
		`└─Selection_6 10.00 2534000.00 cop[tikv]  eq(test.t.a, 2)`,
		`  └─TableFullScan_5 10000.00 2035000.00 cop[tikv] table:t keep order:false, stats:pseudo`))
	tk.MustQuery("select @@last_plan_from_cache").Check(testkit.Rows("0"))

	tk.MustQuery("explain analyze select * from t where a=2").CheckAt([]int{0, 1, 2, 3}, [][]interface{}{
		{"TableReader_7", "10.00", "0", "root"},
		{"└─Selection_6", "10.00", "0", "cop[tikv]"},
		{"  └─TableFullScan_5", "10000.00", "0", "cop[tikv]"},
	})
	tk.MustQuery("select @@last_plan_from_cache").Check(testkit.Rows("0"))
}

func TestNonPreparedPlanCacheFastPointGet(t *testing.T) {
	store := testkit.CreateMockStore(t)
	tk := testkit.NewTestKit(t, store)
	tk.MustExec(`use test`)
	tk.MustExec(`create table t (a int primary key, b int, unique key(b))`)
	tk.MustExec(`set tidb_enable_non_prepared_plan_cache=1`)

	// fast plans have a higher priority than non-prep cache plan
	tk.MustQuery(`explain format='brief' select a from t where a in (1, 2)`).Check(testkit.Rows(
		`Batch_Point_Get 2.00 root table:t handle:[1 2], keep order:false, desc:false`))
	tk.MustQuery(`select a from t where a in (1, 2)`).Check(testkit.Rows())
	tk.MustQuery(`select a from t where a in (1, 2)`).Check(testkit.Rows())
	tk.MustQuery(`select @@last_plan_from_cache`).Check(testkit.Rows("0"))

	tk.MustQuery(`explain format='brief' select b from t where b = 1`).Check(testkit.Rows(
		`Point_Get 1.00 root table:t, index:b(b) `))
	tk.MustQuery(`select b from t where b = 1`).Check(testkit.Rows())
	tk.MustQuery(`select b from t where b = 1`).Check(testkit.Rows())
	tk.MustQuery(`select @@last_plan_from_cache`).Check(testkit.Rows("0"))
}

func TestNonPreparedPlanCacheSetOperations(t *testing.T) {
	store := testkit.CreateMockStore(t)
	tk := testkit.NewTestKit(t, store)
	tk.MustExec(`use test`)
	tk.MustExec(`create table t (a int)`)
	tk.MustExec(`set tidb_enable_non_prepared_plan_cache=1`)

	// queries with set operations cannot hit the cache
	for _, q := range []string{
		`select * from t union select * from t`,
		`select * from t union distinct select * from t`,
		`select * from t union all select * from t`,
		`select * from t except select * from t`,
		`select * from t intersect select * from t`,
	} {
		tk.MustQuery(q).Check(testkit.Rows())
		tk.MustQuery(q).Check(testkit.Rows())
		tk.MustQuery(`select @@last_plan_from_cache`).Check(testkit.Rows("0"))
	}
}

func TestNonPreparedPlanCacheSpecialTables(t *testing.T) {
	store := testkit.CreateMockStore(t)
	tk := testkit.NewTestKit(t, store)
	tk.MustExec(`use test`)
	tk.MustExec(`create table t (a int)`)
	tk.MustExec(`create definer='root'@'localhost' view t_v as select * from t`)
	tk.MustExec(`create table t_p (a int) partition by hash(a) partitions 4`)
	tk.MustExec(`create temporary table t_t (a int)`)
	tk.MustExec(`set tidb_enable_non_prepared_plan_cache=1`)

	// queries that access partitioning tables, view, temporary tables or contain CTE cannot hit the cache.
	for _, q := range []string{
		`select * from t_v`,
		`select * from t_p`,
		`select * from t_t`,
		`with t_cte as (select * from t) select * from t_cte`,
	} {
		tk.MustQuery(q).Check(testkit.Rows())
		tk.MustQuery(q).Check(testkit.Rows())
		tk.MustQuery(`select @@last_plan_from_cache`).Check(testkit.Rows("0"))
	}
}

func TestNonPreparedPlanParameterType(t *testing.T) {
	store := testkit.CreateMockStore(t)
	tk := testkit.NewTestKit(t, store)
	tk.MustExec(`use test`)
	tk.MustExec(`create table t (a int, key(a))`)
	tk.MustExec(`set tidb_enable_non_prepared_plan_cache=1`)

	tk.MustQuery(`select * from t where a=1`).Check(testkit.Rows())
	tk.MustQuery(`select * from t where a=1`).Check(testkit.Rows())
	tk.MustQuery(`select @@last_plan_from_cache`).Check(testkit.Rows("1"))

	tk.MustQuery(`select * from t where a=1.1`).Check(testkit.Rows())
	tk.MustQuery(`select @@last_plan_from_cache`).Check(testkit.Rows("0"))
	tk.MustExec(`explain format = 'plan_cache' select * from t where a=1.1`)
	tk.MustQuery(`show warnings`).Check(testkit.Rows(`Warning 1105 skip non-prepared plan-cache: '1.1' may be converted to INT`))

	tk.MustQuery(`select * from t where a='1'`).Check(testkit.Rows())
	tk.MustQuery(`select @@last_plan_from_cache`).Check(testkit.Rows("0"))
	tk.MustExec(`explain format = 'plan_cache' select * from t where a='1'`)
	tk.MustQuery(`show warnings`).Check(testkit.Rows(`Warning 1105 skip non-prepared plan-cache: '1' may be converted to INT`))
}

func TestNonPreparedPlanTypeRandomly(t *testing.T) {
	store := testkit.CreateMockStore(t)
	tk := testkit.NewTestKit(t, store)
	tk.MustExec(`use test`)
	tk.MustExec(`create table t1 (a int, b int, key(a))`)
	tk.MustExec(`create table t2 (a varchar(8), b varchar(8), key(a))`)
	tk.MustExec(`create table t3 (a double, b double, key(a))`)
	tk.MustExec(`create table t4 (a decimal(4, 2), b decimal(4, 2), key(a))`)
	tk.MustExec(`create table t5 (a year, b year, key(a))`)
	tk.MustExec(`create table t6 (a date, b date, key(a))`)
	tk.MustExec(`create table t7 (a datetime, b datetime, key(a))`)

	n := 30
	for i := 0; i < n; i++ {
		tk.MustExec(fmt.Sprintf(`insert into t1 values (%v, %v)`, randNonPrepTypeVal(t, n, "int"), randNonPrepTypeVal(t, n, "int")))
		tk.MustExec(fmt.Sprintf(`insert into t2 values (%v, %v)`, randNonPrepTypeVal(t, n, "varchar"), randNonPrepTypeVal(t, n, "varchar")))
		tk.MustExec(fmt.Sprintf(`insert into t3 values (%v, %v)`, randNonPrepTypeVal(t, n, "double"), randNonPrepTypeVal(t, n, "double")))
		tk.MustExec(fmt.Sprintf(`insert into t4 values (%v, %v)`, randNonPrepTypeVal(t, n, "decimal"), randNonPrepTypeVal(t, n, "decimal")))
		// TODO: fix it later
		//tk.MustExec(fmt.Sprintf(`insert into t5 values (%v, %v)`, randNonPrepTypeVal(t, n, "year"), randNonPrepTypeVal(t, n, "year")))
		tk.MustExec(fmt.Sprintf(`insert into t6 values (%v, %v)`, randNonPrepTypeVal(t, n, "date"), randNonPrepTypeVal(t, n, "date")))
		tk.MustExec(fmt.Sprintf(`insert into t7 values (%v, %v)`, randNonPrepTypeVal(t, n, "datetime"), randNonPrepTypeVal(t, n, "datetime")))
	}

	for i := 0; i < 200; i++ {
		q := fmt.Sprintf(`select * from t%v where %v`, rand.Intn(7)+1, randNonPrepFilter(t, n))
		tk.MustExec(`set tidb_enable_non_prepared_plan_cache=1`)
		r0 := tk.MustQuery(q).Sort()            // the first execution
		tk.MustQuery(q).Sort().Check(r0.Rows()) // may hit the cache
		tk.MustExec(`set tidb_enable_non_prepared_plan_cache=0`)
		tk.MustQuery(q).Sort().Check(r0.Rows()) // disable the non-prep cache
	}
}

func randNonPrepFilter(t *testing.T, scale int) string {
	switch rand.Intn(4) {
	case 0: // >=
		return fmt.Sprintf(`a >= %v`, randNonPrepVal(t, scale))
	case 1: // <
		return fmt.Sprintf(`a < %v`, randNonPrepVal(t, scale))
	case 2: // =
		return fmt.Sprintf(`a = %v`, randNonPrepVal(t, scale))
	case 3: // in
		return fmt.Sprintf(`a in (%v, %v)`, randNonPrepVal(t, scale), randNonPrepVal(t, scale))
	}
	require.Error(t, errors.New(""))
	return ""
}

func randNonPrepVal(t *testing.T, scale int) string {
	return randNonPrepTypeVal(t, scale, [7]string{"int", "varchar", "double",
		"decimal", "year", "datetime", "date"}[rand.Intn(7)])
}

func randNonPrepTypeVal(t *testing.T, scale int, typ string) string {
	switch typ {
	case "int":
		return fmt.Sprintf("%v", rand.Intn(scale)-(scale/2))
	case "varchar":
		return fmt.Sprintf("'%v'", rand.Intn(scale)-(scale/2))
	case "double", "decimal":
		return fmt.Sprintf("%v", float64(rand.Intn(scale)-(scale/2))/float64(10))
	case "year":
		return fmt.Sprintf("%v", 2000+rand.Intn(scale))
	case "date":
		return fmt.Sprintf("'2023-01-%02d'", rand.Intn(scale)+1)
	case "timestamp", "datetime":
		return fmt.Sprintf("'2023-01-01 00:00:%02d'", rand.Intn(scale))
	default:
		require.Error(t, errors.New(typ))
		return ""
	}
}

func TestNonPreparedPlanCacheBasically(t *testing.T) {
	store := testkit.CreateMockStore(t)
	tk := testkit.NewTestKit(t, store)
	tk.MustExec(`use test`)
	tk.MustExec(`create table t (a int, b int, c int, d int, key(b), key(c, d))`)
	for i := 0; i < 20; i++ {
		tk.MustExec(fmt.Sprintf("insert into t values (%v, %v, %v, %v)", i, rand.Intn(20), rand.Intn(20), rand.Intn(20)))
	}

	queries := []string{
		"select * from t where a<10",
		"select * from t where a<13 and b<15",
		"select * from t where b=13",
		"select * from t where c<8",
		"select * from t where d>8",
		"select * from t where c=8 and d>10",
		"select * from t where a<12 and b<13 and c<12 and d>2",
		"select * from t where a in (1, 2, 3)",
		"select * from t where a<13 or b<15",
		"select * from t where a<13 or b<15 and c=13",
		"select * from t where a in (1, 2)",
		"select * from t where a in (1, 2) and b in (1, 2, 3)",
		"select * from t where a in (1, 2) and b < 15",
		"select * from t where a between 1 and 10",
		"select * from t where a between 1 and 10 and b < 15",
	}

	for _, query := range queries {
		tk.MustExec(`set tidb_enable_non_prepared_plan_cache=0`)
		resultNormal := tk.MustQuery(query).Sort()
		tk.MustQuery(`select @@last_plan_from_cache`).Check(testkit.Rows("0"))

		tk.MustExec(`set tidb_enable_non_prepared_plan_cache=1`)
		tk.MustQuery(query)                                                    // first process
		tk.MustQuery(query).Sort().Check(resultNormal.Rows())                  // equal to the result without plan-cache
		tk.MustQuery(`select @@last_plan_from_cache`).Check(testkit.Rows("1")) // this plan is from plan-cache
	}
}

func TestNonPreparedPlanCacheInternalSQL(t *testing.T) {
	store := testkit.CreateMockStore(t)
	tk := testkit.NewTestKit(t, store)
	tk.MustExec(`use test`)
	tk.MustExec("create table t(a int, index(a))")
	tk.MustExec("set tidb_enable_non_prepared_plan_cache=1")

	tk.MustExec("select * from t where a=1")
	tk.MustExec("select * from t where a=1")
	tk.MustQuery("select @@last_plan_from_cache").Check(testkit.Rows("1"))

	ctx := kv.WithInternalSourceType(context.Background(), kv.InternalTxnOthers)
	tk.Session().GetSessionVars().InRestrictedSQL = true
	tk.MustExecWithContext(ctx, "select * from t where a=1")
	tk.MustQueryWithContext(ctx, "select @@last_plan_from_cache").Check(testkit.Rows("0"))

	tk.Session().GetSessionVars().InRestrictedSQL = false
	tk.MustExec("select * from t where a=1")
	tk.MustQuery("select @@last_plan_from_cache").Check(testkit.Rows("1"))
}

func TestNonPreparedPlanCacheSelectLimit(t *testing.T) {
	store := testkit.CreateMockStore(t)
	tk := testkit.NewTestKit(t, store)
	tk.MustExec(`use test`)
	tk.MustExec("create table t(a int, index(a))")
	tk.MustExec("set tidb_enable_non_prepared_plan_cache=1")

	tk.MustExec("select * from t where a=1")
	tk.MustExec("select * from t where a=1")
	tk.MustQuery("select @@last_plan_from_cache").Check(testkit.Rows("1"))

	tk.MustExec("set @@session.sql_select_limit=1")
	tk.MustExec("select * from t where a=1")
	tk.MustQuery("select @@last_plan_from_cache").Check(testkit.Rows("0"))
}

func TestIssue41626(t *testing.T) {
	store := testkit.CreateMockStore(t)
	tk := testkit.NewTestKit(t, store)
	tk.MustExec(`use test`)
	tk.MustExec(`create table t (a year)`)
	tk.MustExec(`insert into t values (2000)`)
	tk.MustExec(`prepare st from 'select * from t where a<?'`)
	tk.MustExec(`set @a=12`)
	tk.MustQuery(`execute st using @a`).Check(testkit.Rows("2000"))
	tk.MustQuery(`show warnings`).Check(testkit.Rows("Warning 1105 skip prepared plan-cache: '12' may be converted to INT"))
}

func TestIssue38269(t *testing.T) {
	store := testkit.CreateMockStore(t)
	tk := testkit.NewTestKit(t, store)
	tk.MustExec(`set @@tidb_enable_prepared_plan_cache=1`)
	tk.MustExec("set @@tidb_enable_collect_execution_info=0")
	tk.MustExec(`set @@tidb_opt_advanced_join_hint=0`)
	tk.MustExec("use test")
	tk.MustExec("create table t1(a int)")
	tk.MustExec("create table t2(a int, b int, c int, index idx(a, b))")
	tk.MustExec("prepare stmt1 from 'select /*+ inl_join(t2) */ * from t1 join t2 on t1.a = t2.a where t2.b in (?, ?, ?)'")
	tk.MustExec("set @a = 10, @b = 20, @c = 30, @d = 40, @e = 50, @f = 60")
	tk.MustExec("execute stmt1 using @a, @b, @c")
	tk.MustExec("execute stmt1 using @d, @e, @f")
	tkProcess := tk.Session().ShowProcess()
	ps := []*util.ProcessInfo{tkProcess}
	tk.Session().SetSessionManager(&testkit.MockSessionManager{PS: ps})
	rows := tk.MustQuery(fmt.Sprintf("explain for connection %d", tkProcess.ID)).Rows()
	require.Contains(t, rows[6][4], "range: decided by [eq(test.t2.a, test.t1.a) in(test.t2.b, 40, 50, 60)]")
}

func TestIssue38533(t *testing.T) {
	store := testkit.CreateMockStore(t)
	tk := testkit.NewTestKit(t, store)
	tk.MustExec("use test")
	tk.MustExec("create table t (a int, key (a))")
	tk.MustExec(`prepare st from "select /*+ use_index(t, a) */ a from t where a=? and a=?"`)
	tk.MustExec(`set @a=1`)
	tk.MustExec(`execute st using @a, @a`)
	tkProcess := tk.Session().ShowProcess()
	ps := []*util.ProcessInfo{tkProcess}
	tk.Session().SetSessionManager(&testkit.MockSessionManager{PS: ps})
	plan := tk.MustQuery(fmt.Sprintf("explain for connection %d", tkProcess.ID)).Rows()
	require.True(t, strings.Contains(plan[1][0].(string), "RangeScan")) // range-scan instead of full-scan

	tk.MustExec(`execute st using @a, @a`)
	tk.MustExec(`execute st using @a, @a`)
	tk.MustQuery("select @@last_plan_from_cache").Check(testkit.Rows("0"))
}

func TestInvalidRange(t *testing.T) {
	store := testkit.CreateMockStore(t)
	tk := testkit.NewTestKit(t, store)
	tk.MustExec("use test")
	tk.MustExec("create table t (a int, key(a))")
	tk.MustExec("prepare st from 'select * from t where a>? and a<?'")
	tk.MustExec("set @l=100, @r=10")
	tk.MustExec("execute st using @l, @r")

	tkProcess := tk.Session().ShowProcess()
	ps := []*util.ProcessInfo{tkProcess}
	tk.Session().SetSessionManager(&testkit.MockSessionManager{PS: ps})

	tk.MustQuery(fmt.Sprintf("explain for connection %d", tkProcess.ID)).CheckAt([]int{0},
		[][]interface{}{{"TableDual_5"}}) // use TableDual directly instead of TableFullScan

	tk.MustExec("execute st using @l, @r")
	tk.MustExec("execute st using @l, @r")
	tk.MustQuery("select @@last_plan_from_cache").Check(testkit.Rows("0"))
}

func TestIssue40093(t *testing.T) {
	store := testkit.CreateMockStore(t)
	tk := testkit.NewTestKit(t, store)
	tk.MustExec("use test")
	tk.MustExec("create table t1 (a int, b int)")
	tk.MustExec("create table t2 (a int, b int, key(b, a))")
	tk.MustExec("prepare st from 'select * from t1 left join t2 on t1.a=t2.a where t2.b in (?)'")
	tk.MustExec("set @b=1")
	tk.MustExec("execute st using @b")

	tkProcess := tk.Session().ShowProcess()
	ps := []*util.ProcessInfo{tkProcess}
	tk.Session().SetSessionManager(&testkit.MockSessionManager{PS: ps})

	tk.MustQuery(fmt.Sprintf("explain for connection %d", tkProcess.ID)).CheckAt([]int{0},
		[][]interface{}{
			{"Projection_9"},
			{"└─HashJoin_21"},
			{"  ├─IndexReader_26(Build)"},
			{"  │ └─IndexRangeScan_25"}, // RangeScan instead of FullScan
			{"  └─TableReader_24(Probe)"},
			{"    └─Selection_23"},
			{"      └─TableFullScan_22"},
		})

	tk.MustExec("execute st using @b")
	tk.MustExec("execute st using @b")
	tk.MustQuery("select @@last_plan_from_cache").Check(testkit.Rows("0"))
}

func TestIssue38205(t *testing.T) {
	store := testkit.CreateMockStore(t)
	tk := testkit.NewTestKit(t, store)
	tk.MustExec("use test")
	tk.MustExec(`set @@tidb_opt_advanced_join_hint=0`)
	tk.MustExec("CREATE TABLE `item` (`id` int, `vid` varbinary(16), `sid` int)")
	tk.MustExec("CREATE TABLE `lv` (`item_id` int, `sid` int, KEY (`sid`,`item_id`))")

	tk.MustExec("prepare stmt from 'SELECT /*+ TIDB_INLJ(lv, item) */ * FROM lv LEFT JOIN item ON lv.sid = item.sid AND lv.item_id = item.id WHERE item.sid = ? AND item.vid IN (?, ?)'")
	tk.MustExec("set @a=1, @b='1', @c='3'")
	tk.MustExec("execute stmt using @a, @b, @c")

	tkProcess := tk.Session().ShowProcess()
	ps := []*util.ProcessInfo{tkProcess}
	tk.Session().SetSessionManager(&testkit.MockSessionManager{PS: ps})

	tk.MustQuery(fmt.Sprintf("explain for connection %d", tkProcess.ID)).CheckAt([]int{0},
		[][]interface{}{
			{"IndexJoin_10"},
			{"├─TableReader_19(Build)"},
			{"│ └─Selection_18"},
			{"│   └─TableFullScan_17"}, // RangeScan instead of FullScan
			{"└─IndexReader_9(Probe)"},
			{"  └─Selection_8"},
			{"    └─IndexRangeScan_7"},
		})

	tk.MustExec("execute stmt using @a, @b, @c")
	tk.MustExec("execute stmt using @a, @b, @c")
	tk.MustQuery("select @@last_plan_from_cache").Check(testkit.Rows("0"))
}

func TestIgnoreInsertStmt(t *testing.T) {
	store := testkit.CreateMockStore(t)
	tk := testkit.NewTestKit(t, store)
	tk.MustExec("use test")
	tk.MustExec("create table t (a int)")

	// do not cache native insert-stmt
	tk.MustExec("prepare st from 'insert into t values (1)'")
	tk.MustExec("execute st")
	tk.MustExec("execute st")
	tk.MustQuery("select @@last_plan_from_cache").Check(testkit.Rows("0"))

	// ignore-hint in insert-stmt can work
	tk.MustExec("prepare st from 'insert into t select * from t'")
	tk.MustExec("execute st")
	tk.MustExec("execute st")
	tk.MustQuery("select @@last_plan_from_cache").Check(testkit.Rows("1"))
	tk.MustExec("prepare st from 'insert /*+ ignore_plan_cache() */ into t select * from t'")
	tk.MustExec("execute st")
	tk.MustExec("execute st")
	tk.MustQuery("select @@last_plan_from_cache").Check(testkit.Rows("0"))
}

func TestIssue38710(t *testing.T) {
	store := testkit.CreateMockStore(t)
	tk := testkit.NewTestKit(t, store)
	tk.MustExec("use test")
	tk.MustExec("drop table if exists UK_NO_PRECISION_19392;")
	tk.MustExec("CREATE TABLE `UK_NO_PRECISION_19392` (\n  `COL1` bit(1) DEFAULT NULL,\n  `COL2` varchar(20) COLLATE utf8mb4_bin DEFAULT NULL,\n  `COL4` datetime DEFAULT NULL,\n  `COL3` bigint DEFAULT NULL,\n  `COL5` float DEFAULT NULL,\n  UNIQUE KEY `UK_COL1` (`COL1`)\n) ENGINE=InnoDB DEFAULT CHARSET=utf8mb4 COLLATE=utf8mb4_bin;")
	tk.MustExec("INSERT INTO `UK_NO_PRECISION_19392` VALUES (0x00,'缎馗惫砲兣肬憵急鳸嫅稩邏蠧鄂艘腯灩專妴粈','9294-12-26 06:50:40',-3088380202191555887,-3.33294e38),(NULL,'仲膩蕦圓猴洠飌镂喵疎偌嫺荂踖Ƕ藨蜿諪軁笞','1746-08-30 18:04:04',-4016793239832666288,-2.52633e38),(0x01,'冑溜畁脊乤纊繳蟥哅稐奺躁悼貘飗昹槐速玃沮','1272-01-19 23:03:27',-8014797887128775012,1.48868e38);\n")
	tk.MustExec(`prepare stmt from 'select * from UK_NO_PRECISION_19392 where col1 between ? and ? or col3 = ? or col2 in (?, ?, ?);';`)
	tk.MustExec("set @a=0x01, @b=0x01, @c=-3088380202191555887, @d=\"缎馗惫砲兣肬憵急鳸嫅稩邏蠧鄂艘腯灩專妴粈\", @e=\"缎馗惫砲兣肬憵急鳸嫅稩邏蠧鄂艘腯灩專妴粈\", @f=\"缎馗惫砲兣肬憵急鳸嫅稩邏蠧鄂艘腯灩專妴粈\";")
	rows := tk.MustQuery(`execute stmt using @a,@b,@c,@d,@e,@f;`) // can not be cached because @a = @b
	require.Equal(t, 2, len(rows.Rows()))

	tk.MustExec(`set @a=NULL, @b=NULL, @c=-4016793239832666288, @d="缎馗惫砲兣肬憵急鳸嫅稩邏蠧鄂艘腯灩專妴粈", @e="仲膩蕦圓猴洠飌镂喵疎偌嫺荂踖Ƕ藨蜿諪軁笞", @f="缎馗惫砲兣肬憵急鳸嫅稩邏蠧鄂艘腯灩專妴粈";`)
	rows = tk.MustQuery(`execute stmt using @a,@b,@c,@d,@e,@f;`)
	require.Equal(t, 2, len(rows.Rows()))
	tk.MustQuery("select @@last_plan_from_cache").Check(testkit.Rows("0"))

	rows = tk.MustQuery(`execute stmt using @a,@b,@c,@d,@e,@f;`)
	require.Equal(t, 2, len(rows.Rows()))
	tk.MustQuery("select @@last_plan_from_cache").Check(testkit.Rows("1"))

	tk.MustExec(`set @a=0x01, @b=0x01, @c=-3088380202191555887, @d="缎馗惫砲兣肬憵急鳸嫅稩邏蠧鄂艘腯灩專妴粈", @e="缎馗惫砲兣肬憵急鳸嫅稩邏蠧鄂艘腯灩專妴粈", @f="缎馗惫砲兣肬憵急鳸嫅稩邏蠧鄂艘腯灩專妴粈";`)
	rows = tk.MustQuery(`execute stmt using @a,@b,@c,@d,@e,@f;`)
	require.Equal(t, 2, len(rows.Rows()))
	tk.MustQuery("select @@last_plan_from_cache").Check(testkit.Rows("0")) // can not use the cache because the types for @a and @b are not equal to the cached plan
}

func TestPlanCacheDiagInfo(t *testing.T) {
	store := testkit.CreateMockStore(t)
	tk := testkit.NewTestKit(t, store)
	tk.MustExec("use test")
	tk.MustExec("create table t (a int, b int, key(a), key(b))")

	tk.MustExec("prepare stmt from 'select /*+ ignore_plan_cache() */ * from t'")
	tk.MustQuery("show warnings").Check(testkit.Rows("Warning 1105 skip prepared plan-cache: ignore plan cache by hint"))

	tk.MustExec("prepare stmt from 'select * from t order by ?'")
	tk.MustQuery("show warnings").Check(testkit.Rows("Warning 1105 skip prepared plan-cache: query has 'order by ?' is un-cacheable"))

	tk.MustExec("prepare stmt from 'select * from t where a=?'")
	tk.MustExec("set @a='123'")
	tk.MustExec("execute stmt using @a") // '123' -> 123
	tk.MustQuery("show warnings").Check(testkit.Rows("Warning 1105 skip prepared plan-cache: '123' may be converted to INT"))

	tk.MustExec("prepare stmt from 'select * from t where a=? and a=?'")
	tk.MustExec("set @a=1, @b=1")
	tk.MustExec("execute stmt using @a, @b") // a=1 and a=1 -> a=1
	tk.MustQuery("show warnings").Check(testkit.Rows("Warning 1105 skip prepared plan-cache: some parameters may be overwritten"))
}

func TestIssue40224(t *testing.T) {
	store := testkit.CreateMockStore(t)
	tk := testkit.NewTestKit(t, store)
	tk.MustExec("use test")
	tk.MustExec("create table t (a int, key(a))")
	tk.MustExec("prepare st from 'select a from t where a in (?, ?)'")
	tk.MustExec("set @a=1.0, @b=2.0")
	tk.MustExec("execute st using @a, @b")
	tk.MustQuery("show warnings").Check(testkit.Rows("Warning 1105 skip prepared plan-cache: '1.0' may be converted to INT"))
	tk.MustExec("execute st using @a, @b")
	tkProcess := tk.Session().ShowProcess()
	ps := []*util.ProcessInfo{tkProcess}
	tk.Session().SetSessionManager(&testkit.MockSessionManager{PS: ps})
	tk.MustQuery(fmt.Sprintf("explain for connection %d", tkProcess.ID)).CheckAt([]int{0},
		[][]interface{}{
			{"IndexReader_6"},
			{"└─IndexRangeScan_5"}, // range scan not full scan
		})

	tk.MustExec("set @a=1, @b=2")
	tk.MustExec("execute st using @a, @b")
	tk.MustQuery("show warnings").Check(testkit.Rows()) // no warning for INT values
	tk.MustExec("execute st using @a, @b")
	tk.MustQuery("select @@last_plan_from_cache").Check(testkit.Rows("1")) // cacheable for INT
	tk.MustExec("execute st using @a, @b")
	tk.MustQuery(fmt.Sprintf("explain for connection %d", tkProcess.ID)).CheckAt([]int{0},
		[][]interface{}{
			{"IndexReader_6"},
			{"└─IndexRangeScan_5"}, // range scan not full scan
		})
}

func TestIssue40225(t *testing.T) {
	store := testkit.CreateMockStore(t)
	tk := testkit.NewTestKit(t, store)
	tk.MustExec("use test")
	tk.MustExec("create table t (a int, key(a))")
	tk.MustExec("prepare st from 'select * from t where a<?'")
	tk.MustExec("set @a='1'")
	tk.MustExec("execute st using @a")
	tk.MustQuery("show warnings").Sort().Check(testkit.Rows("Warning 1105 skip prepared plan-cache: '1' may be converted to INT")) // plan-cache limitation
	tk.MustExec("create binding for select * from t where a<1 using select /*+ ignore_plan_cache() */ * from t where a<1")
	tk.MustExec("execute st using @a")
	tk.MustQuery("show warnings").Sort().Check(testkit.Rows("Warning 1105 skip prepared plan-cache: ignore plan cache by binding"))
	// no warning about plan-cache limitations('1' -> INT) since plan-cache is totally disabled.

	tk.MustExec("prepare st from 'select * from t where a>?'")
	tk.MustExec("set @a=1")
	tk.MustExec("execute st using @a")
	tk.MustExec("execute st using @a")
	tk.MustQuery("select @@last_plan_from_cache").Check(testkit.Rows("1"))
	tk.MustExec("create binding for select * from t where a>1 using select /*+ ignore_plan_cache() */ * from t where a>1")
	tk.MustExec("execute st using @a")
	tk.MustQuery("select @@last_plan_from_cache").Check(testkit.Rows("0"))
	tk.MustExec("execute st using @a")
	tk.MustQuery("select @@last_plan_from_binding").Check(testkit.Rows("1"))
}

func TestIssue40679(t *testing.T) {
	store := testkit.CreateMockStore(t)
	tk := testkit.NewTestKit(t, store)
	tk.MustExec("use test")
	tk.MustExec("create table t (a int, key(a));")
	tk.MustExec("prepare st from 'select * from t use index(a) where a < ?'")
	tk.MustExec("set @a1=1.1")
	tk.MustExec("execute st using @a1")

	tkProcess := tk.Session().ShowProcess()
	ps := []*util.ProcessInfo{tkProcess}
	tk.Session().SetSessionManager(&testkit.MockSessionManager{PS: ps})
	rows := tk.MustQuery(fmt.Sprintf("explain for connection %d", tkProcess.ID)).Rows()
	require.True(t, strings.Contains(rows[1][0].(string), "RangeScan")) // RangeScan not FullScan

	tk.MustExec("execute st using @a1")
	tk.MustQuery("show warnings").Check(testkit.Rows("Warning 1105 skip prepared plan-cache: '1.1' may be converted to INT"))
}

func TestIssue38335(t *testing.T) {
	store := testkit.CreateMockStore(t)
	tk := testkit.NewTestKit(t, store)
	tk.MustExec("use test")
	tk.MustExec(`CREATE TABLE PK_LP9463 (
  COL1 mediumint NOT NULL DEFAULT '77' COMMENT 'NUMERIC PK',
  COL2 varchar(20) COLLATE utf8mb4_bin DEFAULT NULL,
  COL4 datetime DEFAULT NULL,
  COL3 bigint DEFAULT NULL,
  COL5 float DEFAULT NULL,
  PRIMARY KEY (COL1))`)
	tk.MustExec(`
INSERT INTO PK_LP9463 VALUES (-7415279,'笚綷想摻癫梒偆荈湩窐曋繾鏫蘌憬稁渣½隨苆','1001-11-02 05:11:33',-3745331437675076296,-3.21618e38),
(-7153863,'鯷氤衡椻闍饑堀鱟垩啵緬氂哨笂序鉲秼摀巽茊','6800-06-20 23:39:12',-7871155140266310321,-3.04829e38),
(77,'娥藨潰眤徕菗柢礥蕶浠嶲憅榩椻鍙鑜堋ᛀ暵氎','4473-09-13 01:18:59',4076508026242316746,-1.9525e38),
(16614,'阖旕雐盬皪豧篣哙舄糗悄蟊鯴瞶珧赺潴嶽簤彉','2745-12-29 00:29:06',-4242415439257105874,2.71063e37)`)
	tk.MustExec(`prepare stmt from 'SELECT *, rank() OVER (PARTITION BY col2 ORDER BY COL1) FROM PK_LP9463 WHERE col1 != ? AND col1 < ?'`)
	tk.MustExec(`set @a=-8414766051197, @b=-8388608`)
	tk.MustExec(`execute stmt using @a,@b`)
	tk.MustExec(`set @a=16614, @b=16614`)
	rows := tk.MustQuery(`execute stmt using @a,@b`).Sort()
	tk.MustQuery(`select @@last_plan_from_cache`).Check(testkit.Rows("0"))
	tk.MustQuery(`SELECT *, rank() OVER (PARTITION BY col2 ORDER BY COL1) FROM PK_LP9463 WHERE col1 != 16614 and col1 < 16614`).Sort().Check(rows.Rows())
}

func TestIssue41032(t *testing.T) {
	store := testkit.CreateMockStore(t)
	tk := testkit.NewTestKit(t, store)
	tk.MustExec("use test")
	tk.MustExec(`CREATE TABLE PK_SIGNED_10087 (
	 COL1 mediumint(8) unsigned NOT NULL,
	 COL2 varchar(20) DEFAULT NULL,
	 COL4 datetime DEFAULT NULL,
	 COL3 bigint(20) DEFAULT NULL,
	 COL5 float DEFAULT NULL,
	 PRIMARY KEY (COL1) )`)
	tk.MustExec(`insert into PK_SIGNED_10087 values(0, "痥腜蟿鮤枓欜喧檕澙姭袐裄钭僇剕焍哓閲疁櫘", "0017-11-14 05:40:55", -4504684261333179273, 7.97449e37)`)
	tk.MustExec(`prepare stmt from 'SELECT/*+ HASH_JOIN(t1, t2) */ t2.* FROM PK_SIGNED_10087 t1 JOIN PK_SIGNED_10087 t2 ON t1.col1 = t2.col1 WHERE t2.col1 >= ? AND t1.col1 >= ?;'`)
	tk.MustExec(`set @a=0, @b=0`)
	tk.MustQuery(`execute stmt using @a,@b`).Check(testkit.Rows("0 痥腜蟿鮤枓欜喧檕澙姭袐裄钭僇剕焍哓閲疁櫘 0017-11-14 05:40:55 -4504684261333179273 79744900000000000000000000000000000000"))
	tk.MustExec(`set @a=8950167, @b=16305982`)
	tk.MustQuery(`execute stmt using @a,@b`).Check(testkit.Rows())
	tk.MustQuery(`select @@last_plan_from_cache`).Check(testkit.Rows("1"))
}

func TestPlanCacheWithLimit(t *testing.T) {
	store := testkit.CreateMockStore(t)
	tk := testkit.NewTestKit(t, store)
	tk.MustExec("use test")
	tk.MustExec("drop table if exists t")
	tk.MustExec("create table t(a int primary key, b int)")

	testCases := []struct {
		sql    string
		params []int
	}{
		{"prepare stmt from 'select * from t limit ?'", []int{1}},
		{"prepare stmt from 'select * from t limit 1, ?'", []int{1}},
		{"prepare stmt from 'select * from t limit ?, 1'", []int{1}},
		{"prepare stmt from 'select * from t limit ?, ?'", []int{1, 2}},
		{"prepare stmt from 'delete from t order by a limit ?'", []int{1}},
		{"prepare stmt from 'insert into t select * from t order by a desc limit ?'", []int{1}},
		{"prepare stmt from 'insert into t select * from t order by a desc limit ?, ?'", []int{1, 2}},
		{"prepare stmt from 'update t set a = 1 limit ?'", []int{1}},
		{"prepare stmt from '(select * from t order by a limit ?) union (select * from t order by a desc limit ?)'", []int{1, 2}},
	}

	for idx, testCase := range testCases {
		tk.MustExec(testCase.sql)
		var using []string
		for i, p := range testCase.params {
			tk.MustExec(fmt.Sprintf("set @a%d = %d", i, p))
			using = append(using, fmt.Sprintf("@a%d", i))
		}

		tk.MustExec("execute stmt using " + strings.Join(using, ", "))
		tk.MustExec("execute stmt using " + strings.Join(using, ", "))
		tk.MustQuery("select @@last_plan_from_cache").Check(testkit.Rows("1"))

		if idx < 9 {
			// none point get plan
			tk.MustExec("set @a0 = 6")
			tk.MustExec("execute stmt using " + strings.Join(using, ", "))
			tk.MustQuery("select @@last_plan_from_cache").Check(testkit.Rows("0"))
		}
	}

	tk.MustExec("prepare stmt from 'select * from t limit ?'")
	tk.MustExec("set @a = 10001")
	tk.MustExec("execute stmt using @a")
	tk.MustQuery("show warnings").Check(testkit.Rows("Warning 1105 skip prepared plan-cache: limit count more than 10000"))
}

func TestPlanCacheMemoryTable(t *testing.T) {
	store := testkit.CreateMockStore(t)
	tk := testkit.NewTestKit(t, store)
	tk.MustExec("use test")
	tk.MustExec(`create table t1 (a int)`)
	tk.MustExec(`create table t2 (a int, b int)`)

	tk.MustExec(`prepare st from 'select count(*) from information_schema.COLUMNS where table_name=?'`)
	tk.MustExec(`set @a='t1'`)
	tk.MustQuery(`execute st using @a`).Check(testkit.Rows("1")) // 1 column
	tk.MustExec(`set @a='t2'`)
	tk.MustQuery(`execute st using @a`).Check(testkit.Rows("2"))           // 2 columns
	tk.MustQuery(`select @@last_plan_from_cache`).Check(testkit.Rows("0")) // plan accessing memory tables cannot hit the cache
}

func TestPlanCacheWithSubquery(t *testing.T) {
	store := testkit.CreateMockStore(t)
	tk := testkit.NewTestKit(t, store)
	tk.MustExec("use test")
	tk.MustExec("drop table if exists t")
	tk.MustExec("create table t(a int, b int)")

	testCases := []struct {
		sql            string
		params         []int
		cacheAble      string
		isDecorrelated bool
	}{
		{"select * from t t1 where exists (select 1 from t t2 where t2.b < t1.b and t2.b < ?)", []int{1}, "1", false},      // exist
		{"select * from t t1 where t1.a in (select a from t t2 where t2.b < ?)", []int{1}, "1", false},                     // in
		{"select * from t t1 where t1.a > (select max(a) from t t2 where t2.b < t1.b and t2.b < ?)", []int{1}, "0", false}, // scala
		{"select * from t t1 where t1.a > (select 1 from t t2 where t2.b<?)", []int{1}, "0", true},                         // uncorrelated
		{"select * from t t1 where exists (select b from t t2 where t1.a = t2.a and t2.b<? limit 1)", []int{1}, "1", false},
		{"select * from t t1 where exists (select b from t t2 where t1.a = t2.a and t2.b<? limit ?)", []int{1, 1}, "1", false},
	}

	// switch on
	for _, testCase := range testCases {
		tk.MustExec(fmt.Sprintf("prepare stmt from '%s'", testCase.sql))
		var using []string
		for i, p := range testCase.params {
			tk.MustExec(fmt.Sprintf("set @a%d = %d", i, p))
			using = append(using, fmt.Sprintf("@a%d", i))
		}

		tk.MustExec("execute stmt using " + strings.Join(using, ", "))
		tk.MustExec("execute stmt using " + strings.Join(using, ", "))
		tk.MustQuery("select @@last_plan_from_cache").Check(testkit.Rows(testCase.cacheAble))
		if testCase.cacheAble == "0" {
			tk.MustExec("execute stmt using " + strings.Join(using, ", "))
			if testCase.isDecorrelated {
				tk.MustQuery("show warnings").Check(testkit.Rows("Warning 1105 skip prepared plan-cache: query has uncorrelated sub-queries is un-cacheable"))
			} else {
				tk.MustQuery("show warnings").Check(testkit.Rows("Warning 1105 skip prepared plan-cache: PhysicalApply plan is un-cacheable"))
			}
		}
	}
	// switch off
	tk.MustExec("set @@session.tidb_enable_plan_cache_for_subquery = 0")
	for _, testCase := range testCases {
		tk.MustExec(fmt.Sprintf("prepare stmt from '%s'", testCase.sql))
		tk.MustQuery("show warnings").Check(testkit.Rows("Warning 1105 skip prepared plan-cache: query has sub-queries is un-cacheable"))
		var using []string
		for i, p := range testCase.params {
			tk.MustExec(fmt.Sprintf("set @a%d = %d", i, p))
			using = append(using, fmt.Sprintf("@a%d", i))
		}

		tk.MustExec("execute stmt using " + strings.Join(using, ", "))
		tk.MustExec("execute stmt using " + strings.Join(using, ", "))
		tk.MustQuery("select @@last_plan_from_cache").Check(testkit.Rows("0"))
		tk.MustQuery("show warnings").Check(testkit.Rows())
	}
}

func TestIssue41828(t *testing.T) {
	store := testkit.CreateMockStore(t)
	tk := testkit.NewTestKit(t, store)
	tk.MustExec("use test")
	tk.MustExec(`CREATE TABLE IDT_MULTI15840STROBJSTROBJ (
  COL1 enum('aa', 'zzz') DEFAULT NULL,
  COL2 smallint(6) DEFAULT NULL,
  COL3 date DEFAULT NULL,
  KEY U_M_COL4 (COL1,COL2),
  KEY U_M_COL5 (COL3,COL2))`)

	tk.MustExec(`INSERT INTO IDT_MULTI15840STROBJSTROBJ VALUES ('zzz',1047,'6115-06-05'),('zzz',-23221,'4250-09-03'),('zzz',27138,'1568-07-30'),('zzz',-30903,'6753-08-21'),('zzz',-26875,'6117-10-10')`)
	tk.MustExec(`prepare stmt from 'select * from IDT_MULTI15840STROBJSTROBJ where col3 <=> ? or col1 in (?, ?, ?) and col2 not between ? and ?'`)
	tk.MustExec(`set @a="0051-12-23", @b="none", @c="none", @d="none", @e=-32757, @f=-32757`)
	tk.MustQuery(`execute stmt using @a,@b,@c,@d,@e,@f`).Check(testkit.Rows())
	tk.MustQuery(`show warnings`).Check(testkit.Rows(`Warning 1105 skip prepared plan-cache: IndexMerge plan with full-scan is un-cacheable`))
	tk.MustExec(`set @a="9795-01-10", @b="aa", @c="aa", @d="aa", @e=31928, @f=31928`)
	tk.MustQuery(`execute stmt using @a,@b,@c,@d,@e,@f`).Check(testkit.Rows())
}

func TestPlanCacheSubquerySPMEffective(t *testing.T) {
	store := testkit.CreateMockStore(t)
	tk := testkit.NewTestKit(t, store)
	tk.MustExec("use test")
	tk.MustExec("drop table if exists t")
	tk.MustExec("create table t(a int, b int)")

	testCases := []struct {
		sql    string
		params []int
	}{
		{"select * from t t1 where exists (select /*/ 1 from t t2 where t2.b < t1.b and t2.b < ?)", []int{1}}, // exist
		{"select * from t t1 where exists (select /*/ b from t t2 where t1.a = t2.a and t2.b < ? limit ?)", []int{1, 1}},
		{"select * from t t1 where t1.a in (select /*/ a from t t2 where t2.a > ? and t1.a = t2.a)", []int{1}},
		{"select * from t t1 where t1.a < (select /*/ sum(t2.a) from t t2 where t2.b = t1.b and t2.a > ?)", []int{1}},
	}

	// hint
	for _, testCase := range testCases {
		sql := strings.Replace(testCase.sql, "/*/", "/*+ NO_DECORRELATE() */", 1)
		tk.MustExec(fmt.Sprintf("prepare stmt from '%s'", sql))
		var using []string
		for i, p := range testCase.params {
			tk.MustExec(fmt.Sprintf("set @a%d = %d", i, p))
			using = append(using, fmt.Sprintf("@a%d", i))
		}
		tk.MustExec("execute stmt using " + strings.Join(using, ", "))
		tk.MustExec("execute stmt using " + strings.Join(using, ", "))
		tk.MustQuery("select @@last_plan_from_cache").Check(testkit.Rows("0"))
	}
	tk.MustExec("deallocate prepare stmt")

	// binding before prepare
	for _, testCase := range testCases {
		sql := strings.Replace(testCase.sql, "/*/", "", 1)
		bindSQL := strings.Replace(testCase.sql, "/*/", "/*+ NO_DECORRELATE() */", 1)
		tk.MustExec("create binding for " + sql + " using " + bindSQL)
		tk.MustExec(fmt.Sprintf("prepare stmt from '%s'", sql))
		var using []string
		for i, p := range testCase.params {
			tk.MustExec(fmt.Sprintf("set @a%d = %d", i, p))
			using = append(using, fmt.Sprintf("@a%d", i))
		}
		tk.MustExec("execute stmt using " + strings.Join(using, ", "))
		tk.MustExec("execute stmt using " + strings.Join(using, ", "))
		tk.MustQuery("select @@last_plan_from_cache").Check(testkit.Rows("0"))
	}

	// binding after prepare
	for _, testCase := range testCases {
		sql := strings.Replace(testCase.sql, "/*/", "", 1)
		bindSQL := strings.Replace(testCase.sql, "/*/", "/*+ NO_DECORRELATE() */", 1)
		tk.MustExec(fmt.Sprintf("prepare stmt from '%s'", sql))
		var using []string
		for i, p := range testCase.params {
			tk.MustExec(fmt.Sprintf("set @a%d = %d", i, p))
			using = append(using, fmt.Sprintf("@a%d", i))
		}
		tk.MustExec("execute stmt using " + strings.Join(using, ", "))
		tk.MustExec("create binding for " + sql + " using " + bindSQL)
		tk.MustExec("execute stmt using " + strings.Join(using, ", "))
		tk.MustQuery("select @@last_plan_from_cache").Check(testkit.Rows("0"))
	}
}

func TestNonPreparedPlanCacheExplain(t *testing.T) {
	store := testkit.CreateMockStore(t)
	tk := testkit.NewTestKit(t, store)
	tk.MustExec(`use test`)
	tk.MustExec("create table t(a int, index(a))")
	tk.MustExec("set tidb_enable_non_prepared_plan_cache=1")

	formats := []string{
		"row",
		"brief",
		"dot",
		"tidb_json",
		"verbose",
		"cost_trace",
	}

	for _, format := range formats {
		tk.MustExec(fmt.Sprintf("explain format = '%v' select * from t", format))
		tk.MustQuery("select @@last_plan_from_cache").Check(testkit.Rows("0"))
	}

	for _, format := range formats {
		tk.MustExec(fmt.Sprintf("explain format = '%v' select * from t limit 1", format))
		tk.MustQuery("show warnings").Check(testkit.Rows())
	}
}

<<<<<<< HEAD
func TestIssue42125(t *testing.T) {
	store := testkit.CreateMockStore(t)
	tk := testkit.NewTestKit(t, store)
	tk.MustExec("use test")
	tk.MustExec("create table t (a int, b int, c int, unique key(a, b))")

	// should use BatchPointGet
	tk.MustExec("prepare st from 'select * from t where a=1 and b in (?, ?)'")
	tk.MustExec("set @a=1, @b=2")
	tk.MustExec("execute st using @a, @b")
	tkProcess := tk.Session().ShowProcess()
	ps := []*util.ProcessInfo{tkProcess}
	tk.Session().SetSessionManager(&testkit.MockSessionManager{PS: ps})
	rows := tk.MustQuery(fmt.Sprintf("explain for connection %d", tkProcess.ID)).Rows()
	require.Equal(t, rows[0][0], "Batch_Point_Get_5") // use BatchPointGet
	tk.MustExec("execute st using @a, @b")
	tk.MustQuery("show warnings").Check(testkit.Rows("Warning 1105 Batch/PointGet plans may be over-optimized"))

	// should use PointGet: unsafe PointGet
	tk.MustExec("prepare st from 'select * from t where a=1 and b>=? and b<=?'")
	tk.MustExec("set @a=1, @b=1")
	tk.MustExec("execute st using @a, @b")
	tkProcess = tk.Session().ShowProcess()
	ps = []*util.ProcessInfo{tkProcess}
	tk.Session().SetSessionManager(&testkit.MockSessionManager{PS: ps})
	rows = tk.MustQuery(fmt.Sprintf("explain for connection %d", tkProcess.ID)).Rows()
	require.Equal(t, rows[0][0], "Point_Get_5") // use Point_Get_5
	tk.MustExec("execute st using @a, @b")
	tk.MustQuery("select @@last_plan_from_cache").Check(testkit.Rows("0")) // cannot hit

	// safe PointGet
	tk.MustExec("prepare st from 'select * from t where a=1 and b=? and c<?'")
	tk.MustExec("set @a=1, @b=1")
	tk.MustExec("execute st using @a, @b")
	tkProcess = tk.Session().ShowProcess()
	ps = []*util.ProcessInfo{tkProcess}
	tk.Session().SetSessionManager(&testkit.MockSessionManager{PS: ps})
	rows = tk.MustQuery(fmt.Sprintf("explain for connection %d", tkProcess.ID)).Rows()
	require.Contains(t, rows[0][0], "Selection") // PointGet -> Selection
	require.Contains(t, rows[1][0], "Point_Get")
	tk.MustExec("execute st using @a, @b")
	tk.MustQuery("select @@last_plan_from_cache").Check(testkit.Rows("1")) // can hit
=======
func TestNonPreparedPlanExplainWarning(t *testing.T) {
	store := testkit.CreateMockStore(t)

	tk := testkit.NewTestKit(t, store)

	tk.MustExec("use test")
	tk.MustExec(`create table t (a int, b int, c int, d int, e enum('1', '2', '3'), s set('1', '2', '3'), j json, bt bit(8), key(b), key(c, d))`)
	tk.MustExec("create table t1(a int, b int, index idx_b(b)) partition by range(a) ( partition p0 values less than (6), partition p1 values less than (11) )")
	tk.MustExec("create table t2(a int, b int) partition by hash(a) partitions 11")
	tk.MustExec("create table t3(a int, first_name varchar(50), last_name varchar(50), full_name varchar(101) generated always as (concat(first_name,' ',last_name)))")
	tk.MustExec("create or replace SQL SECURITY INVOKER view v as select a from t")
	tk.MustExec("analyze table t, t1, t2") // eliminate stats warnings
	tk.MustExec("set @@session.tidb_enable_non_prepared_plan_cache = 1")

	supported := []string{
		"select * from t where a<10",
		"select * from t where a<13 and b<15",
		"select * from t where b=13",
		"select * from t where c<8",
		"select * from t where d>8",
		"select * from t where c=8 and d>10",
		"select * from t where a<12 and b<13 and c<12 and d>2",
		"select * from t where a in (1, 2, 3)",
		"select * from t where a<13 or b<15",
		"select * from t where a<13 or b<15 and c=13",
		"select * from t where a in (1, 2)",
		"select * from t where a in (1, 2) and b in (1, 2, 3)",
		"select * from t where a in (1, 2) and b < 15",
		"select * from t where a between 1 and 10",
		"select * from t where a between 1 and 10 and b < 15",
	}

	unsupported := []string{
		"select /*+ use_index(t1, idx_b) */ * from t1 where a > 1 and b < 2",               // hint
		"select distinct a from t1 where a > 1 and b < 2",                                  // distinct
		"select count(*) from t1 where a > 1 and b < 2 group by a",                         // group by
		"select a, sum(b) as c from t1 where a > 1 and b < 2 group by a having sum(b) > 1", // having
		"select * from t1 limit 1",                                                         // limit
		"select * from t1 order by a",                                                      // order by
		"select * from t1, t2",                                                             // join
		"select * from (select * from t1) t",                                               // sub-query
		"insert into t1 values(1, 1)",                                                      // insert
		"insert into t1(a, b) select a, b from t1",                                         // insert into select
		"update t1 set a = 1 where b = 2",                                                  // update
		"delete from t1 where b = 1",                                                       // delete
		"select * from t1 for update",                                                      // lock
		"select * from t1 where a in (select a from t)",                                    // uncorrelated sub-query
		"select * from t1 where a in (select a from t where a > t1.a)",                     // correlated sub-query
		"select * from t where a+b=13",                                                     // '+'
		"select * from t where mod(a, 3)=1",                                                // mod
		"select * from t where d>now()",                                                    // now
		"select * from t where j < 1",                                                      // json
		"select * from t where a > 1 and j < 1",
		"select * from t where e < '1'", // enum
		"select * from t where a > 1 and e < '1'",
		"select * from t where s < '1'", // set
		"select * from t where a > 1 and s < '1'",
		"select * from t where bt > 0", // bit
		"select * from t where a > 1 and bt > 0",
		"select data_type from INFORMATION_SCHEMA.columns where table_name = 'v'", // memTable
		"select * from t3 where full_name = 'a b'",                                // generated column
		"select * from t3 where a > 1 and full_name = 'a b'",
		"select * from v",                // view
		"select * from t where a = null", // null
		"select * from t where a = 1 or a = 2 or a = 3 or a = 4 or a = 5 or a = 6 or a = 7 or a = 8 or a = 9 or a = 10 or " +
			"a = 11 or a = 12 or a = 13 or a = 14 or a = 15 or a = 16 or a = 17 or a = 18 or a = 19 or a = 20 or " +
			"a = 21 or a = 22 or a = 23 or a = 24 or a = 25 or a = 26 or a = 27 or a = 28 or a = 29 or a = 30 or " +
			"a = 31 or a = 32 or a = 33 or a = 34 or a = 35 or a = 36 or a = 37 or a = 38 or a = 39 or a = 40 or " +
			"a = 41 or a = 42 or a = 43 or a = 44 or a = 45 or a = 46 or a = 47 or a = 48 or a = 49 or a = 50 or a = 51", // more than 50 constants
		"select * from t where false", // table dual
	}

	reasons := []string{
		"skip non-prepared plan-cache: queries that have hints, aggregation, window-function, order-by, limit and lock are not supported",
		"skip non-prepared plan-cache: queries that have hints, aggregation, window-function, order-by, limit and lock are not supported",
		"skip non-prepared plan-cache: queries that have hints, aggregation, window-function, order-by, limit and lock are not supported",
		"skip non-prepared plan-cache: queries that have hints, aggregation, window-function, order-by, limit and lock are not supported",
		"skip non-prepared plan-cache: queries that have hints, aggregation, window-function, order-by, limit and lock are not supported",
		"skip non-prepared plan-cache: queries that have hints, aggregation, window-function, order-by, limit and lock are not supported",
		"skip non-prepared plan-cache: queries that access multiple tables are not supported",
		"skip non-prepared plan-cache: queries that have sub-queries are not supported",
		"skip non-prepared plan-cache: not a select statement",
		"skip non-prepared plan-cache: not a select statement",
		"skip non-prepared plan-cache: not a select statement",
		"skip non-prepared plan-cache: not a select statement",
		"skip non-prepared plan-cache: queries that have hints, aggregation, window-function, order-by, limit and lock are not supported",
		"skip non-prepared plan-cache: queries that access partitioning table are not supported",
		"skip non-prepared plan-cache: queries that access partitioning table are not supported",
		"skip non-prepared plan-cache: query has some unsupported binary operation",
		"skip non-prepared plan-cache: query has some unsupported binary operation",
		"skip non-prepared plan-cache: query has some unsupported Node",
		"skip non-prepared plan-cache: query has some filters with JSON, Enum, Set or Bit columns",
		"skip non-prepared plan-cache: query has some filters with JSON, Enum, Set or Bit columns",
		"skip non-prepared plan-cache: query has some filters with JSON, Enum, Set or Bit columns",
		"skip non-prepared plan-cache: query has some filters with JSON, Enum, Set or Bit columns",
		"skip non-prepared plan-cache: query has some filters with JSON, Enum, Set or Bit columns",
		"skip non-prepared plan-cache: query has some filters with JSON, Enum, Set or Bit columns",
		"skip non-prepared plan-cache: query has some filters with JSON, Enum, Set or Bit columns",
		"skip non-prepared plan-cache: query has some filters with JSON, Enum, Set or Bit columns",
		"skip non-prepared plan-cache: queries that access in-memory tables",
		"skip non-prepared plan-cache: queries that have generated columns are not supported",
		"skip non-prepared plan-cache: queries that have generated columns are not supported",
		"skip non-prepared plan-cache: queries that access views are not supported",
		"skip non-prepared plan-cache: query has null constants",
		"skip non-prepared plan-cache: query has more than 50 constants",
		"skip non-prepared plan-cache: get a TableDual plan",
	}

	all := append(supported, unsupported...)

	explainFormats := []string{
		types.ExplainFormatBrief,
		types.ExplainFormatDOT,
		types.ExplainFormatHint,
		types.ExplainFormatROW,
		types.ExplainFormatVerbose,
		types.ExplainFormatTraditional,
		types.ExplainFormatBinary,
		types.ExplainFormatTiDBJSON,
		types.ExplainFormatCostTrace,
	}
	// all cases no warnings use other format
	for _, q := range all {
		tk.MustExec("explain " + q)
		tk.MustQuery("show warnings").Check(testkit.Rows())
		tk.MustExec("explain " + q)
		tk.MustQuery("select @@last_plan_from_cache").Check(testkit.Rows("0"))
	}
	for _, format := range explainFormats {
		for _, q := range all {
			tk.MustExec(fmt.Sprintf("explain format = '%v' %v", format, q))
			//tk.MustQuery("show warnings").Check(testkit.Rows())
			tk.MustQuery("show warnings").CheckNotContain("plan cache")
			tk.MustExec(fmt.Sprintf("explain format = '%v' %v", format, q))
			tk.MustQuery("select @@last_plan_from_cache").Check(testkit.Rows("0"))
		}
	}

	// unsupported case with warning use 'plan_cache' format
	for idx, q := range unsupported {
		tk.MustExec("explain format = 'plan_cache'" + q)
		warn := tk.MustQuery("show warnings").Rows()[0]
		require.Equal(t, reasons[idx], warn[2])
	}
>>>>>>> bd546f88
}<|MERGE_RESOLUTION|>--- conflicted
+++ resolved
@@ -1296,7 +1296,6 @@
 	}
 }
 
-<<<<<<< HEAD
 func TestIssue42125(t *testing.T) {
 	store := testkit.CreateMockStore(t)
 	tk := testkit.NewTestKit(t, store)
@@ -1339,7 +1338,8 @@
 	require.Contains(t, rows[1][0], "Point_Get")
 	tk.MustExec("execute st using @a, @b")
 	tk.MustQuery("select @@last_plan_from_cache").Check(testkit.Rows("1")) // can hit
-=======
+}
+
 func TestNonPreparedPlanExplainWarning(t *testing.T) {
 	store := testkit.CreateMockStore(t)
 
@@ -1484,5 +1484,4 @@
 		warn := tk.MustQuery("show warnings").Rows()[0]
 		require.Equal(t, reasons[idx], warn[2])
 	}
->>>>>>> bd546f88
 }