--- conflicted
+++ resolved
@@ -3602,7 +3602,6 @@
 			INLMJTables = append(INLMJTables, tableNames2HintTableInfo(b.ctx, hint.HintName.L, hint.Tables, b.hintProcessor, currentLevel)...)
 		case TiDBHashJoin, HintHJ:
 			hashJoinTables = append(hashJoinTables, tableNames2HintTableInfo(b.ctx, hint.HintName.L, hint.Tables, b.hintProcessor, currentLevel)...)
-<<<<<<< HEAD
 		case HintDEBUG:
 			b.ctx.GetSessionVars().StmtCtx.DEBUG = true
 		case HintMPP1PhaseAgg:
@@ -3613,12 +3612,10 @@
 			aggHints.preferAggType |= preferMPPTiDBAgg
 		case HintMPPScalarAgg:
 			aggHints.preferAggType |= preferMPPScalarAgg
-=======
 		case HintHashJoinBuild:
 			hjBuildTables = append(hjBuildTables, tableNames2HintTableInfo(b.ctx, hint.HintName.L, hint.Tables, b.hintProcessor, currentLevel)...)
 		case HintHashJoinProbe:
 			hjProbeTables = append(hjProbeTables, tableNames2HintTableInfo(b.ctx, hint.HintName.L, hint.Tables, b.hintProcessor, currentLevel)...)
->>>>>>> bf02d252
 		case HintHashAgg:
 			aggHints.preferAggType |= preferHashAgg
 		case HintStreamAgg:
