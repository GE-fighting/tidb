--- conflicted
+++ resolved
@@ -208,12 +208,6 @@
 
 // Close do some clean work for LRUPlanCache when close the session
 func (l *LRUPlanCache) Close() {
-<<<<<<< HEAD
-	if l == nil {
-		return
-	}
-=======
->>>>>>> e123433e
 	l.DeleteAll()
 }
 
