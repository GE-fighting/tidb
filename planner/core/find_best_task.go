--- conflicted
+++ resolved
@@ -279,36 +279,15 @@
 		}
 		opt.appendCandidate(p, curTask.plan(), prop)
 		// Get the most efficient one.
-<<<<<<< HEAD
-		if p.ctx.GetSessionVars().EnableNewCostInterface {
-			curCost, err := getTaskPlanCost(curTask)
-			if err != nil {
-				return nil, 0, err
-			}
-			bestCost, err := getTaskPlanCost(bestTask)
-			if err != nil {
-				return nil, 0, err
-			}
-			if curCost < bestCost || (bestTask.invalid() && !curTask.invalid()) {
-				bestTask = curTask
-			}
-		} else {
-			if curTask.cost() < bestTask.cost() || (bestTask.invalid() && !curTask.invalid()) {
-				bestTask = curTask
-			}
-=======
 		if curIsBetter, err := compareTaskCost(p.ctx, curTask, bestTask); err != nil {
 			return nil, 0, err
 		} else if curIsBetter {
 			bestTask = curTask
->>>>>>> 212a6b22
 		}
 	}
 	return bestTask, cntPlan, nil
 }
 
-<<<<<<< HEAD
-=======
 // compareTaskCost compares cost of curTask and bestTask and returns whether curTask's cost is smaller than bestTask's.
 func compareTaskCost(ctx sessionctx.Context, curTask, bestTask task) (curIsBetter bool, err error) {
 	if ctx.GetSessionVars().EnableNewCostInterface { // use the new cost interface
@@ -325,7 +304,6 @@
 	return curTask.cost() < bestTask.cost() || (bestTask.invalid() && !curTask.invalid()), nil
 }
 
->>>>>>> 212a6b22
 func getTaskPlanCost(t task) (float64, error) {
 	if t.invalid() {
 		return math.MaxFloat64, nil
@@ -334,24 +312,14 @@
 	switch t.(type) {
 	case *rootTask:
 		taskType = property.RootTaskType
-<<<<<<< HEAD
-	case *copTask:
-=======
 	case *copTask: // no need to know whether the task is single-read or double-read, so both CopSingleReadTaskType and CopDoubleReadTaskType are OK
->>>>>>> 212a6b22
 		taskType = property.CopSingleReadTaskType
 	case *mppTask:
 		taskType = property.MppTaskType
 	default:
-<<<<<<< HEAD
-		panic("TODO")
-	}
-	return t.plan().CalPlanCost(taskType)
-=======
 		return 0, errors.New("unknown task type")
 	}
 	return t.plan().GetPlanCost(taskType)
->>>>>>> 212a6b22
 }
 
 type physicalOptimizeOp struct {
@@ -484,29 +452,10 @@
 		goto END
 	}
 	opt.appendCandidate(p, curTask.plan(), prop)
-<<<<<<< HEAD
-	if p.ctx.GetSessionVars().EnableNewCostInterface {
-		curCost, err := getTaskPlanCost(curTask)
-		if err != nil {
-			return nil, 0, err
-		}
-		bestCost, err := getTaskPlanCost(bestTask)
-		if err != nil {
-			return nil, 0, err
-		}
-		if curCost < bestCost || (bestTask.invalid() && !curTask.invalid()) {
-			bestTask = curTask
-		}
-	} else {
-		if curTask.cost() < bestTask.cost() || (bestTask.invalid() && !curTask.invalid()) {
-			bestTask = curTask
-		}
-=======
 	if curIsBetter, err := compareTaskCost(p.ctx, curTask, bestTask); err != nil {
 		return nil, 0, err
 	} else if curIsBetter {
 		bestTask = curTask
->>>>>>> 212a6b22
 	}
 
 END:
