// Copyright 2022 PingCAP, Inc.
//
// Licensed under the Apache License, Version 2.0 (the "License");
// you may not use this file except in compliance with the License.
// You may obtain a copy of the License at
//
//     http://www.apache.org/licenses/LICENSE-2.0
//
// Unless required by applicable law or agreed to in writing, software
// distributed under the License is distributed on an "AS IS" BASIS,
// WITHOUT WARRANTIES OR CONDITIONS OF ANY KIND, either express or implied.
// See the License for the specific language governing permissions and
// limitations under the License.

package core

import (
	"context"

	"github.com/pingcap/errors"
	"github.com/pingcap/tidb/bindinfo"
	"github.com/pingcap/tidb/domain"
	"github.com/pingcap/tidb/expression"
	"github.com/pingcap/tidb/infoschema"
	"github.com/pingcap/tidb/kv"
	"github.com/pingcap/tidb/metrics"
	"github.com/pingcap/tidb/parser/ast"
	"github.com/pingcap/tidb/parser/mysql"
	"github.com/pingcap/tidb/privilege"
	"github.com/pingcap/tidb/sessionctx"
	"github.com/pingcap/tidb/sessionctx/stmtctx"
	"github.com/pingcap/tidb/sessionctx/variable"
	"github.com/pingcap/tidb/table/tables"
	"github.com/pingcap/tidb/types"
	"github.com/pingcap/tidb/util/chunk"
	"github.com/pingcap/tidb/util/collate"
	"github.com/pingcap/tidb/util/kvcache"
	"github.com/pingcap/tidb/util/logutil"
	"github.com/pingcap/tidb/util/ranger"
	"go.uber.org/zap"
)

// GetPlanFromSessionPlanCache is the entry point of Plan Cache.
// It tries to get a valid cached plan from this session's plan cache.
// If there is no such a plan, it'll call the optimizer to generate a new one.
func GetPlanFromSessionPlanCache(ctx context.Context, sctx sessionctx.Context, is infoschema.InfoSchema,
	preparedStmt *CachedPrepareStmt, parameters []expression.Expression) (plan Plan, names []*types.FieldName, err error) {
	var cacheKey kvcache.Key
	sessVars := sctx.GetSessionVars()
	stmtCtx := sessVars.StmtCtx
	prepared := preparedStmt.PreparedAst
	stmtCtx.UseCache = prepared.UseCache

	var bindSQL string
	var ignorePlanCache = false

	// In rc or for update read, we need the latest schema version to decide whether we need to
	// rebuild the plan. So we set this value in rc or for update read. In other cases, let it be 0.
	var latestSchemaVersion int64

	if prepared.UseCache {
		bindSQL, ignorePlanCache = GetBindSQL4PlanCache(sctx, preparedStmt)
		if sctx.GetSessionVars().IsIsolation(ast.ReadCommitted) || preparedStmt.ForUpdateRead {
			// In Rc or ForUpdateRead, we should check if the information schema has been changed since
			// last time. If it changed, we should rebuild the plan. Here, we use a different and more
			// up-to-date schema version which can lead plan cache miss and thus, the plan will be rebuilt.
			latestSchemaVersion = domain.GetDomain(sctx).InfoSchema().SchemaMetaVersion()
		}
		if cacheKey, err = NewPlanCacheKey(sctx.GetSessionVars(), preparedStmt.StmtText,
			preparedStmt.StmtDB, prepared.SchemaVersion, latestSchemaVersion, bindSQL); err != nil {
			return nil, nil, err
		}
	}

	varsNum, varTypes := parseParamTypes(sctx, parameters)

	if prepared.UseCache && prepared.CachedPlan != nil && !ignorePlanCache { // for point query plan
		if plan, names, ok, err := getPointQueryPlan(prepared, sessVars, stmtCtx); ok {
			return plan, names, err
		}
	}

	if prepared.UseCache && !ignorePlanCache { // for general plans
		if plan, names, ok, err := getGeneralPlan(ctx, sctx, cacheKey, bindSQL, is, preparedStmt, varTypes); err != nil || ok {
			return plan, names, err
		}
	}

<<<<<<< HEAD
	return generateNewPlan(ctx, sctx, is, preparedStmt, ignorePlanCache, cacheKey, latestSchemaVersion, varsNum, varTypes, bindSQL)
=======
	return generateNewPlan(ctx, sctx, is, preparedStmt, ignorePlanCache, cacheKey, isBinProtocol, varsNum, binVarTypes, txtVarTypes)
>>>>>>> 3847d9e5
}

// parseParamTypes get parameters' types in PREPARE statement
func parseParamTypes(sctx sessionctx.Context, txtProtoVars []expression.Expression) (varsNum int, varTypes []*types.FieldType) {
	varsNum = len(txtProtoVars)
	for _, param := range txtProtoVars {
		if c, ok := param.(*expression.Constant); ok { // from binary protocol
			varTypes = append(varTypes, c.GetType())
			continue
		}

		// from text protocol, there must be a GetVar function
		name := param.(*expression.ScalarFunction).GetArgs()[0].String()
		tp := sctx.GetSessionVars().UserVarTypes[name]
		if tp == nil {
			tp = types.NewFieldType(mysql.TypeNull)
		}
		varTypes = append(varTypes, tp)
	}
	return
}

func getPointQueryPlan(prepared *ast.Prepared, sessVars *variable.SessionVars, stmtCtx *stmtctx.StatementContext) (Plan,
	[]*types.FieldName, bool, error) {
	// short path for point-get plans
	// Rewriting the expression in the select.where condition  will convert its
	// type from "paramMarker" to "Constant".When Point Select queries are executed,
	// the expression in the where condition will not be evaluated,
	// so you don't need to consider whether prepared.useCache is enabled.
	plan := prepared.CachedPlan.(Plan)
	names := prepared.CachedNames.(types.NameSlice)
	err := RebuildPlan4CachedPlan(plan)
	if err != nil {
		logutil.BgLogger().Debug("rebuild range failed", zap.Error(err))
		return nil, nil, false, nil
	}
	if metrics.ResettablePlanCacheCounterFortTest {
		metrics.PlanCacheCounter.WithLabelValues("prepare").Inc()
	} else {
		planCacheCounter.Inc()
	}
	sessVars.FoundInPlanCache = true
	stmtCtx.PointExec = true
	return plan, names, true, nil
}

func getGeneralPlan(ctx context.Context, sctx sessionctx.Context, cacheKey kvcache.Key, bindSQL string,
	is infoschema.InfoSchema, preparedStmt *CachedPrepareStmt, varTypes []*types.FieldType) (Plan,
	[]*types.FieldName, bool, error) {
	sessVars := sctx.GetSessionVars()
	stmtCtx := sessVars.StmtCtx

	if cacheValue, exists := sctx.PreparedPlanCache().Get(cacheKey); exists {
		if err := checkPreparedPriv(ctx, sctx, preparedStmt, is); err != nil {
			return nil, nil, false, err
		}
		cachedVals := cacheValue.([]*PlanCacheValue)
		for _, cachedVal := range cachedVals {
			if !cachedVal.varTypesUnchanged(varTypes) {
				continue
			}
			planValid := true
			for tblInfo, unionScan := range cachedVal.TblInfo2UnionScan {
				if !unionScan && tableHasDirtyContent(sctx, tblInfo) {
					planValid = false
					// TODO we can inject UnionScan into cached plan to avoid invalidating it, though
					// rebuilding the filters in UnionScan is pretty trivial.
					sctx.PreparedPlanCache().Delete(cacheKey)
					break
				}
			}
			if planValid {
				err := RebuildPlan4CachedPlan(cachedVal.Plan)
				if err != nil {
					logutil.BgLogger().Debug("rebuild range failed", zap.Error(err))
					return nil, nil, false, nil
				}
				sessVars.FoundInPlanCache = true
				if len(bindSQL) > 0 {
					// When the `len(bindSQL) > 0`, it means we use the binding.
					// So we need to record this.
					sessVars.FoundInBinding = true
				}
				if metrics.ResettablePlanCacheCounterFortTest {
					metrics.PlanCacheCounter.WithLabelValues("prepare").Inc()
				} else {
					planCacheCounter.Inc()
				}
				stmtCtx.SetPlanDigest(preparedStmt.NormalizedPlan, preparedStmt.PlanDigest)
				return cachedVal.Plan, cachedVal.OutPutNames, true, nil
			}
			break
		}
	}
	return nil, nil, false, nil
}

// generateNewPlan call the optimizer to generate a new plan for current statement
// and try to add it to cache
func generateNewPlan(ctx context.Context, sctx sessionctx.Context, is infoschema.InfoSchema, preparedStmt *CachedPrepareStmt,
<<<<<<< HEAD
	ignorePlanCache bool, cacheKey kvcache.Key, latestSchemaVersion int64, varsNum int, varTypes []*types.FieldType, bindSQL string) (Plan, []*types.FieldName, error) {
=======
	ignorePlanCache bool, cacheKey kvcache.Key, isBinProtocol bool, varsNum int, binVarTypes []byte,
	txtVarTypes []*types.FieldType) (Plan, []*types.FieldName, error) {
>>>>>>> 3847d9e5
	prepared := preparedStmt.PreparedAst
	sessVars := sctx.GetSessionVars()
	stmtCtx := sessVars.StmtCtx

	planCacheMissCounter.Inc()
	stmt := prepared.Stmt
	p, names, err := OptimizeAstNode(ctx, sctx, stmt, is)
	if err != nil {
		return nil, nil, err
	}
	err = tryCachePointPlan(ctx, sctx, preparedStmt, is, p)
	if err != nil {
		return nil, nil, err
	}

	// We only cache the tableDual plan when the number of vars are zero.
	if containTableDual(p) && varsNum > 0 {
		stmtCtx.SkipPlanCache = true
	}
	if prepared.UseCache && !stmtCtx.SkipPlanCache && !ignorePlanCache {
<<<<<<< HEAD
		// rebuild key to exclude kv.TiFlash when stmt is not read only
		if _, isolationReadContainTiFlash := sessVars.IsolationReadEngines[kv.TiFlash]; isolationReadContainTiFlash && !IsReadOnly(stmt, sessVars) {
			delete(sessVars.IsolationReadEngines, kv.TiFlash)
			if cacheKey, err = NewPlanCacheKey(sessVars, preparedStmt.StmtText, preparedStmt.StmtDB,
				prepared.SchemaVersion, latestSchemaVersion, bindSQL); err != nil {
				return nil, nil, err
			}
			sessVars.IsolationReadEngines[kv.TiFlash] = struct{}{}
		}
		cached := NewPlanCacheValue(p, names, stmtCtx.TblInfo2UnionScan, varTypes)
=======
		cached := NewPlanCacheValue(p, names, stmtCtx.TblInfo2UnionScan, isBinProtocol, binVarTypes, txtVarTypes)
>>>>>>> 3847d9e5
		preparedStmt.NormalizedPlan, preparedStmt.PlanDigest = NormalizePlan(p)
		stmtCtx.SetPlan(p)
		stmtCtx.SetPlanDigest(preparedStmt.NormalizedPlan, preparedStmt.PlanDigest)
		if cacheVals, exists := sctx.PreparedPlanCache().Get(cacheKey); exists {
			hitVal := false
			for i, cacheVal := range cacheVals.([]*PlanCacheValue) {
				if cacheVal.varTypesUnchanged(varTypes) {
					hitVal = true
					cacheVals.([]*PlanCacheValue)[i] = cached
					break
				}
			}
			if !hitVal {
				cacheVals = append(cacheVals.([]*PlanCacheValue), cached)
			}
			sctx.PreparedPlanCache().Put(cacheKey, cacheVals)
		} else {
			sctx.PreparedPlanCache().Put(cacheKey, []*PlanCacheValue{cached})
		}
	}
	sessVars.FoundInPlanCache = false
	return p, names, err
}

// RebuildPlan4CachedPlan will rebuild this plan under current user parameters.
func RebuildPlan4CachedPlan(p Plan) error {
	sc := p.SCtx().GetSessionVars().StmtCtx
	sc.InPreparedPlanBuilding = true
	defer func() { sc.InPreparedPlanBuilding = false }()
	return rebuildRange(p)
}

func rebuildRange(p Plan) error {
	sctx := p.SCtx()
	sc := p.SCtx().GetSessionVars().StmtCtx
	var err error
	switch x := p.(type) {
	case *PhysicalIndexHashJoin:
		return rebuildRange(&x.PhysicalIndexJoin)
	case *PhysicalIndexMergeJoin:
		return rebuildRange(&x.PhysicalIndexJoin)
	case *PhysicalIndexJoin:
		if err := x.Ranges.Rebuild(); err != nil {
			return err
		}
		for _, child := range x.Children() {
			err = rebuildRange(child)
			if err != nil {
				return err
			}
		}
	case *PhysicalTableScan:
		err = buildRangeForTableScan(sctx, x)
		if err != nil {
			return err
		}
	case *PhysicalIndexScan:
		err = buildRangeForIndexScan(sctx, x)
		if err != nil {
			return err
		}
	case *PhysicalTableReader:
		err = rebuildRange(x.TablePlans[0])
		if err != nil {
			return err
		}
	case *PhysicalIndexReader:
		err = rebuildRange(x.IndexPlans[0])
		if err != nil {
			return err
		}
	case *PhysicalIndexLookUpReader:
		err = rebuildRange(x.IndexPlans[0])
		if err != nil {
			return err
		}
	case *PointGetPlan:
		// if access condition is not nil, which means it's a point get generated by cbo.
		if x.AccessConditions != nil {
			if x.IndexInfo != nil {
				ranges, err := ranger.DetachCondAndBuildRangeForIndex(x.ctx, x.AccessConditions, x.IdxCols, x.IdxColLens)
				if err != nil {
					return err
				}
				if len(ranges.Ranges) == 0 || len(ranges.AccessConds) != len(x.AccessConditions) {
					return errors.New("failed to rebuild range: the length of the range has changed")
				}
				for i := range x.IndexValues {
					x.IndexValues[i] = ranges.Ranges[0].LowVal[i]
				}
			} else {
				var pkCol *expression.Column
				if x.TblInfo.PKIsHandle {
					if pkColInfo := x.TblInfo.GetPkColInfo(); pkColInfo != nil {
						pkCol = expression.ColInfo2Col(x.schema.Columns, pkColInfo)
					}
				}
				if pkCol != nil {
					ranges, err := ranger.BuildTableRange(x.AccessConditions, x.ctx, pkCol.RetType)
					if err != nil {
						return err
					}
					if len(ranges) == 0 {
						return errors.New("failed to rebuild range: the length of the range has changed")
					}
					x.Handle = kv.IntHandle(ranges[0].LowVal[0].GetInt64())
				}
			}
		}
		// The code should never run here as long as we're not using point get for partition table.
		// And if we change the logic one day, here work as defensive programming to cache the error.
		if x.PartitionInfo != nil {
			// TODO: relocate the partition after rebuilding range to make PlanCache support PointGet
			return errors.New("point get for partition table can not use plan cache")
		}
		if x.HandleConstant != nil {
			dVal, err := convertConstant2Datum(sc, x.HandleConstant, x.handleFieldType)
			if err != nil {
				return err
			}
			iv, err := dVal.ToInt64(sc)
			if err != nil {
				return err
			}
			x.Handle = kv.IntHandle(iv)
			return nil
		}
		for i, param := range x.IndexConstants {
			if param != nil {
				dVal, err := convertConstant2Datum(sc, param, x.ColsFieldType[i])
				if err != nil {
					return err
				}
				x.IndexValues[i] = *dVal
			}
		}
		return nil
	case *BatchPointGetPlan:
		// if access condition is not nil, which means it's a point get generated by cbo.
		if x.AccessConditions != nil {
			if x.IndexInfo != nil {
				ranges, err := ranger.DetachCondAndBuildRangeForIndex(x.ctx, x.AccessConditions, x.IdxCols, x.IdxColLens)
				if err != nil {
					return err
				}
				if len(ranges.Ranges) != len(x.IndexValues) || len(ranges.AccessConds) != len(x.AccessConditions) {
					return errors.New("failed to rebuild range: the length of the range has changed")
				}
				for i := range x.IndexValues {
					copy(x.IndexValues[i], ranges.Ranges[i].LowVal)
				}
			} else {
				var pkCol *expression.Column
				if x.TblInfo.PKIsHandle {
					if pkColInfo := x.TblInfo.GetPkColInfo(); pkColInfo != nil {
						pkCol = expression.ColInfo2Col(x.schema.Columns, pkColInfo)
					}
				}
				if pkCol != nil {
					ranges, err := ranger.BuildTableRange(x.AccessConditions, x.ctx, pkCol.RetType)
					if err != nil {
						return err
					}
					if len(ranges) != len(x.Handles) {
						return errors.New("failed to rebuild range: the length of the range has changed")
					}
					for i := range ranges {
						x.Handles[i] = kv.IntHandle(ranges[i].LowVal[0].GetInt64())
					}
				}
			}
		}
		for i, param := range x.HandleParams {
			if param != nil {
				dVal, err := convertConstant2Datum(sc, param, x.HandleType)
				if err != nil {
					return err
				}
				iv, err := dVal.ToInt64(sc)
				if err != nil {
					return err
				}
				x.Handles[i] = kv.IntHandle(iv)
			}
		}
		for i, params := range x.IndexValueParams {
			if len(params) < 1 {
				continue
			}
			for j, param := range params {
				if param != nil {
					dVal, err := convertConstant2Datum(sc, param, x.IndexColTypes[j])
					if err != nil {
						return err
					}
					x.IndexValues[i][j] = *dVal
				}
			}
		}
	case *PhysicalIndexMergeReader:
		indexMerge := p.(*PhysicalIndexMergeReader)
		for _, partialPlans := range indexMerge.PartialPlans {
			err = rebuildRange(partialPlans[0])
			if err != nil {
				return err
			}
		}
		// We don't need to handle the indexMerge.TablePlans, because the tablePlans
		// only can be (Selection) + TableRowIDScan. There have no range need to rebuild.
	case PhysicalPlan:
		for _, child := range x.Children() {
			err = rebuildRange(child)
			if err != nil {
				return err
			}
		}
	case *Insert:
		if x.SelectPlan != nil {
			return rebuildRange(x.SelectPlan)
		}
	case *Update:
		if x.SelectPlan != nil {
			return rebuildRange(x.SelectPlan)
		}
	case *Delete:
		if x.SelectPlan != nil {
			return rebuildRange(x.SelectPlan)
		}
	}
	return nil
}

func convertConstant2Datum(sc *stmtctx.StatementContext, con *expression.Constant, target *types.FieldType) (*types.Datum, error) {
	val, err := con.Eval(chunk.Row{})
	if err != nil {
		return nil, err
	}
	dVal, err := val.ConvertTo(sc, target)
	if err != nil {
		return nil, err
	}
	// The converted result must be same as original datum.
	cmp, err := dVal.Compare(sc, &val, collate.GetCollator(target.GetCollate()))
	if err != nil || cmp != 0 {
		return nil, errors.New("Convert constant to datum is failed, because the constant has changed after the covert")
	}
	return &dVal, nil
}

func buildRangeForTableScan(sctx sessionctx.Context, ts *PhysicalTableScan) (err error) {
	if ts.Table.IsCommonHandle {
		pk := tables.FindPrimaryIndex(ts.Table)
		pkCols := make([]*expression.Column, 0, len(pk.Columns))
		pkColsLen := make([]int, 0, len(pk.Columns))
		for _, colInfo := range pk.Columns {
			if pkCol := expression.ColInfo2Col(ts.schema.Columns, ts.Table.Columns[colInfo.Offset]); pkCol != nil {
				pkCols = append(pkCols, pkCol)
				// We need to consider the prefix index.
				// For example: when we have 'a varchar(50), index idx(a(10))'
				// So we will get 'colInfo.Length = 50' and 'pkCol.RetType.flen = 10'.
				// In 'hasPrefix' function from 'util/ranger/ranger.go' file,
				// we use 'columnLength == types.UnspecifiedLength' to check whether we have prefix index.
				if colInfo.Length != types.UnspecifiedLength && colInfo.Length == pkCol.RetType.GetFlen() {
					pkColsLen = append(pkColsLen, types.UnspecifiedLength)
				} else {
					pkColsLen = append(pkColsLen, colInfo.Length)
				}
			}
		}
		if len(pkCols) > 0 {
			res, err := ranger.DetachCondAndBuildRangeForIndex(sctx, ts.AccessCondition, pkCols, pkColsLen)
			if err != nil {
				return err
			}
			if len(res.AccessConds) != len(ts.AccessCondition) {
				return errors.New("rebuild range for cached plan failed")
			}
			ts.Ranges = res.Ranges
		} else {
			ts.Ranges = ranger.FullRange()
		}
	} else {
		var pkCol *expression.Column
		if ts.Table.PKIsHandle {
			if pkColInfo := ts.Table.GetPkColInfo(); pkColInfo != nil {
				pkCol = expression.ColInfo2Col(ts.schema.Columns, pkColInfo)
			}
		}
		if pkCol != nil {
			ts.Ranges, err = ranger.BuildTableRange(ts.AccessCondition, sctx, pkCol.RetType)
			if err != nil {
				return err
			}
		} else {
			ts.Ranges = ranger.FullIntRange(false)
		}
	}
	return
}

func buildRangeForIndexScan(sctx sessionctx.Context, is *PhysicalIndexScan) (err error) {
	if len(is.IdxCols) == 0 {
		is.Ranges = ranger.FullRange()
		return
	}
	res, err := ranger.DetachCondAndBuildRangeForIndex(sctx, is.AccessCondition, is.IdxCols, is.IdxColLens)
	if err != nil {
		return err
	}
	if len(res.AccessConds) != len(is.AccessCondition) {
		return errors.New("rebuild range for cached plan failed")
	}
	is.Ranges = res.Ranges
	return
}

func checkPreparedPriv(_ context.Context, sctx sessionctx.Context,
	preparedObj *CachedPrepareStmt, is infoschema.InfoSchema) error {
	if pm := privilege.GetPrivilegeManager(sctx); pm != nil {
		visitInfo := VisitInfo4PrivCheck(is, preparedObj.PreparedAst.Stmt, preparedObj.VisitInfos)
		if err := CheckPrivilege(sctx.GetSessionVars().ActiveRoles, pm, visitInfo); err != nil {
			return err
		}
	}
	err := CheckTableLock(sctx, is, preparedObj.VisitInfos)
	return err
}

// tryCachePointPlan will try to cache point execution plan, there may be some
// short paths for these executions, currently "point select" and "point update"
func tryCachePointPlan(_ context.Context, sctx sessionctx.Context,
	preparedStmt *CachedPrepareStmt, _ infoschema.InfoSchema, p Plan) error {
	if !sctx.GetSessionVars().StmtCtx.UseCache || sctx.GetSessionVars().StmtCtx.SkipPlanCache {
		return nil
	}
	var (
		prepared = preparedStmt.PreparedAst
		ok       bool
		err      error
		names    types.NameSlice
	)

	if _, _ok := p.(*PointGetPlan); _ok {
		ok, err = IsPointGetWithPKOrUniqueKeyByAutoCommit(sctx, p)
		names = p.OutputNames()
		if err != nil {
			return err
		}
	}

	if ok {
		// just cache point plan now
		prepared.CachedPlan = p
		prepared.CachedNames = names
		preparedStmt.NormalizedPlan, preparedStmt.PlanDigest = NormalizePlan(p)
		sctx.GetSessionVars().StmtCtx.SetPlan(p)
		sctx.GetSessionVars().StmtCtx.SetPlanDigest(preparedStmt.NormalizedPlan, preparedStmt.PlanDigest)
	}
	return err
}

func containTableDual(p Plan) bool {
	_, isTableDual := p.(*PhysicalTableDual)
	if isTableDual {
		return true
	}
	physicalPlan, ok := p.(PhysicalPlan)
	if !ok {
		return false
	}
	childContainTableDual := false
	for _, child := range physicalPlan.Children() {
		childContainTableDual = childContainTableDual || containTableDual(child)
	}
	return childContainTableDual
}

// GetBindSQL4PlanCache used to get the bindSQL for plan cache to build the plan cache key.
func GetBindSQL4PlanCache(sctx sessionctx.Context, preparedStmt *CachedPrepareStmt) (string, bool) {
	useBinding := sctx.GetSessionVars().UsePlanBaselines
	ignore := false
	if !useBinding || preparedStmt.PreparedAst.Stmt == nil || preparedStmt.NormalizedSQL4PC == "" || preparedStmt.SQLDigest4PC == "" {
		return "", ignore
	}
	if sctx.Value(bindinfo.SessionBindInfoKeyType) == nil {
		return "", ignore
	}
	sessionHandle := sctx.Value(bindinfo.SessionBindInfoKeyType).(*bindinfo.SessionHandle)
	bindRecord := sessionHandle.GetBindRecord(preparedStmt.SQLDigest4PC, preparedStmt.NormalizedSQL4PC, "")
	if bindRecord != nil {
		enabledBinding := bindRecord.FindEnabledBinding()
		if enabledBinding != nil {
			ignore = enabledBinding.Hint.ContainTableHint(HintIgnorePlanCache)
			return enabledBinding.BindSQL, ignore
		}
	}
	globalHandle := domain.GetDomain(sctx).BindHandle()
	if globalHandle == nil {
		return "", ignore
	}
	bindRecord = globalHandle.GetBindRecord(preparedStmt.SQLDigest4PC, preparedStmt.NormalizedSQL4PC, "")
	if bindRecord != nil {
		enabledBinding := bindRecord.FindEnabledBinding()
		if enabledBinding != nil {
			ignore = enabledBinding.Hint.ContainTableHint(HintIgnorePlanCache)
			return enabledBinding.BindSQL, ignore
		}
	}
	return "", ignore
}<|MERGE_RESOLUTION|>--- conflicted
+++ resolved
@@ -86,11 +86,7 @@
 		}
 	}
 
-<<<<<<< HEAD
-	return generateNewPlan(ctx, sctx, is, preparedStmt, ignorePlanCache, cacheKey, latestSchemaVersion, varsNum, varTypes, bindSQL)
-=======
-	return generateNewPlan(ctx, sctx, is, preparedStmt, ignorePlanCache, cacheKey, isBinProtocol, varsNum, binVarTypes, txtVarTypes)
->>>>>>> 3847d9e5
+	return generateNewPlan(ctx, sctx, is, preparedStmt, ignorePlanCache, cacheKey, latestSchemaVersion, varsNum, varTypes)
 }
 
 // parseParamTypes get parameters' types in PREPARE statement
@@ -191,12 +187,7 @@
 // generateNewPlan call the optimizer to generate a new plan for current statement
 // and try to add it to cache
 func generateNewPlan(ctx context.Context, sctx sessionctx.Context, is infoschema.InfoSchema, preparedStmt *CachedPrepareStmt,
-<<<<<<< HEAD
-	ignorePlanCache bool, cacheKey kvcache.Key, latestSchemaVersion int64, varsNum int, varTypes []*types.FieldType, bindSQL string) (Plan, []*types.FieldName, error) {
-=======
-	ignorePlanCache bool, cacheKey kvcache.Key, isBinProtocol bool, varsNum int, binVarTypes []byte,
-	txtVarTypes []*types.FieldType) (Plan, []*types.FieldName, error) {
->>>>>>> 3847d9e5
+	ignorePlanCache bool, cacheKey kvcache.Key, latestSchemaVersion int64, varsNum int, varTypes []*types.FieldType) (Plan, []*types.FieldName, error) {
 	prepared := preparedStmt.PreparedAst
 	sessVars := sctx.GetSessionVars()
 	stmtCtx := sessVars.StmtCtx
@@ -217,20 +208,7 @@
 		stmtCtx.SkipPlanCache = true
 	}
 	if prepared.UseCache && !stmtCtx.SkipPlanCache && !ignorePlanCache {
-<<<<<<< HEAD
-		// rebuild key to exclude kv.TiFlash when stmt is not read only
-		if _, isolationReadContainTiFlash := sessVars.IsolationReadEngines[kv.TiFlash]; isolationReadContainTiFlash && !IsReadOnly(stmt, sessVars) {
-			delete(sessVars.IsolationReadEngines, kv.TiFlash)
-			if cacheKey, err = NewPlanCacheKey(sessVars, preparedStmt.StmtText, preparedStmt.StmtDB,
-				prepared.SchemaVersion, latestSchemaVersion, bindSQL); err != nil {
-				return nil, nil, err
-			}
-			sessVars.IsolationReadEngines[kv.TiFlash] = struct{}{}
-		}
 		cached := NewPlanCacheValue(p, names, stmtCtx.TblInfo2UnionScan, varTypes)
-=======
-		cached := NewPlanCacheValue(p, names, stmtCtx.TblInfo2UnionScan, isBinProtocol, binVarTypes, txtVarTypes)
->>>>>>> 3847d9e5
 		preparedStmt.NormalizedPlan, preparedStmt.PlanDigest = NormalizePlan(p)
 		stmtCtx.SetPlan(p)
 		stmtCtx.SetPlanDigest(preparedStmt.NormalizedPlan, preparedStmt.PlanDigest)
