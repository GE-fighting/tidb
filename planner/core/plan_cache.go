--- conflicted
+++ resolved
@@ -86,12 +86,7 @@
 		}
 	}
 
-<<<<<<< HEAD
-	return generateNewPlan(ctx, sctx, is, preparedStmt, ignorePlanCache, cacheKey, latestSchemaVersion, varsNum, varTypes)
-=======
-	return generateNewPlan(ctx, sctx, is, preparedStmt, ignorePlanCache, cacheKey,
-		latestSchemaVersion, isBinProtocol, varsNum, binVarTypes, txtVarTypes, bindSQL)
->>>>>>> 28d08a94
+	return generateNewPlan(ctx, sctx, is, preparedStmt, ignorePlanCache, cacheKey, latestSchemaVersion, varsNum, varTypes, bindSQL)
 }
 
 // parseParamTypes get parameters' types in PREPARE statement
@@ -192,12 +187,7 @@
 // generateNewPlan call the optimizer to generate a new plan for current statement
 // and try to add it to cache
 func generateNewPlan(ctx context.Context, sctx sessionctx.Context, is infoschema.InfoSchema, preparedStmt *CachedPrepareStmt,
-<<<<<<< HEAD
-	ignorePlanCache bool, cacheKey kvcache.Key, latestSchemaVersion int64, varsNum int, varTypes []*types.FieldType) (Plan, []*types.FieldName, error) {
-=======
-	ignorePlanCache bool, cacheKey kvcache.Key, latestSchemaVersion int64, isBinProtocol bool, varsNum int, binVarTypes []byte,
-	txtVarTypes []*types.FieldType, bindSQL string) (Plan, []*types.FieldName, error) {
->>>>>>> 28d08a94
+	ignorePlanCache bool, cacheKey kvcache.Key, latestSchemaVersion int64, varsNum int, varTypes []*types.FieldType, bindSQL string) (Plan, []*types.FieldName, error) {
 	prepared := preparedStmt.PreparedAst
 	sessVars := sctx.GetSessionVars()
 	stmtCtx := sessVars.StmtCtx
@@ -218,9 +208,6 @@
 		stmtCtx.SkipPlanCache = true
 	}
 	if prepared.UseCache && !stmtCtx.SkipPlanCache && !ignorePlanCache {
-<<<<<<< HEAD
-		cached := NewPlanCacheValue(p, names, stmtCtx.TblInfo2UnionScan, varTypes)
-=======
 		// rebuild key to exclude kv.TiFlash when stmt is not read only
 		if _, isolationReadContainTiFlash := sessVars.IsolationReadEngines[kv.TiFlash]; isolationReadContainTiFlash && !IsReadOnly(stmt, sessVars) {
 			delete(sessVars.IsolationReadEngines, kv.TiFlash)
@@ -230,8 +217,7 @@
 			}
 			sessVars.IsolationReadEngines[kv.TiFlash] = struct{}{}
 		}
-		cached := NewPlanCacheValue(p, names, stmtCtx.TblInfo2UnionScan, isBinProtocol, binVarTypes, txtVarTypes)
->>>>>>> 28d08a94
+		cached := NewPlanCacheValue(p, names, stmtCtx.TblInfo2UnionScan, varTypes)
 		preparedStmt.NormalizedPlan, preparedStmt.PlanDigest = NormalizePlan(p)
 		stmtCtx.SetPlan(p)
 		stmtCtx.SetPlanDigest(preparedStmt.NormalizedPlan, preparedStmt.PlanDigest)
