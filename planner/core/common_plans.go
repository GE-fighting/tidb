// Copyright 2015 PingCAP, Inc.
//
// Licensed under the Apache License, Version 2.0 (the "License");
// you may not use this file except in compliance with the License.
// You may obtain a copy of the License at
//
//     http://www.apache.org/licenses/LICENSE-2.0
//
// Unless required by applicable law or agreed to in writing, software
// distributed under the License is distributed on an "AS IS" BASIS,
// WITHOUT WARRANTIES OR CONDITIONS OF ANY KIND, either express or implied.
// See the License for the specific language governing permissions and
// limitations under the License.

package core

import (
	"bytes"
	"context"
	"fmt"
	"strconv"
	"strings"

	"github.com/pingcap/errors"
	"github.com/pingcap/tidb/bindinfo"
	"github.com/pingcap/tidb/config"
	"github.com/pingcap/tidb/domain"
	"github.com/pingcap/tidb/expression"
	"github.com/pingcap/tidb/infoschema"
	"github.com/pingcap/tidb/kv"
	"github.com/pingcap/tidb/metrics"
	"github.com/pingcap/tidb/parser/ast"
	"github.com/pingcap/tidb/parser/model"
	"github.com/pingcap/tidb/parser/mysql"
	"github.com/pingcap/tidb/privilege"
	"github.com/pingcap/tidb/sessionctx"
	"github.com/pingcap/tidb/sessionctx/variable"
	"github.com/pingcap/tidb/statistics"
	"github.com/pingcap/tidb/table"
	"github.com/pingcap/tidb/table/tables"
	"github.com/pingcap/tidb/types"
	driver "github.com/pingcap/tidb/types/parser_driver"
	"github.com/pingcap/tidb/util/chunk"
	"github.com/pingcap/tidb/util/execdetails"
	"github.com/pingcap/tidb/util/hint"
	"github.com/pingcap/tidb/util/kvcache"
	"github.com/pingcap/tidb/util/logutil"
	"github.com/pingcap/tidb/util/ranger"
	"github.com/pingcap/tidb/util/texttree"
	"github.com/tikv/client-go/v2/oracle"
	"go.uber.org/zap"
)

var planCacheCounter = metrics.PlanCacheCounter.WithLabelValues("prepare")

// ShowDDL is for showing DDL information.
type ShowDDL struct {
	baseSchemaProducer
}

// ShowSlow is for showing slow queries.
type ShowSlow struct {
	baseSchemaProducer

	*ast.ShowSlow
}

// ShowDDLJobQueries is for showing DDL job queries sql.
type ShowDDLJobQueries struct {
	baseSchemaProducer

	JobIDs []int64
}

// ShowNextRowID is for showing the next global row ID.
type ShowNextRowID struct {
	baseSchemaProducer
	TableName *ast.TableName
}

// CheckTable is used for checking table data, built from the 'admin check table' statement.
type CheckTable struct {
	baseSchemaProducer

	DBName             string
	Table              table.Table
	IndexInfos         []*model.IndexInfo
	IndexLookUpReaders []*PhysicalIndexLookUpReader
	CheckIndex         bool
}

// RecoverIndex is used for backfilling corrupted index data.
type RecoverIndex struct {
	baseSchemaProducer

	Table     *ast.TableName
	IndexName string
}

// CleanupIndex is used to delete dangling index data.
type CleanupIndex struct {
	baseSchemaProducer

	Table     *ast.TableName
	IndexName string
}

// CheckIndexRange is used for checking index data, output the index values that handle within begin and end.
type CheckIndexRange struct {
	baseSchemaProducer

	Table     *ast.TableName
	IndexName string

	HandleRanges []ast.HandleRange
}

// ChecksumTable is used for calculating table checksum, built from the `admin checksum table` statement.
type ChecksumTable struct {
	baseSchemaProducer

	Tables []*ast.TableName
}

// CancelDDLJobs represents a cancel DDL jobs plan.
type CancelDDLJobs struct {
	baseSchemaProducer

	JobIDs []int64
}

// ReloadExprPushdownBlacklist reloads the data from expr_pushdown_blacklist table.
type ReloadExprPushdownBlacklist struct {
	baseSchemaProducer
}

// ReloadOptRuleBlacklist reloads the data from opt_rule_blacklist table.
type ReloadOptRuleBlacklist struct {
	baseSchemaProducer
}

// AdminPluginsAction indicate action will be taken on plugins.
type AdminPluginsAction int

const (
	// Enable indicates enable plugins.
	Enable AdminPluginsAction = iota + 1
	// Disable indicates disable plugins.
	Disable
)

// AdminPlugins administrates tidb plugins.
type AdminPlugins struct {
	baseSchemaProducer
	Action  AdminPluginsAction
	Plugins []string
}

// AdminShowTelemetry displays telemetry status including tracking ID, status and so on.
type AdminShowTelemetry struct {
	baseSchemaProducer
}

// AdminResetTelemetryID regenerates a new telemetry tracking ID.
type AdminResetTelemetryID struct {
	baseSchemaProducer
}

// Change represents a change plan.
type Change struct {
	baseSchemaProducer
	*ast.ChangeStmt
}

// Prepare represents prepare plan.
type Prepare struct {
	baseSchemaProducer

	Name    string
	SQLText string
}

// Execute represents prepare plan.
type Execute struct {
	baseSchemaProducer

	Name         string
	TxtProtoVars []expression.Expression // parsed variables under text protocol
	BinProtoVars []types.Datum           // parsed variables under binary protocol
	ExecID       uint32
	// Deprecated: SnapshotTS now is only used for asserting after refactoring stale read, it will be removed later.
	SnapshotTS uint64
	// Deprecated: IsStaleness now is only used for asserting after refactoring stale read, it will be removed later.
	IsStaleness bool
	// Deprecated: ReadReplicaScope now is only used for asserting after refactoring stale read, it will be removed later.
	ReadReplicaScope string
	Stmt             ast.StmtNode
	StmtType         string
	Plan             Plan
}

// Check if result of GetVar expr is BinaryLiteral
// Because GetVar use String to represent BinaryLiteral, here we need to convert string back to BinaryLiteral.
func isGetVarBinaryLiteral(sctx sessionctx.Context, expr expression.Expression) (res bool) {
	scalarFunc, ok := expr.(*expression.ScalarFunction)
	if ok && scalarFunc.FuncName.L == ast.GetVar {
		name, isNull, err := scalarFunc.GetArgs()[0].EvalString(sctx, chunk.Row{})
		if err != nil || isNull {
			res = false
		} else if dt, ok2 := sctx.GetSessionVars().Users[name]; ok2 {
			res = (dt.Kind() == types.KindBinaryLiteral)
		}
	}
	return res
}

// OptimizePreparedPlan optimizes the prepared statement.
func (e *Execute) OptimizePreparedPlan(ctx context.Context, sctx sessionctx.Context, is infoschema.InfoSchema) error {
	vars := sctx.GetSessionVars()
	if e.Name != "" {
		e.ExecID = vars.PreparedStmtNameToID[e.Name]
	}
	preparedPointer, ok := vars.PreparedStmts[e.ExecID]
	if !ok {
		return errors.Trace(ErrStmtNotFound)
	}
	preparedObj, ok := preparedPointer.(*CachedPrepareStmt)
	if !ok {
		return errors.Errorf("invalid CachedPrepareStmt type")
	}
	prepared := preparedObj.PreparedAst
	vars.StmtCtx.StmtType = prepared.StmtType

	paramLen := len(e.BinProtoVars)
	if paramLen > 0 {
		// for binary protocol execute, argument is placed in vars.BinProtoVars
		if len(prepared.Params) != paramLen {
			return errors.Trace(ErrWrongParamCount)
		}
		vars.PreparedParams = e.BinProtoVars
		for i, val := range vars.PreparedParams {
			param := prepared.Params[i].(*driver.ParamMarkerExpr)
			param.Datum = val
			param.InExecute = true
		}
	} else {
		// for `execute stmt using @a, @b, @c`, using value in e.TxtProtoVars
		if len(prepared.Params) != len(e.TxtProtoVars) {
			return errors.Trace(ErrWrongParamCount)
		}

		for i, usingVar := range e.TxtProtoVars {
			val, err := usingVar.Eval(chunk.Row{})
			if err != nil {
				return err
			}
			param := prepared.Params[i].(*driver.ParamMarkerExpr)
			if isGetVarBinaryLiteral(sctx, usingVar) {
				binVal, convErr := val.ToBytes()
				if convErr != nil {
					return convErr
				}
				val.SetBinaryLiteral(types.BinaryLiteral(binVal))
			}
			param.Datum = val
			param.InExecute = true
			vars.PreparedParams = append(vars.PreparedParams, val)
		}
	}
	snapshotTS, readReplicaScope, isStaleness, err := e.handleExecuteBuilderOption(sctx, preparedObj)
	if err != nil {
		return err
	}
	if isStaleness {
		is, err = domain.GetDomain(sctx).GetSnapshotInfoSchema(snapshotTS)
		if err != nil {
			return errors.Trace(err)
		}
		sctx.GetSessionVars().StmtCtx.IsStaleness = true
	}
	if prepared.SchemaVersion != is.SchemaMetaVersion() {
		// In order to avoid some correctness issues, we have to clear the
		// cached plan once the schema version is changed.
		// Cached plan in prepared struct does NOT have a "cache key" with
		// schema version like prepared plan cache key
		prepared.CachedPlan = nil
		preparedObj.Executor = nil
		preparedObj.ColumnInfos = nil
		// If the schema version has changed we need to preprocess it again,
		// if this time it failed, the real reason for the error is schema changed.
		// Example:
		// When running update in prepared statement's schema version distinguished from the one of execute statement
		// We should reset the tableRefs in the prepared update statements, otherwise, the ast nodes still hold the old
		// tableRefs columnInfo which will cause chaos in logic of trying point get plan. (should ban non-public column)
		ret := &PreprocessorReturn{InfoSchema: is}
		err := Preprocess(sctx, prepared.Stmt, InPrepare, WithPreprocessorReturn(ret))
		if err != nil {
			return ErrSchemaChanged.GenWithStack("Schema change caused error: %s", err.Error())
		}
		prepared.SchemaVersion = is.SchemaMetaVersion()
	}
	// If the lastUpdateTime less than expiredTimeStamp4PC,
	// it means other sessions have executed 'admin flush instance plan_cache'.
	// So we need to clear the current session's plan cache.
	// And update lastUpdateTime to the newest one.
	expiredTimeStamp4PC := domain.GetDomain(sctx).ExpiredTimeStamp4PC()
	if prepared.UseCache && expiredTimeStamp4PC.Compare(vars.LastUpdateTime4PC) > 0 {
		sctx.PreparedPlanCache().DeleteAll()
		prepared.CachedPlan = nil
		vars.LastUpdateTime4PC = expiredTimeStamp4PC
	}
	err = e.getPhysicalPlan(ctx, sctx, is, preparedObj)
	if err != nil {
		return err
	}
	e.SnapshotTS = snapshotTS
	e.ReadReplicaScope = readReplicaScope
	e.IsStaleness = isStaleness
	e.Stmt = prepared.Stmt
	return nil
}

func (e *Execute) handleExecuteBuilderOption(sctx sessionctx.Context,
	preparedObj *CachedPrepareStmt) (snapshotTS uint64, readReplicaScope string, isStaleness bool, err error) {
	snapshotTS = 0
	readReplicaScope = oracle.GlobalTxnScope
	isStaleness = false
	err = nil
	vars := sctx.GetSessionVars()
	readTS := vars.TxnReadTS.PeakTxnReadTS()
	if readTS > 0 {
		// It means we meet following case:
		// 1. prepare p from 'select * from t as of timestamp now() - x seconds'
		// 1. set transaction read only as of timestamp ts2
		// 2. execute prepare p
		// The execute statement would be refused due to timestamp conflict
		if preparedObj.SnapshotTSEvaluator != nil {
			err = ErrAsOf.FastGenWithCause("as of timestamp can't be set after set transaction read only as of.")
			return
		}
		snapshotTS = vars.TxnReadTS.UseTxnReadTS()
		isStaleness = true
		readReplicaScope = config.GetTxnScopeFromConfig()
		return
	}
	// It means we meet following case:
	// 1. prepare p from 'select * from t as of timestamp ts1'
	// 1. begin
	// 2. execute prepare p
	// The execute statement would be refused due to timestamp conflict
	if preparedObj.SnapshotTSEvaluator != nil {
		if vars.InTxn() {
			err = ErrAsOf.FastGenWithCause("as of timestamp can't be set in transaction.")
			return
		}
		// if preparedObj.SnapshotTSEvaluator != nil, it is a stale read SQL:
		// which means its infoschema is specified by the SQL, not the current/latest infoschema
		snapshotTS, err = preparedObj.SnapshotTSEvaluator(sctx)
		if err != nil {
			err = errors.Trace(err)
			return
		}
		isStaleness = true
		readReplicaScope = config.GetTxnScopeFromConfig()
		return
	}
	// It means we meet following case:
	// 1. prepare p from 'select * from t'
	// 1. start transaction read only as of timestamp ts1
	// 2. execute prepare p
	if vars.InTxn() && vars.TxnCtx.IsStaleness {
		isStaleness = true
		snapshotTS = vars.TxnCtx.StartTS
		readReplicaScope = vars.TxnCtx.TxnScope
		return
	}
	return
}

func (e *Execute) checkPreparedPriv(ctx context.Context, sctx sessionctx.Context,
	preparedObj *CachedPrepareStmt, is infoschema.InfoSchema) error {
	if pm := privilege.GetPrivilegeManager(sctx); pm != nil {
		visitInfo := VisitInfo4PrivCheck(is, preparedObj.PreparedAst.Stmt, preparedObj.VisitInfos)
		if err := CheckPrivilege(sctx.GetSessionVars().ActiveRoles, pm, visitInfo); err != nil {
			return err
		}
	}
	err := CheckTableLock(sctx, is, preparedObj.VisitInfos)
	return err
}

func (e *Execute) setFoundInPlanCache(sctx sessionctx.Context, opt bool) error {
	vars := sctx.GetSessionVars()
	err := vars.SetSystemVar(variable.TiDBFoundInPlanCache, variable.BoolToOnOff(opt))
	return err
}

// GetBindSQL4PlanCache used to get the bindSQL for plan cache to build the plan cache key.
func GetBindSQL4PlanCache(sctx sessionctx.Context, preparedStmt *CachedPrepareStmt) string {
	useBinding := sctx.GetSessionVars().UsePlanBaselines
	if !useBinding || preparedStmt.PreparedAst.Stmt == nil || preparedStmt.NormalizedSQL4PC == "" || preparedStmt.SQLDigest4PC == "" {
		return ""
	}
	if sctx.Value(bindinfo.SessionBindInfoKeyType) == nil {
		return ""
	}
	sessionHandle := sctx.Value(bindinfo.SessionBindInfoKeyType).(*bindinfo.SessionHandle)
	bindRecord := sessionHandle.GetBindRecord(preparedStmt.SQLDigest4PC, preparedStmt.NormalizedSQL4PC, "")
	if bindRecord != nil {
		usingBinding := bindRecord.FindUsingBinding()
		if usingBinding != nil {
			return usingBinding.BindSQL
		}
	}
	globalHandle := domain.GetDomain(sctx).BindHandle()
	if globalHandle == nil {
		return ""
	}
	bindRecord = globalHandle.GetBindRecord(preparedStmt.SQLDigest4PC, preparedStmt.NormalizedSQL4PC, "")
	if bindRecord != nil {
		usingBinding := bindRecord.FindUsingBinding()
		if usingBinding != nil {
			return usingBinding.BindSQL
		}
	}
	return ""
}

func (e *Execute) getPhysicalPlan(ctx context.Context, sctx sessionctx.Context, is infoschema.InfoSchema, preparedStmt *CachedPrepareStmt) error {
	var cacheKey kvcache.Key
	sessVars := sctx.GetSessionVars()
	stmtCtx := sessVars.StmtCtx
	prepared := preparedStmt.PreparedAst
	if prepared.UseCache {
		// disable the cache if cache table in prepared statement
		for _, vInfo := range preparedStmt.VisitInfos {
			tbl, err := is.TableByName(model.NewCIStr(vInfo.db), model.NewCIStr(vInfo.table))
			// if table does not exist, skip it, maybe it is a `create table` statement
			if err != nil {
				continue
			}
			if tbl.Meta().TableCacheStatusType == model.TableCacheStatusEnable {
				prepared.UseCache = false
				break
			}
		}
	}
	stmtCtx.UseCache = prepared.UseCache

	var bindSQL string
	if prepared.UseCache {
		bindSQL = GetBindSQL4PlanCache(sctx, preparedStmt)
		cacheKey = NewPlanCacheKey(sctx.GetSessionVars(), e.ExecID, prepared.SchemaVersion)
	}

	var varsNum int
	var binVarTypes []byte
	var txtVarTypes []*types.FieldType
	isBinProtocol := len(e.BinProtoVars) > 0
	if isBinProtocol { // binary protocol
		varsNum = len(e.BinProtoVars)
		for _, param := range e.BinProtoVars {
			binVarTypes = append(binVarTypes, param.Kind())
		}
	} else { // txt protocol
		varsNum = len(e.TxtProtoVars)
		for _, param := range e.TxtProtoVars {
			name := param.(*expression.ScalarFunction).GetArgs()[0].String()
			tp := sctx.GetSessionVars().UserVarTypes[name]
			if tp == nil {
				tp = types.NewFieldType(mysql.TypeNull)
			}
			txtVarTypes = append(txtVarTypes, tp)
		}
	}
<<<<<<< HEAD
	if prepared.UseCache && prepared.CachedPlan != nil { // short path for point-get plans
=======

	if prepared.CachedPlan != nil {
>>>>>>> 8f13676e
		// Rewriting the expression in the select.where condition  will convert its
		// type from "paramMarker" to "Constant".When Point Select queries are executed,
		// the expression in the where condition will not be evaluated,
		// so you don't need to consider whether prepared.useCache is enabled.
		plan := prepared.CachedPlan.(Plan)
		names := prepared.CachedNames.(types.NameSlice)
		err := e.rebuildRange(plan)
		if err != nil {
			logutil.BgLogger().Debug("rebuild range failed", zap.Error(err))
			goto REBUILD
		}
		if metrics.ResettablePlanCacheCounterFortTest {
			metrics.PlanCacheCounter.WithLabelValues("prepare").Inc()
		} else {
			planCacheCounter.Inc()
		}
		err = e.setFoundInPlanCache(sctx, true)
		if err != nil {
			return err
		}
		e.names = names
		e.Plan = plan
		stmtCtx.PointExec = true
		return nil
	}
	if prepared.UseCache { // for general plans
		if cacheValue, exists := sctx.PreparedPlanCache().Get(cacheKey); exists {
			if err := e.checkPreparedPriv(ctx, sctx, preparedStmt, is); err != nil {
				return err
			}
			cachedVals := cacheValue.([]*PlanCacheValue)
			for _, cachedVal := range cachedVals {
				if cachedVal.BindSQL != bindSQL {
					// When BindSQL does not match, it means that we have added a new binding,
					// and the original cached plan will be invalid,
					// so the original cached plan can be cleared directly
					sctx.PreparedPlanCache().Delete(cacheKey)
					break
				}
				if !cachedVal.varTypesUnchanged(binVarTypes, txtVarTypes) {
					continue
				}
				planValid := true
				for tblInfo, unionScan := range cachedVal.TblInfo2UnionScan {
					if !unionScan && tableHasDirtyContent(sctx, tblInfo) {
						planValid = false
						// TODO we can inject UnionScan into cached plan to avoid invalidating it, though
						// rebuilding the filters in UnionScan is pretty trivial.
						sctx.PreparedPlanCache().Delete(cacheKey)
						break
					}
				}
				if planValid {
					err := e.rebuildRange(cachedVal.Plan)
					if err != nil {
						logutil.BgLogger().Debug("rebuild range failed", zap.Error(err))
						goto REBUILD
					}
					err = e.setFoundInPlanCache(sctx, true)
					if err != nil {
						return err
					}
					if len(bindSQL) > 0 {
						// When the `len(bindSQL) > 0`, it means we use the binding.
						// So we need to record this.
						err = sessVars.SetSystemVar(variable.TiDBFoundInBinding, variable.BoolToOnOff(true))
						if err != nil {
							return err
						}
					}
					if metrics.ResettablePlanCacheCounterFortTest {
						metrics.PlanCacheCounter.WithLabelValues("prepare").Inc()
					} else {
						planCacheCounter.Inc()
					}
					e.names = cachedVal.OutPutNames
					e.Plan = cachedVal.Plan
					stmtCtx.SetPlanDigest(preparedStmt.NormalizedPlan, preparedStmt.PlanDigest)
					return nil
				}
				break
			}
		}
	}

REBUILD:
	stmt := prepared.Stmt
	p, names, err := OptimizeAstNode(ctx, sctx, stmt, is)
	if err != nil {
		return err
	}
	err = e.tryCachePointPlan(ctx, sctx, preparedStmt, is, p)
	if err != nil {
		return err
	}
	e.names = names
	e.Plan = p
	// We only cache the tableDual plan when the number of vars are zero.
	if containTableDual(p) && varsNum > 0 {
		stmtCtx.SkipPlanCache = true
	}
	if prepared.UseCache && !stmtCtx.SkipPlanCache {
		// rebuild key to exclude kv.TiFlash when stmt is not read only
		if _, isolationReadContainTiFlash := sessVars.IsolationReadEngines[kv.TiFlash]; isolationReadContainTiFlash && !IsReadOnly(stmt, sessVars) {
			delete(sessVars.IsolationReadEngines, kv.TiFlash)
			cacheKey = NewPlanCacheKey(sessVars, e.ExecID, prepared.SchemaVersion)
			sessVars.IsolationReadEngines[kv.TiFlash] = struct{}{}
		}
		cached := NewPlanCacheValue(p, names, stmtCtx.TblInfo2UnionScan, isBinProtocol, binVarTypes, txtVarTypes, sessVars.StmtCtx.BindSQL)
		preparedStmt.NormalizedPlan, preparedStmt.PlanDigest = NormalizePlan(p)
		stmtCtx.SetPlanDigest(preparedStmt.NormalizedPlan, preparedStmt.PlanDigest)
		if cacheVals, exists := sctx.PreparedPlanCache().Get(cacheKey); exists {
			hitVal := false
			for i, cacheVal := range cacheVals.([]*PlanCacheValue) {
				if cacheVal.varTypesUnchanged(binVarTypes, txtVarTypes) {
					hitVal = true
					cacheVals.([]*PlanCacheValue)[i] = cached
					break
				}
			}
			if !hitVal {
				cacheVals = append(cacheVals.([]*PlanCacheValue), cached)
			}
			sctx.PreparedPlanCache().Put(cacheKey, cacheVals)
		} else {
			sctx.PreparedPlanCache().Put(cacheKey, []*PlanCacheValue{cached})
		}
	}
	err = e.setFoundInPlanCache(sctx, false)
	return err
}

func containTableDual(p Plan) bool {
	_, isTableDual := p.(*PhysicalTableDual)
	if isTableDual {
		return true
	}
	physicalPlan, ok := p.(PhysicalPlan)
	if !ok {
		return false
	}
	childContainTableDual := false
	for _, child := range physicalPlan.Children() {
		childContainTableDual = childContainTableDual || containTableDual(child)
	}
	return childContainTableDual
}

// tryCachePointPlan will try to cache point execution plan, there may be some
// short paths for these executions, currently "point select" and "point update"
func (e *Execute) tryCachePointPlan(ctx context.Context, sctx sessionctx.Context,
	preparedStmt *CachedPrepareStmt, is infoschema.InfoSchema, p Plan) error {
	if !sctx.GetSessionVars().StmtCtx.UseCache || sctx.GetSessionVars().StmtCtx.SkipPlanCache {
		return nil
	}
	var (
		prepared = preparedStmt.PreparedAst
		ok       bool
		err      error
		names    types.NameSlice
	)
	switch p.(type) {
	case *PointGetPlan:
		ok, err = IsPointGetWithPKOrUniqueKeyByAutoCommit(sctx, p)
		names = p.OutputNames()
		if err != nil {
			return err
		}
	}
	if ok {
		// just cache point plan now
		prepared.CachedPlan = p
		prepared.CachedNames = names
		preparedStmt.NormalizedPlan, preparedStmt.PlanDigest = NormalizePlan(p)
		sctx.GetSessionVars().StmtCtx.SetPlanDigest(preparedStmt.NormalizedPlan, preparedStmt.PlanDigest)
	}
	return err
}

func (e *Execute) rebuildRange(p Plan) error {
	sctx := p.SCtx()
	sc := p.SCtx().GetSessionVars().StmtCtx
	var err error
	switch x := p.(type) {
	case *PhysicalIndexHashJoin:
		return e.rebuildRange(&x.PhysicalIndexJoin)
	case *PhysicalIndexMergeJoin:
		return e.rebuildRange(&x.PhysicalIndexJoin)
	case *PhysicalIndexJoin:
		if err := x.Ranges.Rebuild(); err != nil {
			return err
		}
		for _, child := range x.Children() {
			err = e.rebuildRange(child)
			if err != nil {
				return err
			}
		}
	case *PhysicalTableScan:
		err = e.buildRangeForTableScan(sctx, x)
		if err != nil {
			return err
		}
	case *PhysicalIndexScan:
		err = e.buildRangeForIndexScan(sctx, x)
		if err != nil {
			return err
		}
	case *PhysicalTableReader:
		err = e.rebuildRange(x.TablePlans[0])
		if err != nil {
			return err
		}
	case *PhysicalIndexReader:
		err = e.rebuildRange(x.IndexPlans[0])
		if err != nil {
			return err
		}
	case *PhysicalIndexLookUpReader:
		err = e.rebuildRange(x.IndexPlans[0])
		if err != nil {
			return err
		}
	case *PointGetPlan:
		// if access condition is not nil, which means it's a point get generated by cbo.
		if x.AccessConditions != nil {
			if x.IndexInfo != nil {
				ranges, err := ranger.DetachCondAndBuildRangeForIndex(x.ctx, x.AccessConditions, x.IdxCols, x.IdxColLens)
				if err != nil {
					return err
				}
				if len(ranges.Ranges) == 0 || len(ranges.AccessConds) != len(x.AccessConditions) {
					return errors.New("failed to rebuild range: the length of the range has changed")
				}
				for i := range x.IndexValues {
					x.IndexValues[i] = ranges.Ranges[0].LowVal[i]
				}
			} else {
				var pkCol *expression.Column
				if x.TblInfo.PKIsHandle {
					if pkColInfo := x.TblInfo.GetPkColInfo(); pkColInfo != nil {
						pkCol = expression.ColInfo2Col(x.schema.Columns, pkColInfo)
					}
				}
				if pkCol != nil {
					ranges, err := ranger.BuildTableRange(x.AccessConditions, x.ctx, pkCol.RetType)
					if err != nil {
						return err
					}
					if len(ranges) == 0 {
						return errors.New("failed to rebuild range: the length of the range has changed")
					}
					x.Handle = kv.IntHandle(ranges[0].LowVal[0].GetInt64())
				}
			}
		}
		// The code should never run here as long as we're not using point get for partition table.
		// And if we change the logic one day, here work as defensive programming to cache the error.
		if x.PartitionInfo != nil {
			// TODO: relocate the partition after rebuilding range to make PlanCache support PointGet
			return errors.New("point get for partition table can not use plan cache")
		}
		if x.HandleParam != nil {
			var iv int64
			iv, err = x.HandleParam.Datum.ToInt64(sc)
			if err != nil {
				return err
			}
			x.Handle = kv.IntHandle(iv)
			return nil
		}
		for i, param := range x.IndexValueParams {
			if param != nil {
				x.IndexValues[i] = param.Datum
			}
		}
		return nil
	case *BatchPointGetPlan:
		// if access condition is not nil, which means it's a point get generated by cbo.
		if x.AccessConditions != nil {
			if x.IndexInfo != nil {
				ranges, err := ranger.DetachCondAndBuildRangeForIndex(x.ctx, x.AccessConditions, x.IdxCols, x.IdxColLens)
				if err != nil {
					return err
				}
				if len(ranges.Ranges) != len(x.IndexValues) || len(ranges.AccessConds) != len(x.AccessConditions) {
					return errors.New("failed to rebuild range: the length of the range has changed")
				}
				for i := range x.IndexValues {
					for j := range ranges.Ranges[i].LowVal {
						x.IndexValues[i][j] = ranges.Ranges[i].LowVal[j]
					}
				}
			} else {
				var pkCol *expression.Column
				if x.TblInfo.PKIsHandle {
					if pkColInfo := x.TblInfo.GetPkColInfo(); pkColInfo != nil {
						pkCol = expression.ColInfo2Col(x.schema.Columns, pkColInfo)
					}
				}
				if pkCol != nil {
					ranges, err := ranger.BuildTableRange(x.AccessConditions, x.ctx, pkCol.RetType)
					if err != nil {
						return err
					}
					if len(ranges) != len(x.Handles) {
						return errors.New("failed to rebuild range: the length of the range has changed")
					}
					for i := range ranges {
						x.Handles[i] = kv.IntHandle(ranges[i].LowVal[0].GetInt64())
					}
				}
			}
		}
		for i, param := range x.HandleParams {
			if param != nil {
				var iv int64
				iv, err = param.Datum.ToInt64(sc)
				if err != nil {
					return err
				}
				x.Handles[i] = kv.IntHandle(iv)
			}
		}
		for i, params := range x.IndexValueParams {
			if len(params) < 1 {
				continue
			}
			for j, param := range params {
				if param != nil {
					x.IndexValues[i][j] = param.Datum
				}
			}
		}
	case *PhysicalIndexMergeReader:
		indexMerge := p.(*PhysicalIndexMergeReader)
		for _, partialPlans := range indexMerge.PartialPlans {
			err = e.rebuildRange(partialPlans[0])
			if err != nil {
				return err
			}
		}
		// We don't need to handle the indexMerge.TablePlans, because the tablePlans
		// only can be (Selection) + TableRowIDScan. There have no range need to rebuild.
	case PhysicalPlan:
		for _, child := range x.Children() {
			err = e.rebuildRange(child)
			if err != nil {
				return err
			}
		}
	case *Insert:
		if x.SelectPlan != nil {
			return e.rebuildRange(x.SelectPlan)
		}
	case *Update:
		if x.SelectPlan != nil {
			return e.rebuildRange(x.SelectPlan)
		}
	case *Delete:
		if x.SelectPlan != nil {
			return e.rebuildRange(x.SelectPlan)
		}
	}
	return nil
}

func (e *Execute) buildRangeForTableScan(sctx sessionctx.Context, ts *PhysicalTableScan) (err error) {
	if ts.Table.IsCommonHandle {
		pk := tables.FindPrimaryIndex(ts.Table)
		pkCols := make([]*expression.Column, 0, len(pk.Columns))
		pkColsLen := make([]int, 0, len(pk.Columns))
		for _, colInfo := range pk.Columns {
			if pkCol := expression.ColInfo2Col(ts.schema.Columns, ts.Table.Columns[colInfo.Offset]); pkCol != nil {
				pkCols = append(pkCols, pkCol)
				// We need to consider the prefix index.
				// For example: when we have 'a varchar(50), index idx(a(10))'
				// So we will get 'colInfo.Length = 50' and 'pkCol.RetType.Flen = 10'.
				// In 'hasPrefix' function from 'util/ranger/ranger.go' file,
				// we use 'columnLength == types.UnspecifiedLength' to check whether we have prefix index.
				if colInfo.Length != types.UnspecifiedLength && colInfo.Length == pkCol.RetType.Flen {
					pkColsLen = append(pkColsLen, types.UnspecifiedLength)
				} else {
					pkColsLen = append(pkColsLen, colInfo.Length)
				}
			}
		}
		if len(pkCols) > 0 {
			res, err := ranger.DetachCondAndBuildRangeForIndex(sctx, ts.AccessCondition, pkCols, pkColsLen)
			if err != nil {
				return err
			}
			if len(res.AccessConds) != len(ts.AccessCondition) {
				return errors.New("rebuild range for cached plan failed")
			}
			ts.Ranges = res.Ranges
		} else {
			ts.Ranges = ranger.FullRange()
		}
	} else {
		var pkCol *expression.Column
		if ts.Table.PKIsHandle {
			if pkColInfo := ts.Table.GetPkColInfo(); pkColInfo != nil {
				pkCol = expression.ColInfo2Col(ts.schema.Columns, pkColInfo)
			}
		}
		if pkCol != nil {
			ts.Ranges, err = ranger.BuildTableRange(ts.AccessCondition, sctx, pkCol.RetType)
			if err != nil {
				return err
			}
		} else {
			ts.Ranges = ranger.FullIntRange(false)
		}
	}
	return
}

func (e *Execute) buildRangeForIndexScan(sctx sessionctx.Context, is *PhysicalIndexScan) (err error) {
	if len(is.IdxCols) == 0 {
		is.Ranges = ranger.FullRange()
		return
	}
	res, err := ranger.DetachCondAndBuildRangeForIndex(sctx, is.AccessCondition, is.IdxCols, is.IdxColLens)
	if err != nil {
		return err
	}
	if len(res.AccessConds) != len(is.AccessCondition) {
		return errors.New("rebuild range for cached plan failed")
	}
	is.Ranges = res.Ranges
	return
}

// Deallocate represents deallocate plan.
type Deallocate struct {
	baseSchemaProducer

	Name string
}

// Set represents a plan for set stmt.
type Set struct {
	baseSchemaProducer

	VarAssigns []*expression.VarAssignment
}

// SetConfig represents a plan for set config stmt.
type SetConfig struct {
	baseSchemaProducer

	Type     string
	Instance string
	Name     string
	Value    expression.Expression
}

// SQLBindOpType repreents the SQL bind type
type SQLBindOpType int

const (
	// OpSQLBindCreate represents the operation to create a SQL bind.
	OpSQLBindCreate SQLBindOpType = iota
	// OpSQLBindDrop represents the operation to drop a SQL bind.
	OpSQLBindDrop
	// OpFlushBindings is used to flush plan bindings.
	OpFlushBindings
	// OpCaptureBindings is used to capture plan bindings.
	OpCaptureBindings
	// OpEvolveBindings is used to evolve plan binding.
	OpEvolveBindings
	// OpReloadBindings is used to reload plan binding.
	OpReloadBindings
)

// SQLBindPlan represents a plan for SQL bind.
type SQLBindPlan struct {
	baseSchemaProducer

	SQLBindOp    SQLBindOpType
	NormdOrigSQL string
	BindSQL      string
	IsGlobal     bool
	BindStmt     ast.StmtNode
	Db           string
	Charset      string
	Collation    string
}

// Simple represents a simple statement plan which doesn't need any optimization.
type Simple struct {
	baseSchemaProducer

	Statement ast.StmtNode

	// IsFromRemote indicates whether the statement IS FROM REMOTE TiDB instance in cluster,
	//   and executing in co-processor.
	//   Used for `global kill`. See https://github.com/pingcap/tidb/blob/master/docs/design/2020-06-01-global-kill.md.
	IsFromRemote bool

	// StaleTxnStartTS is the StartTS that is used to build a staleness transaction by 'START TRANSACTION READ ONLY' statement.
	StaleTxnStartTS uint64
}

// PhysicalSimpleWrapper is a wrapper of `Simple` to implement physical plan interface.
//   Used for simple statements executing in coprocessor.
type PhysicalSimpleWrapper struct {
	basePhysicalPlan
	Inner Simple
}

// InsertGeneratedColumns is for completing generated columns in Insert.
// We resolve generation expressions in plan, and eval those in executor.
type InsertGeneratedColumns struct {
	Columns      []*ast.ColumnName
	Exprs        []expression.Expression
	OnDuplicates []*expression.Assignment
}

// Insert represents an insert plan.
type Insert struct {
	baseSchemaProducer

	Table         table.Table
	tableSchema   *expression.Schema
	tableColNames types.NameSlice
	Columns       []*ast.ColumnName
	Lists         [][]expression.Expression
	SetList       []*expression.Assignment

	OnDuplicate        []*expression.Assignment
	Schema4OnDuplicate *expression.Schema
	names4OnDuplicate  types.NameSlice

	GenCols InsertGeneratedColumns

	SelectPlan PhysicalPlan

	IsReplace bool

	// NeedFillDefaultValue is true when expr in value list reference other column.
	NeedFillDefaultValue bool

	AllAssignmentsAreConstant bool

	RowLen int
}

// Update represents Update plan.
type Update struct {
	baseSchemaProducer

	OrderedList []*expression.Assignment

	AllAssignmentsAreConstant bool

	VirtualAssignmentsOffset int

	SelectPlan PhysicalPlan

	TblColPosInfos TblColPosInfoSlice

	// Used when partition sets are given.
	// e.g. update t partition(p0) set a = 1;
	PartitionedTable []table.PartitionedTable

	tblID2Table map[int64]table.Table
}

// Delete represents a delete plan.
type Delete struct {
	baseSchemaProducer

	IsMultiTable bool

	SelectPlan PhysicalPlan

	TblColPosInfos TblColPosInfoSlice
}

// AnalyzeInfo is used to store the database name, table name and partition name of analyze task.
type AnalyzeInfo struct {
	DBName        string
	TableName     string
	PartitionName string
	TableID       statistics.AnalyzeTableID
	Incremental   bool
	StatsVersion  int
	V2Options     *V2AnalyzeOptions
}

// V2AnalyzeOptions is used to hold analyze options information.
type V2AnalyzeOptions struct {
	PhyTableID int64
	RawOpts    map[ast.AnalyzeOptionType]uint64
	FilledOpts map[ast.AnalyzeOptionType]uint64
	ColChoice  model.ColumnChoice
	ColumnList []*model.ColumnInfo
}

// AnalyzeColumnsTask is used for analyze columns.
type AnalyzeColumnsTask struct {
	HandleCols       HandleCols
	CommonHandleInfo *model.IndexInfo
	ColsInfo         []*model.ColumnInfo
	TblInfo          *model.TableInfo
	Indexes          []*model.IndexInfo
	AnalyzeInfo
}

// AnalyzeIndexTask is used for analyze index.
type AnalyzeIndexTask struct {
	IndexInfo *model.IndexInfo
	TblInfo   *model.TableInfo
	AnalyzeInfo
}

// Analyze represents an analyze plan
type Analyze struct {
	baseSchemaProducer

	ColTasks   []AnalyzeColumnsTask
	IdxTasks   []AnalyzeIndexTask
	Opts       map[ast.AnalyzeOptionType]uint64
	OptionsMap map[int64]V2AnalyzeOptions
}

// LoadData represents a loaddata plan.
type LoadData struct {
	baseSchemaProducer

	IsLocal     bool
	OnDuplicate ast.OnDuplicateKeyHandlingType
	Path        string
	Table       *ast.TableName
	Columns     []*ast.ColumnName
	FieldsInfo  *ast.FieldsClause
	LinesInfo   *ast.LinesClause
	IgnoreLines uint64

	ColumnAssignments  []*ast.Assignment
	ColumnsAndUserVars []*ast.ColumnNameOrUserVar

	GenCols InsertGeneratedColumns
}

// LoadStats represents a load stats plan.
type LoadStats struct {
	baseSchemaProducer

	Path string
}

// PlanReplayer represents a plan replayer plan.
type PlanReplayer struct {
	baseSchemaProducer
	ExecStmt ast.StmtNode
	Analyze  bool
	Load     bool
	File     string
}

// IndexAdvise represents a index advise plan.
type IndexAdvise struct {
	baseSchemaProducer

	IsLocal     bool
	Path        string
	MaxMinutes  uint64
	MaxIndexNum *ast.MaxIndexNumClause
	LinesInfo   *ast.LinesClause
}

// SplitRegion represents a split regions plan.
type SplitRegion struct {
	baseSchemaProducer

	TableInfo      *model.TableInfo
	PartitionNames []model.CIStr
	IndexInfo      *model.IndexInfo
	Lower          []types.Datum
	Upper          []types.Datum
	Num            int
	ValueLists     [][]types.Datum
}

// SplitRegionStatus represents a split regions status plan.
type SplitRegionStatus struct {
	baseSchemaProducer

	Table     table.Table
	IndexInfo *model.IndexInfo
}

// DDL represents a DDL statement plan.
type DDL struct {
	baseSchemaProducer

	Statement ast.DDLNode
}

// SelectInto represents a select-into plan.
type SelectInto struct {
	baseSchemaProducer

	TargetPlan Plan
	IntoOpt    *ast.SelectIntoOption
}

// Explain represents a explain plan.
type Explain struct {
	baseSchemaProducer

	TargetPlan       Plan
	Format           string
	Analyze          bool
	ExecStmt         ast.StmtNode
	RuntimeStatsColl *execdetails.RuntimeStatsColl

	Rows           [][]string
	ExplainRows    [][]string
	explainedPlans map[int]bool

	ctes []*PhysicalCTE
}

// GetExplainRowsForPlan get explain rows for plan.
func GetExplainRowsForPlan(plan Plan) (rows [][]string) {
	explain := &Explain{
		TargetPlan: plan,
		Format:     types.ExplainFormatROW,
		Analyze:    false,
	}
	if err := explain.RenderResult(); err != nil {
		return rows
	}
	return explain.Rows
}

// prepareSchema prepares explain's result schema.
func (e *Explain) prepareSchema() error {
	var fieldNames []string
	format := strings.ToLower(e.Format)
	if format == types.ExplainFormatTraditional {
		format = types.ExplainFormatROW
		e.Format = types.ExplainFormatROW
	}
	switch {
	case (format == types.ExplainFormatROW && (!e.Analyze && e.RuntimeStatsColl == nil)) || (format == types.ExplainFormatBrief):
		fieldNames = []string{"id", "estRows", "task", "access object", "operator info"}
	case format == types.ExplainFormatVerbose:
		if e.Analyze || e.RuntimeStatsColl != nil {
			fieldNames = []string{"id", "estRows", "estCost", "actRows", "task", "access object", "execution info", "operator info", "memory", "disk"}
		} else {
			fieldNames = []string{"id", "estRows", "estCost", "task", "access object", "operator info"}
		}
	case format == types.ExplainFormatROW && (e.Analyze || e.RuntimeStatsColl != nil):
		fieldNames = []string{"id", "estRows", "actRows", "task", "access object", "execution info", "operator info", "memory", "disk"}
	case format == types.ExplainFormatDOT:
		fieldNames = []string{"dot contents"}
	case format == types.ExplainFormatHint:
		fieldNames = []string{"hint"}
	default:
		return errors.Errorf("explain format '%s' is not supported now", e.Format)
	}

	cwn := &columnsWithNames{
		cols:  make([]*expression.Column, 0, len(fieldNames)),
		names: make([]*types.FieldName, 0, len(fieldNames)),
	}

	for _, fieldName := range fieldNames {
		cwn.Append(buildColumnWithName("", fieldName, mysql.TypeString, mysql.MaxBlobWidth))
	}
	e.SetSchema(cwn.col2Schema())
	e.names = cwn.names
	return nil
}

// RenderResult renders the explain result as specified format.
func (e *Explain) RenderResult() error {
	if e.TargetPlan == nil {
		return nil
	}
	switch strings.ToLower(e.Format) {
	case types.ExplainFormatROW, types.ExplainFormatBrief, types.ExplainFormatVerbose:
		if e.Rows == nil || e.Analyze {
			e.explainedPlans = map[int]bool{}
			err := e.explainPlanInRowFormat(e.TargetPlan, "root", "", "", true)
			if err != nil {
				return err
			}
			err = e.explainPlanInRowFormatCTE()
			if err != nil {
				return err
			}
		}
	case types.ExplainFormatDOT:
		if physicalPlan, ok := e.TargetPlan.(PhysicalPlan); ok {
			e.prepareDotInfo(physicalPlan)
		}
	case types.ExplainFormatHint:
		hints := GenHintsFromPhysicalPlan(e.TargetPlan)
		hints = append(hints, hint.ExtractTableHintsFromStmtNode(e.ExecStmt, nil)...)
		e.Rows = append(e.Rows, []string{hint.RestoreOptimizerHints(hints)})
	default:
		return errors.Errorf("explain format '%s' is not supported now", e.Format)
	}
	return nil
}

func (e *Explain) explainPlanInRowFormatCTE() (err error) {
	explainedCTEPlan := make(map[int]struct{})
	for i := 0; i < len(e.ctes); i++ {
		x := (*CTEDefinition)(e.ctes[i])
		// skip if the CTE has been explained, the same CTE has same IDForStorage
		if _, ok := explainedCTEPlan[x.CTE.IDForStorage]; ok {
			continue
		}
		e.prepareOperatorInfo(x, "root", "", "", true)
		childIndent := texttree.Indent4Child("", true)
		err = e.explainPlanInRowFormat(x.SeedPlan, "root", "(Seed Part)", childIndent, x.RecurPlan == nil)
		if x.RecurPlan != nil {
			err = e.explainPlanInRowFormat(x.RecurPlan, "root", "(Recursive Part)", childIndent, true)
		}
		explainedCTEPlan[x.CTE.IDForStorage] = struct{}{}
	}

	return
}

// explainPlanInRowFormat generates explain information for root-tasks.
func (e *Explain) explainPlanInRowFormat(p Plan, taskType, driverSide, indent string, isLastChild bool) (err error) {
	e.prepareOperatorInfo(p, taskType, driverSide, indent, isLastChild)
	e.explainedPlans[p.ID()] = true
	if e.ctx != nil && e.ctx.GetSessionVars() != nil && e.ctx.GetSessionVars().StmtCtx != nil {
		if optimInfo, ok := e.ctx.GetSessionVars().StmtCtx.OptimInfo[p.ID()]; ok {
			e.ctx.GetSessionVars().StmtCtx.AppendNote(errors.New(optimInfo))
		}
	}

	// For every child we create a new sub-tree rooted by it.
	childIndent := texttree.Indent4Child(indent, isLastChild)

	if physPlan, ok := p.(PhysicalPlan); ok {
		// indicate driven side and driving side of 'join' and 'apply'
		// See issue https://github.com/pingcap/tidb/issues/14602.
		driverSideInfo := make([]string, len(physPlan.Children()))
		buildSide := -1

		switch plan := physPlan.(type) {
		case *PhysicalApply:
			buildSide = plan.InnerChildIdx ^ 1
		case *PhysicalHashJoin:
			if plan.UseOuterToBuild {
				buildSide = plan.InnerChildIdx ^ 1
			} else {
				buildSide = plan.InnerChildIdx
			}
		case *PhysicalMergeJoin:
			if plan.JoinType == RightOuterJoin {
				buildSide = 0
			} else {
				buildSide = 1
			}
		case *PhysicalIndexJoin:
			buildSide = plan.InnerChildIdx ^ 1
		case *PhysicalIndexMergeJoin:
			buildSide = plan.InnerChildIdx ^ 1
		case *PhysicalIndexHashJoin:
			buildSide = plan.InnerChildIdx ^ 1
		}

		if buildSide != -1 {
			driverSideInfo[0], driverSideInfo[1] = "(Build)", "(Probe)"
		} else {
			buildSide = 0
		}

		// Always put the Build above the Probe.
		for i := range physPlan.Children() {
			pchild := &physPlan.Children()[i^buildSide]
			if e.explainedPlans[(*pchild).ID()] {
				continue
			}
			err = e.explainPlanInRowFormat(*pchild, taskType, driverSideInfo[i], childIndent, i == len(physPlan.Children())-1)
			if err != nil {
				return
			}
		}
	}

	switch x := p.(type) {
	case *PhysicalTableReader:
		var storeType string
		switch x.StoreType {
		case kv.TiKV, kv.TiFlash, kv.TiDB:
			// expected do nothing
		default:
			return errors.Errorf("the store type %v is unknown", x.StoreType)
		}
		storeType = x.StoreType.Name()
		taskName := "cop"
		if x.BatchCop {
			taskName = "batchCop"
		}
		err = e.explainPlanInRowFormat(x.tablePlan, taskName+"["+storeType+"]", "", childIndent, true)
	case *PhysicalIndexReader:
		err = e.explainPlanInRowFormat(x.indexPlan, "cop[tikv]", "", childIndent, true)
	case *PhysicalIndexLookUpReader:
		err = e.explainPlanInRowFormat(x.indexPlan, "cop[tikv]", "(Build)", childIndent, false)
		if err != nil {
			return
		}
		err = e.explainPlanInRowFormat(x.tablePlan, "cop[tikv]", "(Probe)", childIndent, true)
	case *PhysicalIndexMergeReader:
		for _, pchild := range x.partialPlans {
			err = e.explainPlanInRowFormat(pchild, "cop[tikv]", "(Build)", childIndent, false)
			if err != nil {
				return
			}
		}
		err = e.explainPlanInRowFormat(x.tablePlan, "cop[tikv]", "(Probe)", childIndent, true)
	case *Insert:
		if x.SelectPlan != nil {
			err = e.explainPlanInRowFormat(x.SelectPlan, "root", "", childIndent, true)
		}
	case *Update:
		if x.SelectPlan != nil {
			err = e.explainPlanInRowFormat(x.SelectPlan, "root", "", childIndent, true)
		}
	case *Delete:
		if x.SelectPlan != nil {
			err = e.explainPlanInRowFormat(x.SelectPlan, "root", "", childIndent, true)
		}
	case *Execute:
		if x.Plan != nil {
			err = e.explainPlanInRowFormat(x.Plan, "root", "", indent, true)
		}
	case *PhysicalCTE:
		e.ctes = append(e.ctes, x)
	case *PhysicalShuffleReceiverStub:
		err = e.explainPlanInRowFormat(x.DataSource, "root", "", childIndent, true)
	}
	return
}

func getRuntimeInfo(ctx sessionctx.Context, p Plan, runtimeStatsColl *execdetails.RuntimeStatsColl) (actRows, analyzeInfo, memoryInfo, diskInfo string) {
	if runtimeStatsColl == nil {
		runtimeStatsColl = ctx.GetSessionVars().StmtCtx.RuntimeStatsColl
		if runtimeStatsColl == nil {
			return
		}
	}
	explainID := p.ID()

	// There maybe some mock information for cop task to let runtimeStatsColl.Exists(p.ExplainID()) is true.
	// So check copTaskExecDetail first and print the real cop task information if it's not empty.
	if runtimeStatsColl.ExistsRootStats(explainID) {
		rootStats := runtimeStatsColl.GetRootStats(explainID)
		analyzeInfo = rootStats.String()
		actRows = strconv.FormatInt(rootStats.GetActRows(), 10)
	} else {
		actRows = "0"
	}
	if runtimeStatsColl.ExistsCopStats(explainID) {
		if len(analyzeInfo) > 0 {
			analyzeInfo += ", "
		}
		copStats := runtimeStatsColl.GetCopStats(explainID)
		analyzeInfo += copStats.String()
		actRows = fmt.Sprint(copStats.GetActRows())
	}
	memoryInfo = "N/A"
	memTracker := ctx.GetSessionVars().StmtCtx.MemTracker.SearchTrackerWithoutLock(p.ID())
	if memTracker != nil {
		memoryInfo = memTracker.FormatBytes(memTracker.MaxConsumed())
	}

	diskInfo = "N/A"
	diskTracker := ctx.GetSessionVars().StmtCtx.DiskTracker.SearchTrackerWithoutLock(p.ID())
	if diskTracker != nil {
		diskInfo = diskTracker.FormatBytes(diskTracker.MaxConsumed())
	}
	return
}

// prepareOperatorInfo generates the following information for every plan:
// operator id, estimated rows, task type, access object and other operator info.
func (e *Explain) prepareOperatorInfo(p Plan, taskType, driverSide, indent string, isLastChild bool) {
	if p.ExplainID().String() == "_0" {
		return
	}

	id := texttree.PrettyIdentifier(p.ExplainID().String()+driverSide, indent, isLastChild)
	estRows, estCost, accessObject, operatorInfo := e.getOperatorInfo(p, id)

	var row []string
	if e.Analyze || e.RuntimeStatsColl != nil {
		row = []string{id, estRows}
		if e.Format == types.ExplainFormatVerbose {
			row = append(row, estCost)
		}
		actRows, analyzeInfo, memoryInfo, diskInfo := getRuntimeInfo(e.ctx, p, e.RuntimeStatsColl)
		row = append(row, actRows, taskType, accessObject, analyzeInfo, operatorInfo, memoryInfo, diskInfo)
	} else {
		row = []string{id, estRows}
		if e.Format == types.ExplainFormatVerbose {
			row = append(row, estCost)
		}
		row = append(row, taskType, accessObject, operatorInfo)
	}
	e.Rows = append(e.Rows, row)
}

func (e *Explain) getOperatorInfo(p Plan, id string) (string, string, string, string) {
	// For `explain for connection` statement, `e.ExplainRows` will be set.
	for _, row := range e.ExplainRows {
		if len(row) < 5 {
			panic("should never happen")
		}
		if row[0] == id {
			return row[1], "N/A", row[3], row[4]
		}
	}
	estRows := "N/A"
	if si := p.statsInfo(); si != nil {
		estRows = strconv.FormatFloat(si.RowCount, 'f', 2, 64)
	}
	estCost := "N/A"
	if pp, ok := p.(PhysicalPlan); ok {
		estCost = strconv.FormatFloat(pp.Cost(), 'f', 2, 64)
	}
	var accessObject, operatorInfo string
	if plan, ok := p.(dataAccesser); ok {
		accessObject = plan.AccessObject(false)
		operatorInfo = plan.OperatorInfo(false)
	} else {
		if pa, ok := p.(partitionAccesser); ok && e.ctx != nil {
			accessObject = pa.accessObject(e.ctx)
		}
		operatorInfo = p.ExplainInfo()
	}
	return estRows, estCost, accessObject, operatorInfo
}

func (e *Explain) prepareDotInfo(p PhysicalPlan) {
	buffer := bytes.NewBufferString("")
	fmt.Fprintf(buffer, "\ndigraph %s {\n", p.ExplainID())
	e.prepareTaskDot(p, "root", buffer)
	buffer.WriteString("}\n")

	e.Rows = append(e.Rows, []string{buffer.String()})
}

func (e *Explain) prepareTaskDot(p PhysicalPlan, taskTp string, buffer *bytes.Buffer) {
	fmt.Fprintf(buffer, "subgraph cluster%v{\n", p.ID())
	buffer.WriteString("node [style=filled, color=lightgrey]\n")
	buffer.WriteString("color=black\n")
	fmt.Fprintf(buffer, "label = \"%s\"\n", taskTp)

	if len(p.Children()) == 0 {
		if taskTp == "cop" {
			fmt.Fprintf(buffer, "\"%s\"\n}\n", p.ExplainID())
			return
		}
		fmt.Fprintf(buffer, "\"%s\"\n", p.ExplainID())
	}

	var copTasks []PhysicalPlan
	var pipelines []string

	for planQueue := []PhysicalPlan{p}; len(planQueue) > 0; planQueue = planQueue[1:] {
		curPlan := planQueue[0]
		switch copPlan := curPlan.(type) {
		case *PhysicalTableReader:
			pipelines = append(pipelines, fmt.Sprintf("\"%s\" -> \"%s\"\n", copPlan.ExplainID(), copPlan.tablePlan.ExplainID()))
			copTasks = append(copTasks, copPlan.tablePlan)
		case *PhysicalIndexReader:
			pipelines = append(pipelines, fmt.Sprintf("\"%s\" -> \"%s\"\n", copPlan.ExplainID(), copPlan.indexPlan.ExplainID()))
			copTasks = append(copTasks, copPlan.indexPlan)
		case *PhysicalIndexLookUpReader:
			pipelines = append(pipelines, fmt.Sprintf("\"%s\" -> \"%s\"\n", copPlan.ExplainID(), copPlan.tablePlan.ExplainID()))
			pipelines = append(pipelines, fmt.Sprintf("\"%s\" -> \"%s\"\n", copPlan.ExplainID(), copPlan.indexPlan.ExplainID()))
			copTasks = append(copTasks, copPlan.tablePlan)
			copTasks = append(copTasks, copPlan.indexPlan)
		case *PhysicalIndexMergeReader:
			for i := 0; i < len(copPlan.partialPlans); i++ {
				pipelines = append(pipelines, fmt.Sprintf("\"%s\" -> \"%s\"\n", copPlan.ExplainID(), copPlan.partialPlans[i].ExplainID()))
				copTasks = append(copTasks, copPlan.partialPlans[i])
			}
			if copPlan.tablePlan != nil {
				pipelines = append(pipelines, fmt.Sprintf("\"%s\" -> \"%s\"\n", copPlan.ExplainID(), copPlan.tablePlan.ExplainID()))
				copTasks = append(copTasks, copPlan.tablePlan)
			}
		}
		for _, child := range curPlan.Children() {
			fmt.Fprintf(buffer, "\"%s\" -> \"%s\"\n", curPlan.ExplainID(), child.ExplainID())
			planQueue = append(planQueue, child)
		}
	}
	buffer.WriteString("}\n")

	for _, cop := range copTasks {
		e.prepareTaskDot(cop, "cop", buffer)
	}

	for i := range pipelines {
		buffer.WriteString(pipelines[i])
	}
}

// IsPointGetWithPKOrUniqueKeyByAutoCommit returns true when meets following conditions:
//  1. ctx is auto commit tagged
//  2. session is not InTxn
//  3. plan is point get by pk, or point get by unique index (no double read)
func IsPointGetWithPKOrUniqueKeyByAutoCommit(ctx sessionctx.Context, p Plan) (bool, error) {
	if !IsAutoCommitTxn(ctx) {
		return false, nil
	}

	// check plan
	if proj, ok := p.(*PhysicalProjection); ok {
		p = proj.Children()[0]
	}

	switch v := p.(type) {
	case *PhysicalIndexReader:
		indexScan := v.IndexPlans[0].(*PhysicalIndexScan)
		return indexScan.IsPointGetByUniqueKey(ctx), nil
	case *PhysicalTableReader:
		tableScan := v.TablePlans[0].(*PhysicalTableScan)
		isPointRange := len(tableScan.Ranges) == 1 && tableScan.Ranges[0].IsPointNonNullable(ctx)
		if !isPointRange {
			return false, nil
		}
		pkLength := 1
		if tableScan.Table.IsCommonHandle {
			pkIdx := tables.FindPrimaryIndex(tableScan.Table)
			pkLength = len(pkIdx.Columns)
		}
		return len(tableScan.Ranges[0].LowVal) == pkLength, nil
	case *PointGetPlan:
		// If the PointGetPlan needs to read data using unique index (double read), we
		// can't use max uint64, because using math.MaxUint64 can't guarantee repeatable-read
		// and the data and index would be inconsistent!
		// If the PointGetPlan needs to read data from Cache Table, we can't use max uint64,
		// because math.MaxUint64 always make cacheData invalid.
		noSecondRead := v.IndexInfo == nil || (v.IndexInfo.Primary && v.TblInfo.IsCommonHandle)
		if !noSecondRead {
			return false, nil
		}
		if v.TblInfo != nil && (v.TblInfo.TableCacheStatusType != model.TableCacheStatusDisable) {
			return false, nil
		}
		return true, nil
	default:
		return false, nil
	}
}

// IsAutoCommitTxn checks if session is in autocommit mode and not InTxn
// used for fast plan like point get
func IsAutoCommitTxn(ctx sessionctx.Context) bool {
	return ctx.GetSessionVars().IsAutocommit() && !ctx.GetSessionVars().InTxn()
}<|MERGE_RESOLUTION|>--- conflicted
+++ resolved
@@ -473,12 +473,7 @@
 			txtVarTypes = append(txtVarTypes, tp)
 		}
 	}
-<<<<<<< HEAD
 	if prepared.UseCache && prepared.CachedPlan != nil { // short path for point-get plans
-=======
-
-	if prepared.CachedPlan != nil {
->>>>>>> 8f13676e
 		// Rewriting the expression in the select.where condition  will convert its
 		// type from "paramMarker" to "Constant".When Point Select queries are executed,
 		// the expression in the where condition will not be evaluated,
