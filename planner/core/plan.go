// Copyright 2015 PingCAP, Inc.
//
// Licensed under the Apache License, Version 2.0 (the "License");
// you may not use this file except in compliance with the License.
// You may obtain a copy of the License at
//
//     http://www.apache.org/licenses/LICENSE-2.0
//
// Unless required by applicable law or agreed to in writing, software
// distributed under the License is distributed on an "AS IS" BASIS,
// WITHOUT WARRANTIES OR CONDITIONS OF ANY KIND, either express or implied.
// See the License for the specific language governing permissions and
// limitations under the License.

package core

import (
	"fmt"
	"math"
	"strconv"

	"github.com/cznic/mathutil"
	"github.com/pingcap/errors"
	"github.com/pingcap/tidb/expression"
	"github.com/pingcap/tidb/kv"
	fd "github.com/pingcap/tidb/planner/funcdep"
	"github.com/pingcap/tidb/planner/property"
	"github.com/pingcap/tidb/planner/util"
	"github.com/pingcap/tidb/sessionctx"
	"github.com/pingcap/tidb/types"
	"github.com/pingcap/tidb/util/stringutil"
	"github.com/pingcap/tidb/util/tracing"
	"github.com/pingcap/tipb/go-tipb"
)

// Plan is the description of an execution flow.
// It is created from ast.Node first, then optimized by the optimizer,
// finally used by the executor to create a Cursor which executes the statement.
type Plan interface {
	// Get the schema.
	Schema() *expression.Schema

	// Get the ID.
	ID() int

	// TP get the plan type.
	TP() string

	// Get the ID in explain statement
	ExplainID() fmt.Stringer

	// ExplainInfo returns operator information to be explained.
	ExplainInfo() string

	// replaceExprColumns replace all the column reference in the plan's expression node.
	replaceExprColumns(replace map[string]*expression.Column)

	SCtx() sessionctx.Context

	// property.StatsInfo will return the property.StatsInfo for this plan.
	statsInfo() *property.StatsInfo

	// OutputNames returns the outputting names of each column.
	OutputNames() types.NameSlice

	// SetOutputNames sets the outputting name by the given slice.
	SetOutputNames(names types.NameSlice)

	SelectBlockOffset() int

	buildPlanTrace() *tracing.PlanTrace
}

func enforceProperty(p *property.PhysicalProperty, tsk task, ctx sessionctx.Context) task {
	if p.TaskTp == property.MppTaskType {
		if mpp, ok := tsk.(*mppTask); ok && !mpp.invalid() {
			return mpp.enforceExchanger(p)
		}
		return &mppTask{}
	}
	if p.IsEmpty() || tsk.plan() == nil {
		return tsk
	}
	tsk = tsk.convertToRootTask(ctx)
	sortReqProp := &property.PhysicalProperty{TaskTp: property.RootTaskType, SortItems: p.SortItems, ExpectedCnt: math.MaxFloat64}
	sort := PhysicalSort{ByItems: make([]*util.ByItems, 0, len(p.SortItems))}.Init(ctx, tsk.plan().statsInfo(), tsk.plan().SelectBlockOffset(), sortReqProp)
	for _, col := range p.SortItems {
		sort.ByItems = append(sort.ByItems, &util.ByItems{Expr: col.Col, Desc: col.Desc})
	}
	return sort.attach2Task(tsk)
}

// optimizeByShuffle insert `PhysicalShuffle` to optimize performance by running in a parallel manner.
func optimizeByShuffle(tsk task, ctx sessionctx.Context) task {
	if tsk.plan() == nil {
		return tsk
	}

	switch p := tsk.plan().(type) {
	case *PhysicalWindow:
		if shuffle := optimizeByShuffle4Window(p, ctx); shuffle != nil {
			return shuffle.attach2Task(tsk)
		}
	case *PhysicalMergeJoin:
		if shuffle := optimizeByShuffle4MergeJoin(p, ctx); shuffle != nil {
			return shuffle.attach2Task(tsk)
		}
	case *PhysicalStreamAgg:
		if shuffle := optimizeByShuffle4StreamAgg(p, ctx); shuffle != nil {
			return shuffle.attach2Task(tsk)
		}
	}
	return tsk
}

func optimizeByShuffle4Window(pp *PhysicalWindow, ctx sessionctx.Context) *PhysicalShuffle {
	concurrency := ctx.GetSessionVars().WindowConcurrency()
	if concurrency <= 1 {
		return nil
	}

	sort, ok := pp.Children()[0].(*PhysicalSort)
	if !ok {
		// Multi-thread executing on SORTED data source is not effective enough by current implementation.
		// TODO: Implement a better one.
		return nil
	}
	tail, dataSource := sort, sort.Children()[0]

	partitionBy := make([]*expression.Column, 0, len(pp.PartitionBy))
	for _, item := range pp.PartitionBy {
		partitionBy = append(partitionBy, item.Col)
	}
	NDV := int(getColsNDV(partitionBy, dataSource.Schema(), dataSource.statsInfo()))
	if NDV <= 1 {
		return nil
	}
	concurrency = mathutil.Min(concurrency, NDV)

	byItems := make([]expression.Expression, 0, len(pp.PartitionBy))
	for _, item := range pp.PartitionBy {
		byItems = append(byItems, item.Col)
	}
	reqProp := &property.PhysicalProperty{ExpectedCnt: math.MaxFloat64}
	shuffle := PhysicalShuffle{
		Concurrency:  concurrency,
		Tails:        []PhysicalPlan{tail},
		DataSources:  []PhysicalPlan{dataSource},
		SplitterType: PartitionHashSplitterType,
		ByItemArrays: [][]expression.Expression{byItems},
	}.Init(ctx, pp.statsInfo(), pp.SelectBlockOffset(), reqProp)
	return shuffle
}

func optimizeByShuffle4StreamAgg(pp *PhysicalStreamAgg, ctx sessionctx.Context) *PhysicalShuffle {
	concurrency := ctx.GetSessionVars().StreamAggConcurrency()
	if concurrency <= 1 {
		return nil
	}

	sort, ok := pp.Children()[0].(*PhysicalSort)
	if !ok {
		// Multi-thread executing on SORTED data source is not effective enough by current implementation.
		// TODO: Implement a better one.
		return nil
	}
	tail, dataSource := sort, sort.Children()[0]

	partitionBy := make([]*expression.Column, 0, len(pp.GroupByItems))
	for _, item := range pp.GroupByItems {
		if col, ok := item.(*expression.Column); ok {
			partitionBy = append(partitionBy, col)
		}
	}
	NDV := int(getColsNDV(partitionBy, dataSource.Schema(), dataSource.statsInfo()))
	if NDV <= 1 {
		return nil
	}
	concurrency = mathutil.Min(concurrency, NDV)

	reqProp := &property.PhysicalProperty{ExpectedCnt: math.MaxFloat64}
	shuffle := PhysicalShuffle{
		Concurrency:  concurrency,
		Tails:        []PhysicalPlan{tail},
		DataSources:  []PhysicalPlan{dataSource},
		SplitterType: PartitionHashSplitterType,
		ByItemArrays: [][]expression.Expression{cloneExprs(pp.GroupByItems)},
	}.Init(ctx, pp.statsInfo(), pp.SelectBlockOffset(), reqProp)
	return shuffle
}

func optimizeByShuffle4MergeJoin(pp *PhysicalMergeJoin, ctx sessionctx.Context) *PhysicalShuffle {
	concurrency := ctx.GetSessionVars().MergeJoinConcurrency()
	if concurrency <= 1 {
		return nil
	}

	children := pp.Children()
	dataSources := make([]PhysicalPlan, len(children))
	tails := make([]PhysicalPlan, len(children))

	for i := range children {
		sort, ok := children[i].(*PhysicalSort)
		if !ok {
			// Multi-thread executing on SORTED data source is not effective enough by current implementation.
			// TODO: Implement a better one.
			return nil
		}
		tails[i], dataSources[i] = sort, sort.Children()[0]
	}

	leftByItemArray := make([]expression.Expression, 0, len(pp.LeftJoinKeys))
	for _, col := range pp.LeftJoinKeys {
		leftByItemArray = append(leftByItemArray, col.Clone())
	}
	rightByItemArray := make([]expression.Expression, 0, len(pp.RightJoinKeys))
	for _, col := range pp.RightJoinKeys {
		rightByItemArray = append(rightByItemArray, col.Clone())
	}
	reqProp := &property.PhysicalProperty{ExpectedCnt: math.MaxFloat64}
	shuffle := PhysicalShuffle{
		Concurrency:  concurrency,
		Tails:        tails,
		DataSources:  dataSources,
		SplitterType: PartitionHashSplitterType,
		ByItemArrays: [][]expression.Expression{leftByItemArray, rightByItemArray},
	}.Init(ctx, pp.statsInfo(), pp.SelectBlockOffset(), reqProp)
	return shuffle
}

// LogicalPlan is a tree of logical operators.
// We can do a lot of logical optimizations to it, like predicate pushdown and column pruning.
type LogicalPlan interface {
	Plan

	// HashCode encodes a LogicalPlan to fast compare whether a LogicalPlan equals to another.
	// We use a strict encode method here which ensures there is no conflict.
	HashCode() []byte

	// PredicatePushDown pushes down the predicates in the where/on/having clauses as deeply as possible.
	// It will accept a predicate that is an expression slice, and return the expressions that can't be pushed.
	// Because it might change the root if the having clause exists, we need to return a plan that represents a new root.
	PredicatePushDown([]expression.Expression, *logicalOptimizeOp) ([]expression.Expression, LogicalPlan)

	// PruneColumns prunes the unused columns.
	PruneColumns([]*expression.Column, *logicalOptimizeOp) error

	// findBestTask converts the logical plan to the physical plan. It's a new interface.
	// It is called recursively from the parent to the children to create the result physical plan.
	// Some logical plans will convert the children to the physical plans in different ways, and return the one
	// With the lowest cost and how many plans are found in this function.
	// planCounter is a counter for planner to force a plan.
	// If planCounter > 0, the clock_th plan generated in this function will be returned.
	// If planCounter = 0, the plan generated in this function will not be considered.
	// If planCounter = -1, then we will not force plan.
	findBestTask(prop *property.PhysicalProperty, planCounter *PlanCounterTp, op *physicalOptimizeOp) (task, int64, error)

	// BuildKeyInfo will collect the information of unique keys into schema.
	// Because this method is also used in cascades planner, we cannot use
	// things like `p.schema` or `p.children` inside it. We should use the `selfSchema`
	// and `childSchema` instead.
	BuildKeyInfo(selfSchema *expression.Schema, childSchema []*expression.Schema)

	// pushDownTopN will push down the topN or limit operator during logical optimization.
	pushDownTopN(topN *LogicalTopN, opt *logicalOptimizeOp) LogicalPlan

	// recursiveDeriveStats derives statistic info between plans.
	recursiveDeriveStats(colGroups [][]*expression.Column) (*property.StatsInfo, error)

	// DeriveStats derives statistic info for current plan node given child stats.
	// We need selfSchema, childSchema here because it makes this method can be used in
	// cascades planner, where LogicalPlan might not record its children or schema.
	DeriveStats(childStats []*property.StatsInfo, selfSchema *expression.Schema, childSchema []*expression.Schema, colGroups [][]*expression.Column) (*property.StatsInfo, error)

	// ExtractColGroups extracts column groups from child operator whose DNVs are required by the current operator.
	// For example, if current operator is LogicalAggregation of `Group By a, b`, we indicate the child operators to maintain
	// and propagate the NDV info of column group (a, b), to improve the row count estimation of current LogicalAggregation.
	// The parameter colGroups are column groups required by upper operators, besides from the column groups derived from
	// current operator, we should pass down parent colGroups to child operator as many as possible.
	ExtractColGroups(colGroups [][]*expression.Column) [][]*expression.Column

	// PreparePossibleProperties is only used for join and aggregation. Like group by a,b,c, all permutation of (a,b,c) is
	// valid, but the ordered indices in leaf plan is limited. So we can get all possible order properties by a pre-walking.
	PreparePossibleProperties(schema *expression.Schema, childrenProperties ...[][]*expression.Column) [][]*expression.Column

	// exhaustPhysicalPlans generates all possible plans that can match the required property.
	// It will return:
	// 1. All possible plans that can match the required property.
	// 2. Whether the SQL hint can work. Return true if there is no hint.
	exhaustPhysicalPlans(*property.PhysicalProperty) (physicalPlans []PhysicalPlan, hintCanWork bool, err error)

	// ExtractCorrelatedCols extracts correlated columns inside the LogicalPlan.
	ExtractCorrelatedCols() []*expression.CorrelatedColumn

	// MaxOneRow means whether this operator only returns max one row.
	MaxOneRow() bool

	// Get all the children.
	Children() []LogicalPlan

	// SetChildren sets the children for the plan.
	SetChildren(...LogicalPlan)

	// SetChild sets the ith child for the plan.
	SetChild(i int, child LogicalPlan)

	// rollBackTaskMap roll back all taskMap's logs after TimeStamp TS.
	rollBackTaskMap(TS uint64)

	// canPushToCop check if we might push this plan to a specific store.
	canPushToCop(store kv.StoreType) bool

	// ExtractFD derive the FDSet from the tree bottom up.
	ExtractFD() *fd.FDSet
}

// PhysicalPlan is a tree of the physical operators.
type PhysicalPlan interface {
	Plan

<<<<<<< HEAD
	// CalPlanCost returns the cost of current plan
	CalPlanCost(taskType property.TaskType) (float64, error)
=======
	// GetPlanCost calculates the cost of the plan if it has not been calculated yet and returns the cost.
	GetPlanCost(taskType property.TaskType) (float64, error)
>>>>>>> 212a6b22

	// attach2Task makes the current physical plan as the father of task's physicalPlan and updates the cost of
	// current task. If the child's task is cop task, some operator may close this task and return a new rootTask.
	attach2Task(...task) task

	// ToPB converts physical plan to tipb executor.
	ToPB(ctx sessionctx.Context, storeType kv.StoreType) (*tipb.Executor, error)

	// getChildReqProps gets the required property by child index.
	GetChildReqProps(idx int) *property.PhysicalProperty

	// StatsCount returns the count of property.StatsInfo for this plan.
	StatsCount() float64

	// ExtractCorrelatedCols extracts correlated columns inside the PhysicalPlan.
	ExtractCorrelatedCols() []*expression.CorrelatedColumn

	// Get all the children.
	Children() []PhysicalPlan

	// SetChildren sets the children for the plan.
	SetChildren(...PhysicalPlan)

	// SetChild sets the ith child for the plan.
	SetChild(i int, child PhysicalPlan)

	// ResolveIndices resolves the indices for columns. After doing this, the columns can evaluate the rows by their indices.
	ResolveIndices() error

	// Stats returns the StatsInfo of the plan.
	Stats() *property.StatsInfo

<<<<<<< HEAD
	// Deprecated: Cost returns the estimated cost of the subplan.
	Cost() float64

	// Deprecated: SetCost set the cost of the subplan.
=======
	// Cost returns the estimated cost of the subplan.
	// Deprecated: use the new method GetPlanCost
	Cost() float64

	// SetCost set the cost of the subplan.
	// Deprecated: use the new method GetPlanCost
>>>>>>> 212a6b22
	SetCost(cost float64)

	// ExplainNormalizedInfo returns operator normalized information for generating digest.
	ExplainNormalizedInfo() string

	// Clone clones this physical plan.
	Clone() (PhysicalPlan, error)
}

type baseLogicalPlan struct {
	basePlan

	taskMap map[string]task
	// taskMapBak forms a backlog stack of taskMap, used to roll back the taskMap.
	taskMapBak []string
	// taskMapBakTS stores the timestamps of logs.
	taskMapBakTS []uint64
	self         LogicalPlan
	maxOneRow    bool
	children     []LogicalPlan
	// fdSet is a set of functional dependencies(FDs) which powers many optimizations,
	// including eliminating unnecessary DISTINCT operators, simplifying ORDER BY columns,
	// removing Max1Row operators, and mapping semi-joins to inner-joins.
	// for now, it's hard to maintain in individual operator, build it from bottom up when using.
	fdSet *fd.FDSet
}

// ExtractFD return the children[0]'s fdSet if there are no adding/removing fd in this logic plan.
func (p *baseLogicalPlan) ExtractFD() *fd.FDSet {
	if p.fdSet != nil {
		return p.fdSet
	}
	fds := &fd.FDSet{HashCodeToUniqueID: make(map[string]int)}
	for _, ch := range p.children {
		fds.AddFrom(ch.ExtractFD())
	}
	return fds
}

func (p *baseLogicalPlan) MaxOneRow() bool {
	return p.maxOneRow
}

// ExplainInfo implements Plan interface.
func (p *baseLogicalPlan) ExplainInfo() string {
	return ""
}

type basePhysicalCost struct {
	planCostInit bool
	planCost     float64
}

type basePhysicalPlan struct {
	basePlan
	basePhysicalCost

	childrenReqProps []*property.PhysicalProperty
	self             PhysicalPlan
	children         []PhysicalPlan
	cost             float64

	// used by the new cost interface
	planCostInit bool
	planCost     float64
}

// Cost implements PhysicalPlan interface.
func (p *basePhysicalPlan) Cost() float64 {
	return p.cost
}

// SetCost implements PhysicalPlan interface.
func (p *basePhysicalPlan) SetCost(cost float64) {
	p.cost = cost
}

func (p *basePhysicalPlan) cloneWithSelf(newSelf PhysicalPlan) (*basePhysicalPlan, error) {
	base := &basePhysicalPlan{
		basePlan: p.basePlan,
		self:     newSelf,
	}
	for _, child := range p.children {
		cloned, err := child.Clone()
		if err != nil {
			return nil, err
		}
		base.children = append(base.children, cloned)
	}
	for _, prop := range p.childrenReqProps {
		if prop == nil {
			continue
		}
		base.childrenReqProps = append(base.childrenReqProps, prop.CloneEssentialFields())
	}
	return base, nil
}

// Clone implements PhysicalPlan interface.
func (p *basePhysicalPlan) Clone() (PhysicalPlan, error) {
	return nil, errors.Errorf("%T doesn't support cloning", p.self)
}

// ExplainInfo implements Plan interface.
func (p *basePhysicalPlan) ExplainInfo() string {
	return ""
}

// ExplainNormalizedInfo implements PhysicalPlan interface.
func (p *basePhysicalPlan) ExplainNormalizedInfo() string {
	return ""
}

func (p *basePhysicalPlan) GetChildReqProps(idx int) *property.PhysicalProperty {
	return p.childrenReqProps[idx]
}

// ExtractCorrelatedCols implements PhysicalPlan interface.
func (p *basePhysicalPlan) ExtractCorrelatedCols() []*expression.CorrelatedColumn {
	return nil
}

// GetLogicalTS4TaskMap get the logical TimeStamp now to help rollback the TaskMap changes after that.
func (p *baseLogicalPlan) GetLogicalTS4TaskMap() uint64 {
	p.ctx.GetSessionVars().StmtCtx.TaskMapBakTS += 1
	return p.ctx.GetSessionVars().StmtCtx.TaskMapBakTS
}

func (p *baseLogicalPlan) rollBackTaskMap(TS uint64) {
	if !p.ctx.GetSessionVars().StmtCtx.StmtHints.TaskMapNeedBackUp() {
		return
	}
	if len(p.taskMapBak) > 0 {
		// Rollback all the logs with TimeStamp TS.
		N := len(p.taskMapBak)
		for i := 0; i < N; i++ {
			cur := p.taskMapBak[i]
			if p.taskMapBakTS[i] < TS {
				continue
			}

			// Remove the i_th log.
			p.taskMapBak = append(p.taskMapBak[:i], p.taskMapBak[i+1:]...)
			p.taskMapBakTS = append(p.taskMapBakTS[:i], p.taskMapBakTS[i+1:]...)
			i--
			N--

			// Roll back taskMap.
			p.taskMap[cur] = nil
		}
	}
	for _, child := range p.children {
		child.rollBackTaskMap(TS)
	}
}

func (p *baseLogicalPlan) getTask(prop *property.PhysicalProperty) task {
	key := prop.HashCode()
	return p.taskMap[string(key)]
}

func (p *baseLogicalPlan) storeTask(prop *property.PhysicalProperty, task task) {
	key := prop.HashCode()
	if p.ctx.GetSessionVars().StmtCtx.StmtHints.TaskMapNeedBackUp() {
		// Empty string for useless change.
		TS := p.GetLogicalTS4TaskMap()
		p.taskMapBakTS = append(p.taskMapBakTS, TS)
		p.taskMapBak = append(p.taskMapBak, string(key))
	}
	p.taskMap[string(key)] = task
}

// HasMaxOneRow returns if the LogicalPlan will output at most one row.
func HasMaxOneRow(p LogicalPlan, childMaxOneRow []bool) bool {
	if len(childMaxOneRow) == 0 {
		// The reason why we use this check is that, this function
		// is used both in planner/core and planner/cascades.
		// In cascades planner, LogicalPlan may have no `children`.
		return false
	}
	switch x := p.(type) {
	case *LogicalLock, *LogicalLimit, *LogicalSort, *LogicalSelection,
		*LogicalApply, *LogicalProjection, *LogicalWindow, *LogicalAggregation:
		return childMaxOneRow[0]
	case *LogicalMaxOneRow:
		return true
	case *LogicalJoin:
		switch x.JoinType {
		case SemiJoin, AntiSemiJoin, LeftOuterSemiJoin, AntiLeftOuterSemiJoin:
			return childMaxOneRow[0]
		default:
			return childMaxOneRow[0] && childMaxOneRow[1]
		}
	}
	return false
}

// BuildKeyInfo implements LogicalPlan BuildKeyInfo interface.
func (p *baseLogicalPlan) BuildKeyInfo(selfSchema *expression.Schema, childSchema []*expression.Schema) {
	childMaxOneRow := make([]bool, len(p.children))
	for i := range p.children {
		childMaxOneRow[i] = p.children[i].MaxOneRow()
	}
	p.maxOneRow = HasMaxOneRow(p.self, childMaxOneRow)
}

// BuildKeyInfo implements LogicalPlan BuildKeyInfo interface.
func (p *logicalSchemaProducer) BuildKeyInfo(selfSchema *expression.Schema, childSchema []*expression.Schema) {
	selfSchema.Keys = nil
	p.baseLogicalPlan.BuildKeyInfo(selfSchema, childSchema)

	// default implementation for plans has only one child: proprgate child keys
	// multi-children plans are likely to have particular implementation.
	if len(childSchema) == 1 {
		for _, key := range childSchema[0].Keys {
			indices := selfSchema.ColumnsIndices(key)
			if indices == nil {
				continue
			}
			newKey := make([]*expression.Column, 0, len(key))
			for _, i := range indices {
				newKey = append(newKey, selfSchema.Columns[i])
			}
			selfSchema.Keys = append(selfSchema.Keys, newKey)
		}
	}
}

func newBasePlan(ctx sessionctx.Context, tp string, offset int) basePlan {
	ctx.GetSessionVars().PlanID++
	id := ctx.GetSessionVars().PlanID
	return basePlan{
		tp:          tp,
		id:          id,
		ctx:         ctx,
		blockOffset: offset,
	}
}

func newBaseLogicalPlan(ctx sessionctx.Context, tp string, self LogicalPlan, offset int) baseLogicalPlan {
	return baseLogicalPlan{
		taskMap:      make(map[string]task),
		taskMapBak:   make([]string, 0, 10),
		taskMapBakTS: make([]uint64, 0, 10),
		basePlan:     newBasePlan(ctx, tp, offset),
		self:         self,
	}
}

func newBasePhysicalPlan(ctx sessionctx.Context, tp string, self PhysicalPlan, offset int) basePhysicalPlan {
	return basePhysicalPlan{
		basePlan: newBasePlan(ctx, tp, offset),
		self:     self,
	}
}

func (p *baseLogicalPlan) ExtractCorrelatedCols() []*expression.CorrelatedColumn {
	return nil
}

// PruneColumns implements LogicalPlan interface.
func (p *baseLogicalPlan) PruneColumns(parentUsedCols []*expression.Column, opt *logicalOptimizeOp) error {
	if len(p.children) == 0 {
		return nil
	}
	return p.children[0].PruneColumns(parentUsedCols, opt)
}

// basePlan implements base Plan interface.
// Should be used as embedded struct in Plan implementations.
type basePlan struct {
	tp          string
	id          int
	ctx         sessionctx.Context
	stats       *property.StatsInfo
	blockOffset int
}

// OutputNames returns the outputting names of each column.
func (p *basePlan) OutputNames() types.NameSlice {
	return nil
}

func (p *basePlan) SetOutputNames(names types.NameSlice) {
}

func (p *basePlan) replaceExprColumns(replace map[string]*expression.Column) {
}

// ID implements Plan ID interface.
func (p *basePlan) ID() int {
	return p.id
}

// property.StatsInfo implements the Plan interface.
func (p *basePlan) statsInfo() *property.StatsInfo {
	return p.stats
}

// ExplainInfo implements Plan interface.
func (p *basePlan) ExplainInfo() string {
	return "N/A"
}

func (p *basePlan) ExplainID() fmt.Stringer {
	return stringutil.MemoizeStr(func() string {
		if p.ctx != nil && p.ctx.GetSessionVars().StmtCtx.IgnoreExplainIDSuffix {
			return p.tp
		}
		return p.tp + "_" + strconv.Itoa(p.id)
	})
}

// TP implements Plan interface.
func (p *basePlan) TP() string {
	return p.tp
}

func (p *basePlan) SelectBlockOffset() int {
	return p.blockOffset
}

// Stats implements Plan Stats interface.
func (p *basePlan) Stats() *property.StatsInfo {
	return p.stats
}

// Schema implements Plan Schema interface.
func (p *baseLogicalPlan) Schema() *expression.Schema {
	return p.children[0].Schema()
}

func (p *baseLogicalPlan) OutputNames() types.NameSlice {
	return p.children[0].OutputNames()
}

func (p *baseLogicalPlan) SetOutputNames(names types.NameSlice) {
	p.children[0].SetOutputNames(names)
}

// Schema implements Plan Schema interface.
func (p *basePhysicalPlan) Schema() *expression.Schema {
	return p.children[0].Schema()
}

// Children implements LogicalPlan Children interface.
func (p *baseLogicalPlan) Children() []LogicalPlan {
	return p.children
}

// Children implements PhysicalPlan Children interface.
func (p *basePhysicalPlan) Children() []PhysicalPlan {
	return p.children
}

// SetChildren implements LogicalPlan SetChildren interface.
func (p *baseLogicalPlan) SetChildren(children ...LogicalPlan) {
	p.children = children
}

// SetChildren implements PhysicalPlan SetChildren interface.
func (p *basePhysicalPlan) SetChildren(children ...PhysicalPlan) {
	p.children = children
}

// SetChild implements LogicalPlan SetChild interface.
func (p *baseLogicalPlan) SetChild(i int, child LogicalPlan) {
	p.children[i] = child
}

// SetChild implements PhysicalPlan SetChild interface.
func (p *basePhysicalPlan) SetChild(i int, child PhysicalPlan) {
	p.children[i] = child
}

// Context implements Plan Context interface.
func (p *basePlan) SCtx() sessionctx.Context {
	return p.ctx
}

// buildPlanTrace implements Plan
func (p *basePhysicalPlan) buildPlanTrace() *tracing.PlanTrace {
	planTrace := &tracing.PlanTrace{ID: p.ID(), TP: p.TP(), ExplainInfo: p.self.ExplainInfo(), Cost: p.Cost()}
	for _, child := range p.Children() {
		planTrace.Children = append(planTrace.Children, child.buildPlanTrace())
	}
	return planTrace
}

// buildPlanTrace implements Plan
func (p *baseLogicalPlan) buildPlanTrace() *tracing.PlanTrace {
	planTrace := &tracing.PlanTrace{ID: p.ID(), TP: p.TP(), ExplainInfo: p.self.ExplainInfo()}
	for _, child := range p.Children() {
		planTrace.Children = append(planTrace.Children, child.buildPlanTrace())
	}
	return planTrace
}

// buildPlanTrace implements Plan
func (p *basePlan) buildPlanTrace() *tracing.PlanTrace {
	planTrace := &tracing.PlanTrace{ID: p.ID(), TP: p.TP()}
	return planTrace
}<|MERGE_RESOLUTION|>--- conflicted
+++ resolved
@@ -318,13 +318,8 @@
 type PhysicalPlan interface {
 	Plan
 
-<<<<<<< HEAD
-	// CalPlanCost returns the cost of current plan
-	CalPlanCost(taskType property.TaskType) (float64, error)
-=======
 	// GetPlanCost calculates the cost of the plan if it has not been calculated yet and returns the cost.
 	GetPlanCost(taskType property.TaskType) (float64, error)
->>>>>>> 212a6b22
 
 	// attach2Task makes the current physical plan as the father of task's physicalPlan and updates the cost of
 	// current task. If the child's task is cop task, some operator may close this task and return a new rootTask.
@@ -357,19 +352,12 @@
 	// Stats returns the StatsInfo of the plan.
 	Stats() *property.StatsInfo
 
-<<<<<<< HEAD
-	// Deprecated: Cost returns the estimated cost of the subplan.
-	Cost() float64
-
-	// Deprecated: SetCost set the cost of the subplan.
-=======
 	// Cost returns the estimated cost of the subplan.
 	// Deprecated: use the new method GetPlanCost
 	Cost() float64
 
 	// SetCost set the cost of the subplan.
 	// Deprecated: use the new method GetPlanCost
->>>>>>> 212a6b22
 	SetCost(cost float64)
 
 	// ExplainNormalizedInfo returns operator normalized information for generating digest.
