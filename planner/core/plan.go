--- conflicted
+++ resolved
@@ -394,7 +394,6 @@
 	return ""
 }
 
-<<<<<<< HEAD
 // buildLogicalPlanTrace implements LogicalPlan
 func (p *baseLogicalPlan) buildLogicalPlanTrace() *tracing.LogicalPlanTrace {
 	planTrace := &tracing.LogicalPlanTrace{ID: p.ID(), TP: p.TP(), ExplainInfo: p.self.ExplainInfo()}
@@ -419,8 +418,6 @@
 	return
 }
 
-=======
->>>>>>> 883f72bd
 type basePhysicalPlan struct {
 	basePlan
 
