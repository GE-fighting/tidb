// Copyright 2017 PingCAP, Inc.
//
// Licensed under the Apache License, Version 2.0 (the "License");
// you may not use this file except in compliance with the License.
// You may obtain a copy of the License at
//
//     http://www.apache.org/licenses/LICENSE-2.0
//
// Unless required by applicable law or agreed to in writing, software
// distributed under the License is distributed on an "AS IS" BASIS,
// WITHOUT WARRANTIES OR CONDITIONS OF ANY KIND, either express or implied.
// See the License for the specific language governing permissions and
// limitations under the License.

package core

import (
	"math"

	"github.com/pingcap/errors"
	"github.com/pingcap/failpoint"
	"github.com/pingcap/tidb/expression"
	"github.com/pingcap/tidb/expression/aggregation"
	"github.com/pingcap/tidb/kv"
	"github.com/pingcap/tidb/parser/ast"
	"github.com/pingcap/tidb/parser/charset"
	"github.com/pingcap/tidb/parser/model"
	"github.com/pingcap/tidb/parser/mysql"
	"github.com/pingcap/tidb/planner/property"
	"github.com/pingcap/tidb/planner/util"
	"github.com/pingcap/tidb/sessionctx"
	"github.com/pingcap/tidb/statistics"
	"github.com/pingcap/tidb/types"
	"github.com/pingcap/tidb/util/chunk"
	"github.com/pingcap/tidb/util/collate"
	"github.com/pingcap/tidb/util/logutil"
	"github.com/pingcap/tidb/util/mathutil"
	"github.com/pingcap/tidb/util/paging"
	"github.com/pingcap/tidb/util/plancodec"
	"github.com/pingcap/tipb/go-tipb"
	"go.uber.org/zap"
)

var (
	_ task = &copTask{}
	_ task = &rootTask{}
	_ task = &mppTask{}
)

// task is a new version of `PhysicalPlanInfo`. It stores cost information for a task.
// A task may be CopTask, RootTask, MPPTaskMeta or a ParallelTask.
type task interface {
	count() float64
	addCost(cost float64)
	cost() float64
	copy() task
	plan() PhysicalPlan
	invalid() bool
	convertToRootTask(ctx sessionctx.Context) *rootTask
}

// copTask is a task that runs in a distributed kv store.
// TODO: In future, we should split copTask to indexTask and tableTask.
type copTask struct {
	indexPlan PhysicalPlan
	tablePlan PhysicalPlan
	cst       float64
	// indexPlanFinished means we have finished index plan.
	indexPlanFinished bool
	// keepOrder indicates if the plan scans data by order.
	keepOrder bool
	// needExtraProj means an extra prune is needed because
	// in double read / index merge cases, they may output one more column for handle(row id).
	needExtraProj bool
	// originSchema is the target schema to be projected to when needExtraProj is true.
	originSchema *expression.Schema

	extraHandleCol   *expression.Column
	commonHandleCols []*expression.Column
	// tblColHists stores the original stats of DataSource, it is used to get
	// average row width when computing network cost.
	tblColHists *statistics.HistColl
	// tblCols stores the original columns of DataSource before being pruned, it
	// is used to compute average row width when computing scan cost.
	tblCols           []*expression.Column
	idxMergePartPlans []PhysicalPlan
	// rootTaskConds stores select conditions containing virtual columns.
	// These conditions can't push to TiKV, so we have to add a selection for rootTask
	rootTaskConds []expression.Expression

	// For table partition.
	partitionInfo PartitionInfo

	// expectCnt is the expected row count of upper task, 0 for unlimited.
	// It's used for deciding whether using paging distsql.
	expectCnt uint64
}

func (t *copTask) invalid() bool {
	return t.tablePlan == nil && t.indexPlan == nil
}

func (t *rootTask) invalid() bool {
	return t.p == nil
}

func (t *copTask) count() float64 {
	if t.indexPlanFinished {
		return t.tablePlan.statsInfo().RowCount
	}
	return t.indexPlan.statsInfo().RowCount
}

func (t *copTask) addCost(cst float64) {
	t.cst += cst
}

func (t *copTask) cost() float64 {
	return t.cst
}

func (t *copTask) copy() task {
	nt := *t
	return &nt
}

func (t *copTask) plan() PhysicalPlan {
	if t.indexPlanFinished {
		return t.tablePlan
	}
	return t.indexPlan
}

func attachPlan2Task(p PhysicalPlan, t task) task {
	switch v := t.(type) {
	case *copTask:
		if v.indexPlanFinished {
			p.SetChildren(v.tablePlan)
			v.tablePlan = p
		} else {
			p.SetChildren(v.indexPlan)
			v.indexPlan = p
		}
	case *rootTask:
		p.SetChildren(v.p)
		v.p = p
	case *mppTask:
		p.SetChildren(v.p)
		v.p = p
	}
	return t
}

// finishIndexPlan means we no longer add plan to index plan, and compute the network cost for it.
func (t *copTask) finishIndexPlan() {
	if t.indexPlanFinished {
		return
	}
	cnt := t.count()
	t.indexPlanFinished = true
	sessVars := t.indexPlan.SCtx().GetSessionVars()
	var tableInfo *model.TableInfo
	if t.tablePlan != nil {
		ts := t.tablePlan.(*PhysicalTableScan)
		originStats := ts.stats
		ts.stats = t.indexPlan.statsInfo()
		if originStats != nil {
			// keep the original stats version
			ts.stats.StatsVersion = originStats.StatsVersion
		}
		tableInfo = ts.Table
	}
	// Network cost of transferring rows of index scan to TiDB.
	t.cst += cnt * sessVars.GetNetworkFactor(tableInfo) * t.tblColHists.GetAvgRowSize(t.indexPlan.SCtx(), t.indexPlan.Schema().Columns, true, false)

	// net seek cost
	var p PhysicalPlan
	for p = t.indexPlan; len(p.Children()) > 0; p = p.Children()[0] {
	}
	is := p.(*PhysicalIndexScan)
	t.cst += float64(len(is.Ranges)) * sessVars.GetSeekFactor(is.Table) // net seek cost

	if t.tablePlan == nil {
		return
	}

	// Calculate the IO cost of table scan here because we cannot know its stats until we finish index plan.
	for p = t.tablePlan; len(p.Children()) > 0; p = p.Children()[0] {
	}
	ts := p.(*PhysicalTableScan)
	t.cst += cnt * ts.getScanRowSize() * sessVars.GetScanFactor(tableInfo)
}

func (t *copTask) getStoreType() kv.StoreType {
	if t.tablePlan == nil {
		return kv.TiKV
	}
	tp := t.tablePlan
	for len(tp.Children()) > 0 {
		if len(tp.Children()) > 1 {
			return kv.TiFlash
		}
		tp = tp.Children()[0]
	}
	if ts, ok := tp.(*PhysicalTableScan); ok {
		return ts.StoreType
	}
	return kv.TiKV
}

func (p *basePhysicalPlan) attach2Task(tasks ...task) task {
	t := tasks[0].convertToRootTask(p.ctx)
	p.cost = t.cost()
	return attachPlan2Task(p.self, t)
}

func (p *PhysicalUnionScan) attach2Task(tasks ...task) task {
	p.cost = tasks[0].cost()
	// We need to pull the projection under unionScan upon unionScan.
	// Since the projection only prunes columns, it's ok the put it upon unionScan.
	if sel, ok := tasks[0].plan().(*PhysicalSelection); ok {
		if pj, ok := sel.children[0].(*PhysicalProjection); ok {
			// Convert unionScan->selection->projection to projection->unionScan->selection.
			sel.SetChildren(pj.children...)
			p.SetChildren(sel)
			p.stats = tasks[0].plan().statsInfo()
			rt, _ := tasks[0].(*rootTask)
			rt.p = p
			pj.SetChildren(p)
			return pj.attach2Task(tasks...)
		}
	}
	if pj, ok := tasks[0].plan().(*PhysicalProjection); ok {
		// Convert unionScan->projection to projection->unionScan, because unionScan can't handle projection as its children.
		p.SetChildren(pj.children...)
		p.stats = tasks[0].plan().statsInfo()
		rt, _ := tasks[0].(*rootTask)
		rt.p = pj.children[0]
		pj.SetChildren(p)
		return pj.attach2Task(p.basePhysicalPlan.attach2Task(tasks...))
	}
	p.stats = tasks[0].plan().statsInfo()
	return p.basePhysicalPlan.attach2Task(tasks...)
}

func (p *PhysicalApply) attach2Task(tasks ...task) task {
	lTask := tasks[0].convertToRootTask(p.ctx)
	rTask := tasks[1].convertToRootTask(p.ctx)
	p.SetChildren(lTask.plan(), rTask.plan())
	p.schema = BuildPhysicalJoinSchema(p.JoinType, p)
	t := &rootTask{
		p:   p,
		cst: p.GetCost(lTask.count(), rTask.count(), lTask.cost(), rTask.cost()),
	}
	p.cost = t.cost()
	return t
}

func (p *PhysicalIndexMergeJoin) attach2Task(tasks ...task) task {
	innerTask := p.innerTask
	outerTask := tasks[1-p.InnerChildIdx].convertToRootTask(p.ctx)
	if p.InnerChildIdx == 1 {
		p.SetChildren(outerTask.plan(), innerTask.plan())
	} else {
		p.SetChildren(innerTask.plan(), outerTask.plan())
	}
	t := &rootTask{
		p:   p,
		cst: p.GetCost(outerTask.count(), innerTask.count(), outerTask.cost(), innerTask.cost()),
	}
	p.cost = t.cost()
	return t
}

func (p *PhysicalIndexHashJoin) attach2Task(tasks ...task) task {
	innerTask := p.innerTask
	outerTask := tasks[1-p.InnerChildIdx].convertToRootTask(p.ctx)
	if p.InnerChildIdx == 1 {
		p.SetChildren(outerTask.plan(), innerTask.plan())
	} else {
		p.SetChildren(innerTask.plan(), outerTask.plan())
	}
	t := &rootTask{
		p:   p,
		cst: p.GetCost(outerTask.count(), innerTask.count(), outerTask.cost(), innerTask.cost()),
	}
	p.cost = t.cost()
	return t
}

func (p *PhysicalIndexJoin) attach2Task(tasks ...task) task {
	innerTask := p.innerTask
	outerTask := tasks[1-p.InnerChildIdx].convertToRootTask(p.ctx)
	if p.InnerChildIdx == 1 {
		p.SetChildren(outerTask.plan(), innerTask.plan())
	} else {
		p.SetChildren(innerTask.plan(), outerTask.plan())
	}
	t := &rootTask{
		p:   p,
		cst: p.GetCost(outerTask.count(), innerTask.count(), outerTask.cost(), innerTask.cost()),
	}
	p.cost = t.cost()
	return t
}

func getAvgRowSize(stats *property.StatsInfo, schema *expression.Schema) (size float64) {
	if stats.HistColl != nil {
		size = stats.HistColl.GetAvgRowSizeListInDisk(schema.Columns)
	} else {
		// Estimate using just the type info.
		cols := schema.Columns
		for _, col := range cols {
			size += float64(chunk.EstimateTypeWidth(col.GetType()))
		}
	}
	return
}

func (p *PhysicalHashJoin) attach2Task(tasks ...task) task {
	if p.storeTp == kv.TiFlash {
		return p.attach2TaskForTiFlash(tasks...)
	}
	lTask := tasks[0].convertToRootTask(p.ctx)
	rTask := tasks[1].convertToRootTask(p.ctx)
	p.SetChildren(lTask.plan(), rTask.plan())
	task := &rootTask{
		p:   p,
		cst: lTask.cost() + rTask.cost() + p.GetCost(lTask.count(), rTask.count(), false, 0),
	}
	p.cost = task.cost()
	return task
}

// TiDB only require that the types fall into the same catalog but TiFlash require the type to be exactly the same, so
// need to check if the conversion is a must
func needConvert(tp *types.FieldType, rtp *types.FieldType) bool {
	// all the string type are mapped to the same type in TiFlash, so
	// do not need convert for string types
	if types.IsString(tp.GetType()) && types.IsString(rtp.GetType()) {
		return false
	}
	if tp.GetType() != rtp.GetType() {
		return true
	}
	if tp.GetType() != mysql.TypeNewDecimal {
		return false
	}
	if tp.GetDecimal() != rtp.GetDecimal() {
		return true
	}
	// for decimal type, TiFlash have 4 different impl based on the required precision
	if tp.GetFlen() >= 0 && tp.GetFlen() <= 9 && rtp.GetFlen() >= 0 && rtp.GetFlen() <= 9 {
		return false
	}
	if tp.GetFlen() > 9 && tp.GetFlen() <= 18 && rtp.GetFlen() > 9 && rtp.GetFlen() <= 18 {
		return false
	}
	if tp.GetFlen() > 18 && tp.GetFlen() <= 38 && rtp.GetFlen() > 18 && rtp.GetFlen() <= 38 {
		return false
	}
	if tp.GetFlen() > 38 && tp.GetFlen() <= 65 && rtp.GetFlen() > 38 && rtp.GetFlen() <= 65 {
		return false
	}
	return true
}

func negotiateCommonType(lType, rType *types.FieldType) (*types.FieldType, bool, bool) {
	commonType := types.AggFieldType([]*types.FieldType{lType, rType})
	if commonType.GetType() == mysql.TypeNewDecimal {
		lExtend := 0
		rExtend := 0
		cDec := rType.GetDecimal()
		if lType.GetDecimal() < rType.GetDecimal() {
			lExtend = rType.GetDecimal() - lType.GetDecimal()
		} else if lType.GetDecimal() > rType.GetDecimal() {
			rExtend = lType.GetDecimal() - rType.GetDecimal()
			cDec = lType.GetDecimal()
		}
		lLen, rLen := lType.GetFlen()+lExtend, rType.GetFlen()+rExtend
		cLen := mathutil.Max(lLen, rLen)
		commonType.SetDecimalUnderLimit(cDec)
		commonType.SetFlenUnderLimit(cLen)
	} else if needConvert(lType, commonType) || needConvert(rType, commonType) {
		if mysql.IsIntegerType(commonType.GetType()) {
			// If the target type is int, both TiFlash and Mysql only support cast to Int64
			// so we need to promote the type to Int64
			commonType.SetType(mysql.TypeLonglong)
			commonType.SetFlen(mysql.MaxIntWidth)
		}
	}
	return commonType, needConvert(lType, commonType), needConvert(rType, commonType)
}

func getProj(ctx sessionctx.Context, p PhysicalPlan) *PhysicalProjection {
	proj := PhysicalProjection{
		Exprs: make([]expression.Expression, 0, len(p.Schema().Columns)),
	}.Init(ctx, p.statsInfo(), p.SelectBlockOffset())
	for _, col := range p.Schema().Columns {
		proj.Exprs = append(proj.Exprs, col)
	}
	proj.SetSchema(p.Schema().Clone())
	proj.SetChildren(p)
	return proj
}

func appendExpr(p *PhysicalProjection, expr expression.Expression) *expression.Column {
	p.Exprs = append(p.Exprs, expr)

	col := &expression.Column{
		UniqueID: p.ctx.GetSessionVars().AllocPlanColumnID(),
		RetType:  expr.GetType(),
	}
	col.SetCoercibility(expr.Coercibility())
	p.schema.Append(col)
	return col
}

// TiFlash join require that partition key has exactly the same type, while TiDB only guarantee the partition key is the same catalog,
// so if the partition key type is not exactly the same, we need add a projection below the join or exchanger if exists.
func (p *PhysicalHashJoin) convertPartitionKeysIfNeed(lTask, rTask *mppTask) (*mppTask, *mppTask) {
	lp := lTask.p
	if _, ok := lp.(*PhysicalExchangeReceiver); ok {
		lp = lp.Children()[0].Children()[0]
	}
	rp := rTask.p
	if _, ok := rp.(*PhysicalExchangeReceiver); ok {
		rp = rp.Children()[0].Children()[0]
	}
	// to mark if any partition key needs to convert
	lMask := make([]bool, len(lTask.hashCols))
	rMask := make([]bool, len(rTask.hashCols))
	cTypes := make([]*types.FieldType, len(lTask.hashCols))
	lChanged := false
	rChanged := false
	for i := range lTask.hashCols {
		lKey := lTask.hashCols[i]
		rKey := rTask.hashCols[i]
		cType, lConvert, rConvert := negotiateCommonType(lKey.Col.RetType, rKey.Col.RetType)
		if lConvert {
			lMask[i] = true
			cTypes[i] = cType
			lChanged = true
		}
		if rConvert {
			rMask[i] = true
			cTypes[i] = cType
			rChanged = true
		}
	}
	if !lChanged && !rChanged {
		return lTask, rTask
	}
	var lProj, rProj *PhysicalProjection
	if lChanged {
		lProj = getProj(p.ctx, lp)
		lp = lProj
	}
	if rChanged {
		rProj = getProj(p.ctx, rp)
		rp = rProj
	}

	lPartKeys := make([]*property.MPPPartitionColumn, 0, len(rTask.hashCols))
	rPartKeys := make([]*property.MPPPartitionColumn, 0, len(lTask.hashCols))
	for i := range lTask.hashCols {
		lKey := lTask.hashCols[i]
		rKey := rTask.hashCols[i]
		if lMask[i] {
			cType := cTypes[i].Clone()
			cType.SetFlag(lKey.Col.RetType.GetFlag())
			lCast := expression.BuildCastFunction(p.ctx, lKey.Col, cType)
			lKey = &property.MPPPartitionColumn{Col: appendExpr(lProj, lCast), CollateID: lKey.CollateID}
		}
		if rMask[i] {
			cType := cTypes[i].Clone()
			cType.SetFlag(rKey.Col.RetType.GetFlag())
			rCast := expression.BuildCastFunction(p.ctx, rKey.Col, cType)
			rKey = &property.MPPPartitionColumn{Col: appendExpr(rProj, rCast), CollateID: rKey.CollateID}
		}
		lPartKeys = append(lPartKeys, lKey)
		rPartKeys = append(rPartKeys, rKey)
	}
	// if left or right child changes, we need to add enforcer.
	if lChanged {
		nlTask := lTask.copy().(*mppTask)
		nlTask.p = lProj
		nlTask = nlTask.enforceExchanger(&property.PhysicalProperty{
			TaskTp:           property.MppTaskType,
			MPPPartitionTp:   property.HashType,
			MPPPartitionCols: lPartKeys,
		})
		nlTask.cst = lTask.cst
		lProj.cost = nlTask.cst
		lTask = nlTask
	}
	if rChanged {
		nrTask := rTask.copy().(*mppTask)
		nrTask.p = rProj
		nrTask = nrTask.enforceExchanger(&property.PhysicalProperty{
			TaskTp:           property.MppTaskType,
			MPPPartitionTp:   property.HashType,
			MPPPartitionCols: rPartKeys,
		})
		nrTask.cst = rTask.cst
		rProj.cost = nrTask.cst
		rTask = nrTask
	}
	return lTask, rTask
}

func (p *PhysicalHashJoin) attach2TaskForMpp(tasks ...task) task {
	lTask, lok := tasks[0].(*mppTask)
	rTask, rok := tasks[1].(*mppTask)
	if !lok || !rok {
		return invalidTask
	}
	if p.mppShuffleJoin {
		// protection check is case of some bugs
		if len(lTask.hashCols) != len(rTask.hashCols) || len(lTask.hashCols) == 0 {
			return invalidTask
		}
		lTask, rTask = p.convertPartitionKeysIfNeed(lTask, rTask)
	}
	p.SetChildren(lTask.plan(), rTask.plan())
	p.schema = BuildPhysicalJoinSchema(p.JoinType, p)
	lCost := lTask.cost()
	rCost := rTask.cost()

	// outer task is the task that will pass its MPPPartitionType to the join result
	// for broadcast inner join, it should be the non-broadcast side, since broadcast side is always the build side, so
	// just use the probe side is ok.
	// for hash inner join, both side is ok, by default, we use the probe side
	// for outer join, it should always be the outer side of the join
	// for semi join, it should be the left side(the same as left out join)
	outerTaskIndex := 1 - p.InnerChildIdx
	if p.JoinType != InnerJoin {
		if p.JoinType == RightOuterJoin {
			outerTaskIndex = 1
		} else {
			outerTaskIndex = 0
		}
	}
	// can not use the task from tasks because it maybe updated.
	outerTask := lTask
	if outerTaskIndex == 1 {
		outerTask = rTask
	}
	task := &mppTask{
		cst:      lCost + rCost + p.GetCost(lTask.count(), rTask.count(), false, 0),
		p:        p,
		partTp:   outerTask.partTp,
		hashCols: outerTask.hashCols,
	}
	p.cost = task.cst
	return task
}

func (p *PhysicalHashJoin) attach2TaskForTiFlash(tasks ...task) task {
	lTask, lok := tasks[0].(*copTask)
	rTask, rok := tasks[1].(*copTask)
	if !lok || !rok {
		return p.attach2TaskForMpp(tasks...)
	}
	p.SetChildren(lTask.plan(), rTask.plan())
	p.schema = BuildPhysicalJoinSchema(p.JoinType, p)
	if !lTask.indexPlanFinished {
		lTask.finishIndexPlan()
	}
	if !rTask.indexPlanFinished {
		rTask.finishIndexPlan()
	}

	lCost := lTask.cost()
	rCost := rTask.cost()

	task := &copTask{
		tblColHists:       rTask.tblColHists,
		indexPlanFinished: true,
		tablePlan:         p,
		cst:               lCost + rCost + p.GetCost(lTask.count(), rTask.count(), false, 0),
	}
	p.cost = task.cst
	return task
}

func (p *PhysicalMergeJoin) attach2Task(tasks ...task) task {
	lTask := tasks[0].convertToRootTask(p.ctx)
	rTask := tasks[1].convertToRootTask(p.ctx)
	p.SetChildren(lTask.plan(), rTask.plan())
	t := &rootTask{
		p:   p,
		cst: lTask.cost() + rTask.cost() + p.GetCost(lTask.count(), rTask.count(), 0),
	}
	p.cost = t.cost()
	return t
}

func buildIndexLookUpTask(ctx sessionctx.Context, t *copTask) *rootTask {
	newTask := &rootTask{cst: t.cst}
	p := PhysicalIndexLookUpReader{
		tablePlan:        t.tablePlan,
		indexPlan:        t.indexPlan,
		ExtraHandleCol:   t.extraHandleCol,
		CommonHandleCols: t.commonHandleCols,
		expectedCnt:      t.expectCnt,
		keepOrder:        t.keepOrder,
	}.Init(ctx, t.tablePlan.SelectBlockOffset())
	p.PartitionInfo = t.partitionInfo
	setTableScanToTableRowIDScan(p.tablePlan)
	p.stats = t.tablePlan.statsInfo()
	newTask.cst += p.GetCost(0)
	p.cost = newTask.cst

	// Do not inject the extra Projection even if t.needExtraProj is set, or the schema between the phase-1 agg and
	// the final agg would be broken. Please reference comments for the similar logic in
	// (*copTask).convertToRootTaskImpl() for the PhysicalTableReader case.
	// We need to refactor these logics.
	aggPushedDown := false
	switch p.tablePlan.(type) {
	case *PhysicalHashAgg, *PhysicalStreamAgg:
		aggPushedDown = true
	}

	if t.needExtraProj && !aggPushedDown {
		schema := t.originSchema
		proj := PhysicalProjection{Exprs: expression.Column2Exprs(schema.Columns)}.Init(ctx, p.stats, t.tablePlan.SelectBlockOffset(), nil)
		proj.SetSchema(schema)
		proj.SetChildren(p)
		newTask.addCost(proj.GetCost(p.StatsCount()))
		proj.cost = newTask.cst
		newTask.p = proj
	} else {
		newTask.p = p
	}
	return newTask
}

func extractRows(p PhysicalPlan) float64 {
	f := float64(0)
	for _, c := range p.Children() {
		if len(c.Children()) != 0 {
			f += extractRows(c)
		} else {
			f += c.statsInfo().RowCount
		}
	}
	return f
}

// calcPagingCost calculates the cost for paging processing which may increase the seekCnt and reduce scanned rows.
func calcPagingCost(ctx sessionctx.Context, indexPlan PhysicalPlan, expectCnt uint64) float64 {
	sessVars := ctx.GetSessionVars()
	indexRows := indexPlan.StatsCount()
	sourceRows := extractRows(indexPlan)
	// with paging, the scanned rows is always less than or equal to source rows.
	if uint64(sourceRows) < expectCnt {
		expectCnt = uint64(sourceRows)
	}
	seekCnt := paging.CalculateSeekCnt(expectCnt)
	indexSelectivity := float64(1)
	if sourceRows > indexRows {
		indexSelectivity = indexRows / sourceRows
	}
	pagingCst := seekCnt*sessVars.GetSeekFactor(nil) + float64(expectCnt)*sessVars.GetCPUFactor()
	pagingCst *= indexSelectivity

	// we want the diff between idxCst and pagingCst here,
	// however, the idxCst does not contain seekFactor, so a seekFactor needs to be removed
	return pagingCst - sessVars.GetSeekFactor(nil)
}

func (t *rootTask) convertToRootTask(_ sessionctx.Context) *rootTask {
	return t.copy().(*rootTask)
}

func (t *copTask) convertToRootTask(ctx sessionctx.Context) *rootTask {
	// copy one to avoid changing itself.
	return t.copy().(*copTask).convertToRootTaskImpl(ctx)
}

func (t *copTask) convertToRootTaskImpl(ctx sessionctx.Context) *rootTask {
	sessVars := ctx.GetSessionVars()
	// copTasks are run in parallel, to make the estimated cost closer to execution time, we amortize
	// the cost to cop iterator workers. According to `CopClient::Send`, the concurrency
	// is Min(DistSQLScanConcurrency, numRegionsInvolvedInScan), since we cannot infer
	// the number of regions involved, we simply use DistSQLScanConcurrency.
	copIterWorkers := float64(t.plan().SCtx().GetSessionVars().DistSQLScanConcurrency())
	t.finishIndexPlan()
	// Network cost of transferring rows of table scan to TiDB.
	if t.tablePlan != nil {
		// net I/O cost
		t.cst += t.count() * sessVars.GetNetworkFactor(nil) * t.tblColHists.GetAvgRowSize(ctx, t.tablePlan.Schema().Columns, false, false)

		tp := t.tablePlan
		for len(tp.Children()) > 0 {
			if len(tp.Children()) == 1 {
				tp = tp.Children()[0]
			} else {
				join := tp.(*PhysicalHashJoin)
				tp = join.children[1-join.InnerChildIdx]
			}
		}
		ts := tp.(*PhysicalTableScan)

		// net seek cost
		switch ts.StoreType {
		case kv.TiKV:
			t.cst += float64(len(ts.Ranges)) * sessVars.GetSeekFactor(ts.Table)
		case kv.TiFlash:
			t.cst += float64(len(ts.Ranges)) * float64(len(ts.Columns)) * sessVars.GetSeekFactor(ts.Table)
		}

		prevColumnLen := len(ts.Columns)
		prevSchema := ts.schema.Clone()
		ts.Columns = ExpandVirtualColumn(ts.Columns, ts.schema, ts.Table.Columns)
		if !t.needExtraProj && len(ts.Columns) > prevColumnLen {
			// Add an projection to make sure not to output extract columns.
			t.needExtraProj = true
			t.originSchema = prevSchema
		}
	}
	t.cst /= copIterWorkers
	newTask := &rootTask{
		cst: t.cst,
	}
	if t.idxMergePartPlans != nil {
		p := PhysicalIndexMergeReader{
			partialPlans: t.idxMergePartPlans,
			tablePlan:    t.tablePlan,
		}.Init(ctx, t.idxMergePartPlans[0].SelectBlockOffset())
		p.PartitionInfo = t.partitionInfo
		setTableScanToTableRowIDScan(p.tablePlan)
		newTask.p = p
		p.cost = newTask.cost()
		t.handleRootTaskConds(ctx, newTask)
		if t.needExtraProj {
			schema := t.originSchema
			proj := PhysicalProjection{Exprs: expression.Column2Exprs(schema.Columns)}.Init(ctx, p.stats, t.idxMergePartPlans[0].SelectBlockOffset(), nil)
			proj.SetSchema(schema)
			proj.SetChildren(p)
			newTask.addCost(proj.GetCost(newTask.count()))
			proj.SetCost(newTask.cost())
			newTask.p = proj
		}
		return newTask
	}
	if t.indexPlan != nil && t.tablePlan != nil {
		newTask = buildIndexLookUpTask(ctx, t)
	} else if t.indexPlan != nil {
		p := PhysicalIndexReader{indexPlan: t.indexPlan}.Init(ctx, t.indexPlan.SelectBlockOffset())
		p.PartitionInfo = t.partitionInfo
		p.stats = t.indexPlan.statsInfo()
		p.cost = newTask.cost()
		newTask.p = p
	} else {
		tp := t.tablePlan
		for len(tp.Children()) > 0 {
			if len(tp.Children()) == 1 {
				tp = tp.Children()[0]
			} else {
				join := tp.(*PhysicalHashJoin)
				tp = join.children[1-join.InnerChildIdx]
			}
		}
		ts := tp.(*PhysicalTableScan)
		p := PhysicalTableReader{
			tablePlan:      t.tablePlan,
			StoreType:      ts.StoreType,
			IsCommonHandle: ts.Table.IsCommonHandle,
		}.Init(ctx, t.tablePlan.SelectBlockOffset())
		p.PartitionInfo = t.partitionInfo
		p.stats = t.tablePlan.statsInfo()
		p.cost = t.cost()

		// If agg was pushed down in attach2Task(), the partial agg was placed on the top of tablePlan, the final agg was
		// placed above the PhysicalTableReader, and the schema should have been set correctly for them, the schema of
		// partial agg contains the columns needed by the final agg.
		// If we add the projection here, the projection will be between the final agg and the partial agg, then the
		// schema will be broken, the final agg will fail to find needed columns in ResolveIndices().
		// Besides, the agg would only be pushed down if it doesn't contain virtual columns, so virtual column should not be affected.
		aggPushedDown := false
		switch p.tablePlan.(type) {
		case *PhysicalHashAgg, *PhysicalStreamAgg:
			aggPushedDown = true
		}

		if t.needExtraProj && !aggPushedDown {
			proj := PhysicalProjection{Exprs: expression.Column2Exprs(t.originSchema.Columns)}.Init(ts.ctx, ts.stats, ts.SelectBlockOffset(), nil)
			proj.SetSchema(t.originSchema)
			proj.SetChildren(p)
			newTask.addCost(proj.GetCost(p.StatsCount()))
			proj.SetCost(newTask.cost())
			newTask.p = proj
		} else {
			newTask.p = p
		}
	}

	t.handleRootTaskConds(ctx, newTask)
	return newTask
}

func (t *copTask) handleRootTaskConds(ctx sessionctx.Context, newTask *rootTask) {
	if len(t.rootTaskConds) > 0 {
		selectivity, _, err := t.tblColHists.Selectivity(ctx, t.rootTaskConds, nil)
		if err != nil {
			logutil.BgLogger().Debug("calculate selectivity failed, use selection factor", zap.Error(err))
			selectivity = SelectionFactor
		}
		sel := PhysicalSelection{Conditions: t.rootTaskConds}.Init(ctx, newTask.p.statsInfo().Scale(selectivity), newTask.p.SelectBlockOffset())
		sel.SetChildren(newTask.p)
		newTask.p = sel
		sel.cost = newTask.cost()
	}
}

// setTableScanToTableRowIDScan is to update the isChildOfIndexLookUp attribute of PhysicalTableScan child
func setTableScanToTableRowIDScan(p PhysicalPlan) {
	if ts, ok := p.(*PhysicalTableScan); ok {
		ts.SetIsChildOfIndexLookUp(true)
	} else {
		for _, child := range p.Children() {
			setTableScanToTableRowIDScan(child)
		}
	}
}

// rootTask is the final sink node of a plan graph. It should be a single goroutine on tidb.
type rootTask struct {
	p       PhysicalPlan
	cst     float64
	isEmpty bool // isEmpty indicates if this task contains a dual table and returns empty data.
	// TODO: The flag 'isEmpty' is only checked by Projection and UnionAll. We should support more cases in the future.
}

func (t *rootTask) copy() task {
	return &rootTask{
		p:   t.p,
		cst: t.cst,
	}
}

func (t *rootTask) count() float64 {
	return t.p.statsInfo().RowCount
}

func (t *rootTask) addCost(cst float64) {
	t.cst += cst
}

func (t *rootTask) cost() float64 {
	return t.cst
}

func (t *rootTask) plan() PhysicalPlan {
	return t.p
}

func (p *PhysicalLimit) attach2Task(tasks ...task) task {
	t := tasks[0].copy()
	sunk := false
	if cop, ok := t.(*copTask); ok {
		// For double read which requires order being kept, the limit cannot be pushed down to the table side,
		// because handles would be reordered before being sent to table scan.
		if (!cop.keepOrder || !cop.indexPlanFinished || cop.indexPlan == nil) && len(cop.rootTaskConds) == 0 {
			// When limit is pushed down, we should remove its offset.
			newCount := p.Offset + p.Count
			childProfile := cop.plan().statsInfo()
			// Strictly speaking, for the row count of stats, we should multiply newCount with "regionNum",
			// but "regionNum" is unknown since the copTask can be a double read, so we ignore it now.
			stats := deriveLimitStats(childProfile, float64(newCount))
			pushedDownLimit := PhysicalLimit{Count: newCount}.Init(p.ctx, stats, p.blockOffset)
			cop = attachPlan2Task(pushedDownLimit, cop).(*copTask)
			// Don't use clone() so that Limit and its children share the same schema. Otherwise the virtual generated column may not be resolved right.
			pushedDownLimit.SetSchema(pushedDownLimit.children[0].Schema())
			pushedDownLimit.cost = cop.cost()
		}
		t = cop.convertToRootTask(p.ctx)
		sunk = p.sinkIntoIndexLookUp(t)
	} else if mpp, ok := t.(*mppTask); ok {
		newCount := p.Offset + p.Count
		childProfile := mpp.plan().statsInfo()
		stats := deriveLimitStats(childProfile, float64(newCount))
		pushedDownLimit := PhysicalLimit{Count: newCount}.Init(p.ctx, stats, p.blockOffset)
		mpp = attachPlan2Task(pushedDownLimit, mpp).(*mppTask)
		pushedDownLimit.SetSchema(pushedDownLimit.children[0].Schema())
		pushedDownLimit.cost = mpp.cost()
		t = mpp.convertToRootTask(p.ctx)
	}
	p.cost = t.cost()
	if sunk {
		return t
	}
	return attachPlan2Task(p, t)
}

func (p *PhysicalLimit) sinkIntoIndexLookUp(t task) bool {
	root := t.(*rootTask)
	reader, isDoubleRead := root.p.(*PhysicalIndexLookUpReader)
	proj, isProj := root.p.(*PhysicalProjection)
	if !isDoubleRead && !isProj {
		return false
	}
	if isProj {
		reader, isDoubleRead = proj.Children()[0].(*PhysicalIndexLookUpReader)
		if !isDoubleRead {
			return false
		}
	}

	// If this happens, some Projection Operator must be inlined into this Limit. (issues/14428)
	// For example, if the original plan is `IndexLookUp(col1, col2) -> Limit(col1, col2) -> Project(col1)`,
	//  then after inlining the Project, it will be `IndexLookUp(col1, col2) -> Limit(col1)` here.
	// If the Limit is sunk into the IndexLookUp, the IndexLookUp's schema needs to be updated as well,
	//  but updating it here is not safe, so do not sink Limit into this IndexLookUp in this case now.
	if p.Schema().Len() != reader.Schema().Len() {
		return false
	}

	// We can sink Limit into IndexLookUpReader only if tablePlan contains no Selection.
	ts, isTableScan := reader.tablePlan.(*PhysicalTableScan)
	if !isTableScan {
		return false
	}
	reader.PushedLimit = &PushedDownLimit{
		Offset: p.Offset,
		Count:  p.Count,
	}
	originStats := ts.stats
	ts.stats = p.stats
	if originStats != nil {
		// keep the original stats version
		ts.stats.StatsVersion = originStats.StatsVersion
	}
	reader.stats = p.stats
	if isProj {
		proj.stats = p.stats
	}
	return true
}

// canPushDown checks if this topN can be pushed down. If each of the expression can be converted to pb, it can be pushed.
func (p *PhysicalTopN) canPushDown(storeTp kv.StoreType) bool {
	exprs := make([]expression.Expression, 0, len(p.ByItems))
	for _, item := range p.ByItems {
		exprs = append(exprs, item.Expr)
	}
	return expression.CanExprsPushDown(p.ctx.GetSessionVars().StmtCtx, exprs, p.ctx.GetClient(), storeTp)
}

func (p *PhysicalSort) attach2Task(tasks ...task) task {
	t := tasks[0].copy()
	t = attachPlan2Task(p, t)
	t.addCost(p.GetCost(t.count(), p.Schema()))
	p.cost = t.cost()
	return t
}

func (p *NominalSort) attach2Task(tasks ...task) task {
	if p.OnlyColumn {
		return tasks[0]
	}
	t := tasks[0].copy()
	t = attachPlan2Task(p, t)
	return t
}

func (p *PhysicalTopN) getPushedDownTopN(childPlan PhysicalPlan) *PhysicalTopN {
	newByItems := make([]*util.ByItems, 0, len(p.ByItems))
	for _, expr := range p.ByItems {
		newByItems = append(newByItems, expr.Clone())
	}
	newCount := p.Offset + p.Count
	childProfile := childPlan.statsInfo()
	// Strictly speaking, for the row count of pushed down TopN, we should multiply newCount with "regionNum",
	// but "regionNum" is unknown since the copTask can be a double read, so we ignore it now.
	stats := deriveLimitStats(childProfile, float64(newCount))
	topN := PhysicalTopN{
		ByItems: newByItems,
		Count:   newCount,
	}.Init(p.ctx, stats, p.blockOffset, p.GetChildReqProps(0))
	topN.SetChildren(childPlan)
	return topN
}

// canPushToIndexPlan checks if this TopN can be pushed to the index side of copTask.
// It can be pushed to the index side when all columns used by ByItems are available from the index side and
//   there's no prefix index column.
func (p *PhysicalTopN) canPushToIndexPlan(indexPlan PhysicalPlan, byItemCols []*expression.Column) bool {
	schema := indexPlan.Schema()
	for _, col := range byItemCols {
		pos := schema.ColumnIndex(col)
		if pos == -1 {
			return false
		}
		if schema.Columns[pos].IsPrefix {
			return false
		}
	}
	return true
}

func (p *PhysicalTopN) attach2Task(tasks ...task) task {
	t := tasks[0].copy()
	inputCount := t.count()
	cols := make([]*expression.Column, 0, len(p.ByItems))
	for _, item := range p.ByItems {
		cols = append(cols, expression.ExtractColumns(item.Expr)...)
	}
	needPushDown := len(cols) > 0
	if copTask, ok := t.(*copTask); ok && needPushDown && p.canPushDown(copTask.getStoreType()) && len(copTask.rootTaskConds) == 0 {
		// If all columns in topN are from index plan, we push it to index plan, otherwise we finish the index plan and
		// push it to table plan.
		var pushedDownTopN *PhysicalTopN
		if !copTask.indexPlanFinished && p.canPushToIndexPlan(copTask.indexPlan, cols) {
			pushedDownTopN = p.getPushedDownTopN(copTask.indexPlan)
			copTask.indexPlan = pushedDownTopN
		} else {
			copTask.finishIndexPlan()
			pushedDownTopN = p.getPushedDownTopN(copTask.tablePlan)
			copTask.tablePlan = pushedDownTopN
		}
		copTask.addCost(pushedDownTopN.GetCost(inputCount, false))
	} else if mppTask, ok := t.(*mppTask); ok && needPushDown && p.canPushDown(kv.TiFlash) {
		pushedDownTopN := p.getPushedDownTopN(mppTask.p)
		mppTask.addCost(pushedDownTopN.GetCost(mppTask.p.StatsCount(), false))
		pushedDownTopN.SetCost(mppTask.cst)
		mppTask.p = pushedDownTopN
	}
	rootTask := t.convertToRootTask(p.ctx)
	rootTask.addCost(p.GetCost(rootTask.count(), true))
	p.cost = rootTask.cost()
	return attachPlan2Task(p, rootTask)
}

func (p *PhysicalProjection) attach2Task(tasks ...task) task {
	t := tasks[0].copy()
	if cop, ok := t.(*copTask); ok {
		if len(cop.rootTaskConds) == 0 && expression.CanExprsPushDown(p.ctx.GetSessionVars().StmtCtx, p.Exprs, p.ctx.GetClient(), cop.getStoreType()) {
			copTask := attachPlan2Task(p, cop)
			copTask.addCost(p.GetCost(t.count()))
			p.cost = copTask.cost()
			return copTask
		}
	} else if mpp, ok := t.(*mppTask); ok {
		if expression.CanExprsPushDown(p.ctx.GetSessionVars().StmtCtx, p.Exprs, p.ctx.GetClient(), kv.TiFlash) {
			p.SetChildren(mpp.p)
			mpp.p = p
			mpp.addCost(p.GetCost(t.count()))
			p.cost = mpp.cost()
			return mpp
		}
	}
	t = t.convertToRootTask(p.ctx)
	t = attachPlan2Task(p, t)
	t.addCost(p.GetCost(t.count()))
	p.cost = t.cost()
	if root, ok := tasks[0].(*rootTask); ok && root.isEmpty {
		t.(*rootTask).isEmpty = true
	}
	return t
}

func (p *PhysicalUnionAll) attach2MppTasks(tasks ...task) task {
	t := &mppTask{p: p}
	childPlans := make([]PhysicalPlan, 0, len(tasks))
	var childMaxCost float64
	for _, tk := range tasks {
		if mpp, ok := tk.(*mppTask); ok && !tk.invalid() {
			childCost := mpp.cost()
			if childCost > childMaxCost {
				childMaxCost = childCost
			}
			childPlans = append(childPlans, mpp.plan())
		} else if root, ok := tk.(*rootTask); ok && root.isEmpty {
			continue
		} else {
			return invalidTask
		}
	}
	if len(childPlans) == 0 {
		return invalidTask
	}
	p.SetChildren(childPlans...)
	t.cst = childMaxCost
	p.cost = t.cost()
	return t
}

func (p *PhysicalUnionAll) attach2Task(tasks ...task) task {
	for _, t := range tasks {
		if _, ok := t.(*mppTask); ok {
			return p.attach2MppTasks(tasks...)
		}
	}
	t := &rootTask{p: p}
	childPlans := make([]PhysicalPlan, 0, len(tasks))
	var childMaxCost float64
	for _, task := range tasks {
		task = task.convertToRootTask(p.ctx)
		childCost := task.cost()
		if childCost > childMaxCost {
			childMaxCost = childCost
		}
		childPlans = append(childPlans, task.plan())
	}
	p.SetChildren(childPlans...)
	sessVars := p.ctx.GetSessionVars()
	// Children of UnionExec are executed in parallel.
	t.cst = childMaxCost + float64(1+len(tasks))*sessVars.GetConcurrencyFactor()
	p.cost = t.cost()
	return t
}

func (sel *PhysicalSelection) attach2Task(tasks ...task) task {
	sessVars := sel.ctx.GetSessionVars()
	if mppTask, _ := tasks[0].(*mppTask); mppTask != nil { // always push to mpp task.
		sc := sel.ctx.GetSessionVars().StmtCtx
		if expression.CanExprsPushDown(sc, sel.Conditions, sel.ctx.GetClient(), kv.TiFlash) {
			mppTask.addCost(mppTask.count() * sessVars.GetCPUFactor())
			sel.cost = mppTask.cost()
			return attachPlan2Task(sel, mppTask.copy())
		}
	}
	t := tasks[0].convertToRootTask(sel.ctx)
	t.addCost(t.count() * sessVars.GetCPUFactor())
	sel.cost = t.cost()
	return attachPlan2Task(sel, t)
}

// CheckAggCanPushCop checks whether the aggFuncs and groupByItems can
// be pushed down to coprocessor.
func CheckAggCanPushCop(sctx sessionctx.Context, aggFuncs []*aggregation.AggFuncDesc, groupByItems []expression.Expression, storeType kv.StoreType) bool {
	sc := sctx.GetSessionVars().StmtCtx
	client := sctx.GetClient()
	ret := true
	reason := ""
	for _, aggFunc := range aggFuncs {
		// if the aggFunc contain VirtualColumn or CorrelatedColumn, it can not be pushed down.
		if expression.ContainVirtualColumn(aggFunc.Args) || expression.ContainCorrelatedColumn(aggFunc.Args) {
			reason = "expressions of AggFunc `" + aggFunc.Name + "` contain virtual column or correlated column, which is not supported now"
			ret = false
			break
		}
		if !aggregation.CheckAggPushDown(aggFunc, storeType) {
			reason = "AggFunc `" + aggFunc.Name + "` is not supported now"
			ret = false
			break
		}
		if !expression.CanExprsPushDownWithExtraInfo(sc, aggFunc.Args, client, storeType, aggFunc.Name == ast.AggFuncSum) {
			reason = "arguments of AggFunc `" + aggFunc.Name + "` contains unsupported exprs"
			ret = false
			break
		}
		orderBySize := len(aggFunc.OrderByItems)
		if orderBySize > 0 {
			exprs := make([]expression.Expression, 0, orderBySize)
			for _, item := range aggFunc.OrderByItems {
				exprs = append(exprs, item.Expr)
			}
			if !expression.CanExprsPushDownWithExtraInfo(sc, exprs, client, storeType, false) {
				reason = "arguments of AggFunc `" + aggFunc.Name + "` contains unsupported exprs in order-by clause"
				ret = false
				break
			}
		}
		pb, _ := aggregation.AggFuncToPBExpr(sctx, client, aggFunc, storeType)
		if pb == nil {
			reason = "AggFunc `" + aggFunc.Name + "` can not be converted to pb expr"
			ret = false
			break
		}
	}
	if ret && expression.ContainVirtualColumn(groupByItems) {
		reason = "groupByItems contain virtual columns, which is not supported now"
		ret = false
	}
	if ret && !expression.CanExprsPushDown(sc, groupByItems, client, storeType) {
		reason = "groupByItems contain unsupported exprs"
		ret = false
	}

	if !ret && sc.InExplainStmt {
		storageName := storeType.Name()
		if storeType == kv.UnSpecified {
			storageName = "storage layer"
		}
		sc.AppendWarning(errors.New("Aggregation can not be pushed to " + storageName + " because " + reason))
	}
	return ret
}

// AggInfo stores the information of an Aggregation.
type AggInfo struct {
	AggFuncs     []*aggregation.AggFuncDesc
	GroupByItems []expression.Expression
	Schema       *expression.Schema
}

// BuildFinalModeAggregation splits either LogicalAggregation or PhysicalAggregation to finalAgg and partial1Agg,
// returns the information of partial and final agg.
// partialIsCop means whether partial agg is a cop task. When partialIsCop is false,
// we do not set the AggMode for partialAgg cause it may be split further when
// building the aggregate executor(e.g. buildHashAgg will split the AggDesc further for parallel executing).
// firstRowFuncMap is a map between partial first_row to final first_row, will be used in RemoveUnnecessaryFirstRow
func BuildFinalModeAggregation(
	sctx sessionctx.Context, original *AggInfo, partialIsCop bool, isMPPTask bool) (partial, final *AggInfo, firstRowFuncMap map[*aggregation.AggFuncDesc]*aggregation.AggFuncDesc) {
	firstRowFuncMap = make(map[*aggregation.AggFuncDesc]*aggregation.AggFuncDesc, len(original.AggFuncs))
	partial = &AggInfo{
		AggFuncs:     make([]*aggregation.AggFuncDesc, 0, len(original.AggFuncs)),
		GroupByItems: original.GroupByItems,
		Schema:       expression.NewSchema(),
	}
	partialCursor := 0
	final = &AggInfo{
		AggFuncs:     make([]*aggregation.AggFuncDesc, len(original.AggFuncs)),
		GroupByItems: make([]expression.Expression, 0, len(original.GroupByItems)),
		Schema:       original.Schema,
	}

	partialGbySchema := expression.NewSchema()
	// add group by columns
	for _, gbyExpr := range partial.GroupByItems {
		var gbyCol *expression.Column
		if col, ok := gbyExpr.(*expression.Column); ok {
			gbyCol = col
		} else {
			gbyCol = &expression.Column{
				UniqueID: sctx.GetSessionVars().AllocPlanColumnID(),
				RetType:  gbyExpr.GetType(),
			}
		}
		partialGbySchema.Append(gbyCol)
		final.GroupByItems = append(final.GroupByItems, gbyCol)
	}

	// TODO: Refactor the way of constructing aggregation functions.
	// This for loop is ugly, but I do not find a proper way to reconstruct
	// it right away.

	// group_concat is special when pushing down, it cannot take the two phase execution if no distinct but with orderBy, and other cases are also different:
	// for example: group_concat([distinct] expr0, expr1[, order by expr2] separator ‘,’)
	// no distinct, no orderBy: can two phase
	// 		[final agg] group_concat(col#1,’,’)
	// 		[part  agg] group_concat(expr0, expr1,’,’) -> col#1
	// no distinct,  orderBy: only one phase
	// distinct, no orderBy: can two phase
	// 		[final agg] group_concat(distinct col#0, col#1,’,’)
	// 		[part  agg] group by expr0 ->col#0, expr1 -> col#1
	// distinct,  orderBy: can two phase
	// 		[final agg] group_concat(distinct col#0, col#1, order by col#2,’,’)
	// 		[part  agg] group by expr0 ->col#0, expr1 -> col#1; agg function: firstrow(expr2)-> col#2

	for i, aggFunc := range original.AggFuncs {
		finalAggFunc := &aggregation.AggFuncDesc{HasDistinct: false}
		finalAggFunc.Name = aggFunc.Name
		finalAggFunc.OrderByItems = aggFunc.OrderByItems
		args := make([]expression.Expression, 0, len(aggFunc.Args))
		if aggFunc.HasDistinct {
			/*
				eg: SELECT COUNT(DISTINCT a), SUM(b) FROM t GROUP BY c

				change from
					[root] group by: c, funcs:count(distinct a), funcs:sum(b)
				to
					[root] group by: c, funcs:count(distinct a), funcs:sum(b)
						[cop]: group by: c, a
			*/
			// onlyAddFirstRow means if the distinctArg does not occur in group by items,
			// it should be replaced with a firstrow() agg function, needed for the order by items of group_concat()
			getDistinctExpr := func(distinctArg expression.Expression, onlyAddFirstRow bool) (ret expression.Expression) {
				// 1. add all args to partial.GroupByItems
				foundInGroupBy := false
				for j, gbyExpr := range partial.GroupByItems {
					if gbyExpr.Equal(sctx, distinctArg) && gbyExpr.GetType().Equal(distinctArg.GetType()) {
						// if the two expressions exactly the same in terms of data types and collation, then can avoid it.
						foundInGroupBy = true
						ret = partialGbySchema.Columns[j]
						break
					}
				}
				if !foundInGroupBy {
					var gbyCol *expression.Column
					if col, ok := distinctArg.(*expression.Column); ok {
						gbyCol = col
					} else {
						gbyCol = &expression.Column{
							UniqueID: sctx.GetSessionVars().AllocPlanColumnID(),
							RetType:  distinctArg.GetType(),
						}
					}
					// 2. add group by items if needed
					if !onlyAddFirstRow {
						partial.GroupByItems = append(partial.GroupByItems, distinctArg)
						partialGbySchema.Append(gbyCol)
						ret = gbyCol
					}
					// 3. add firstrow() if needed
					if !partialIsCop || onlyAddFirstRow {
						// if partial is a cop task, firstrow function is redundant since group by items are outputted
						// by group by schema, and final functions use group by schema as their arguments.
						// if partial agg is not cop, we must append firstrow function & schema, to output the group by
						// items.
						// maybe we can unify them sometime.
						// only add firstrow for order by items of group_concat()
						firstRow, err := aggregation.NewAggFuncDesc(sctx, ast.AggFuncFirstRow, []expression.Expression{distinctArg}, false)
						if err != nil {
							panic("NewAggFuncDesc FirstRow meets error: " + err.Error())
						}
						partial.AggFuncs = append(partial.AggFuncs, firstRow)
						newCol, _ := gbyCol.Clone().(*expression.Column)
						newCol.RetType = firstRow.RetTp
						partial.Schema.Append(newCol)
						if onlyAddFirstRow {
							ret = newCol
						}
						partialCursor++
					}
				}
				return ret
			}

			for j, distinctArg := range aggFunc.Args {
				// the last arg of ast.AggFuncGroupConcat is the separator, so just put it into the final agg
				if aggFunc.Name == ast.AggFuncGroupConcat && j+1 == len(aggFunc.Args) {
					args = append(args, distinctArg)
					continue
				}
				args = append(args, getDistinctExpr(distinctArg, false))
			}

			byItems := make([]*util.ByItems, 0, len(aggFunc.OrderByItems))
			for _, byItem := range aggFunc.OrderByItems {
				byItems = append(byItems, &util.ByItems{Expr: getDistinctExpr(byItem.Expr, true), Desc: byItem.Desc})
			}

			finalAggFunc.OrderByItems = byItems
			finalAggFunc.HasDistinct = aggFunc.HasDistinct
			finalAggFunc.Mode = aggregation.CompleteMode
		} else {
			if aggFunc.Name == ast.AggFuncGroupConcat && len(aggFunc.OrderByItems) > 0 {
				// group_concat can only run in one phase if it has order by items but without distinct property
				partial = nil
				final = original
				return
			}
			if aggregation.NeedCount(finalAggFunc.Name) {
				if isMPPTask && finalAggFunc.Name == ast.AggFuncCount {
					// For MPP Task, the final count() is changed to sum().
					// Note: MPP mode does not run avg() directly, instead, avg() -> sum()/(case when count() = 0 then 1 else count() end),
					// so we do not process it here.
					finalAggFunc.Name = ast.AggFuncSum
				} else {
					ft := types.NewFieldType(mysql.TypeLonglong)
					ft.SetFlen(21)
					ft.SetCharset(charset.CharsetBin)
					ft.SetCollate(charset.CollationBin)
					partial.Schema.Append(&expression.Column{
						UniqueID: sctx.GetSessionVars().AllocPlanColumnID(),
						RetType:  ft,
					})
					args = append(args, partial.Schema.Columns[partialCursor])
					partialCursor++
				}
			}
			if finalAggFunc.Name == ast.AggFuncApproxCountDistinct {
				ft := types.NewFieldType(mysql.TypeString)
				ft.SetCharset(charset.CharsetBin)
				ft.SetCollate(charset.CollationBin)
				ft.AddFlag(mysql.NotNullFlag)
				partial.Schema.Append(&expression.Column{
					UniqueID: sctx.GetSessionVars().AllocPlanColumnID(),
					RetType:  ft,
				})
				args = append(args, partial.Schema.Columns[partialCursor])
				partialCursor++
			}
			if aggregation.NeedValue(finalAggFunc.Name) {
				partial.Schema.Append(&expression.Column{
					UniqueID: sctx.GetSessionVars().AllocPlanColumnID(),
					RetType:  original.Schema.Columns[i].GetType(),
				})
				args = append(args, partial.Schema.Columns[partialCursor])
				partialCursor++
			}
			if aggFunc.Name == ast.AggFuncAvg {
				cntAgg := aggFunc.Clone()
				cntAgg.Name = ast.AggFuncCount
				err := cntAgg.TypeInfer(sctx)
				if err != nil { // must not happen
					partial = nil
					final = original
					return
				}
				partial.Schema.Columns[partialCursor-2].RetType = cntAgg.RetTp
				// we must call deep clone in this case, to avoid sharing the arguments.
				sumAgg := aggFunc.Clone()
				sumAgg.Name = ast.AggFuncSum
				sumAgg.TypeInfer4AvgSum(sumAgg.RetTp)
				partial.Schema.Columns[partialCursor-1].RetType = sumAgg.RetTp
				partial.AggFuncs = append(partial.AggFuncs, cntAgg, sumAgg)
			} else if aggFunc.Name == ast.AggFuncApproxCountDistinct || aggFunc.Name == ast.AggFuncGroupConcat {
				newAggFunc := aggFunc.Clone()
				newAggFunc.Name = aggFunc.Name
				newAggFunc.RetTp = partial.Schema.Columns[partialCursor-1].GetType()
				partial.AggFuncs = append(partial.AggFuncs, newAggFunc)
				if aggFunc.Name == ast.AggFuncGroupConcat {
					// append the last separator arg
					args = append(args, aggFunc.Args[len(aggFunc.Args)-1])
				}
			} else {
				partialFuncDesc := aggFunc.Clone()
				partial.AggFuncs = append(partial.AggFuncs, partialFuncDesc)
				if aggFunc.Name == ast.AggFuncFirstRow {
					firstRowFuncMap[partialFuncDesc] = finalAggFunc
				}
			}

			finalAggFunc.Mode = aggregation.FinalMode
		}

		finalAggFunc.Args = args
		finalAggFunc.RetTp = aggFunc.RetTp
		final.AggFuncs[i] = finalAggFunc
	}
	partial.Schema.Append(partialGbySchema.Columns...)
	if partialIsCop {
		for _, f := range partial.AggFuncs {
			f.Mode = aggregation.Partial1Mode
		}
	}
	return
}

// convertAvgForMPP converts avg(arg) to sum(arg)/(case when count(arg)=0 then 1 else count(arg) end), in detail:
// 1.rewrite avg() in the final aggregation to count() and sum(), and reconstruct its schema.
// 2.replace avg() with sum(arg)/(case when count(arg)=0 then 1 else count(arg) end) and reuse the original schema of the final aggregation.
// If there is no avg, nothing is changed and return nil.
func (p *basePhysicalAgg) convertAvgForMPP() *PhysicalProjection {
	newSchema := expression.NewSchema()
	newSchema.Keys = p.schema.Keys
	newSchema.UniqueKeys = p.schema.UniqueKeys
	newAggFuncs := make([]*aggregation.AggFuncDesc, 0, 2*len(p.AggFuncs))
	exprs := make([]expression.Expression, 0, 2*len(p.schema.Columns))
	// add agg functions schema
	for i, aggFunc := range p.AggFuncs {
		if aggFunc.Name == ast.AggFuncAvg {
			// inset a count(column)
			avgCount := aggFunc.Clone()
			avgCount.Name = ast.AggFuncCount
			err := avgCount.TypeInfer(p.ctx)
			if err != nil { // must not happen
				return nil
			}
			newAggFuncs = append(newAggFuncs, avgCount)
			avgCountCol := &expression.Column{
				UniqueID: p.SCtx().GetSessionVars().AllocPlanColumnID(),
				RetType:  avgCount.RetTp,
			}
			newSchema.Append(avgCountCol)
			// insert a sum(column)
			avgSum := aggFunc.Clone()
			avgSum.Name = ast.AggFuncSum
			avgSum.TypeInfer4AvgSum(avgSum.RetTp)
			newAggFuncs = append(newAggFuncs, avgSum)
			avgSumCol := &expression.Column{
				UniqueID: p.schema.Columns[i].UniqueID,
				RetType:  avgSum.RetTp,
			}
			newSchema.Append(avgSumCol)
			// avgSumCol/(case when avgCountCol=0 then 1 else avgCountCol end)
			eq := expression.NewFunctionInternal(p.ctx, ast.EQ, types.NewFieldType(mysql.TypeTiny), avgCountCol, expression.NewZero())
			caseWhen := expression.NewFunctionInternal(p.ctx, ast.Case, avgCountCol.RetType, eq, expression.NewOne(), avgCountCol)
			divide := expression.NewFunctionInternal(p.ctx, ast.Div, avgSumCol.RetType, avgSumCol, caseWhen)
			divide.(*expression.ScalarFunction).RetType = p.schema.Columns[i].RetType
			exprs = append(exprs, divide)
		} else {
			newAggFuncs = append(newAggFuncs, aggFunc)
			newSchema.Append(p.schema.Columns[i])
			exprs = append(exprs, p.schema.Columns[i])
		}
	}
	// no avgs
	// for final agg, always add project due to in-compatibility between TiDB and TiFlash
	if len(p.schema.Columns) == len(newSchema.Columns) && !p.isFinalAgg() {
		return nil
	}
	// add remaining columns to exprs
	for i := len(p.AggFuncs); i < len(p.schema.Columns); i++ {
		exprs = append(exprs, p.schema.Columns[i])
	}
	proj := PhysicalProjection{
		Exprs:                exprs,
		CalculateNoDelay:     false,
		AvoidColumnEvaluator: false,
	}.Init(p.SCtx(), p.stats, p.SelectBlockOffset(), p.GetChildReqProps(0).CloneEssentialFields())
	proj.SetSchema(p.schema)

	p.AggFuncs = newAggFuncs
	p.schema = newSchema

	return proj
}

func (p *basePhysicalAgg) newPartialAggregate(copTaskType kv.StoreType, isMPPTask bool) (partial, final PhysicalPlan) {
	// Check if this aggregation can push down.
	if !CheckAggCanPushCop(p.ctx, p.AggFuncs, p.GroupByItems, copTaskType) {
		return nil, p.self
	}
	partialPref, finalPref, firstRowFuncMap := BuildFinalModeAggregation(p.ctx, &AggInfo{
		AggFuncs:     p.AggFuncs,
		GroupByItems: p.GroupByItems,
		Schema:       p.Schema().Clone(),
	}, true, isMPPTask)
	if partialPref == nil {
		return nil, p.self
	}
	if p.tp == plancodec.TypeStreamAgg && len(partialPref.GroupByItems) != len(finalPref.GroupByItems) {
		return nil, p.self
	}
	// Remove unnecessary FirstRow.
	partialPref.AggFuncs = RemoveUnnecessaryFirstRow(p.ctx,
		finalPref.GroupByItems, partialPref.AggFuncs, partialPref.GroupByItems, partialPref.Schema, firstRowFuncMap)
	if copTaskType == kv.TiDB {
		// For partial agg of TiDB cop task, since TiDB coprocessor reuse the TiDB executor,
		// and TiDB aggregation executor won't output the group by value,
		// so we need add `firstrow` aggregation function to output the group by value.
		aggFuncs, err := genFirstRowAggForGroupBy(p.ctx, partialPref.GroupByItems)
		if err != nil {
			return nil, p.self
		}
		partialPref.AggFuncs = append(partialPref.AggFuncs, aggFuncs...)
	}
	p.AggFuncs = partialPref.AggFuncs
	p.GroupByItems = partialPref.GroupByItems
	p.schema = partialPref.Schema
	partialAgg := p.self
	// Create physical "final" aggregation.
	prop := &property.PhysicalProperty{ExpectedCnt: math.MaxFloat64}
	if p.tp == plancodec.TypeStreamAgg {
		finalAgg := basePhysicalAgg{
			AggFuncs:     finalPref.AggFuncs,
			GroupByItems: finalPref.GroupByItems,
			MppRunMode:   p.MppRunMode,
		}.initForStream(p.ctx, p.stats, p.blockOffset, prop)
		finalAgg.schema = finalPref.Schema
		return partialAgg, finalAgg
	}

	finalAgg := basePhysicalAgg{
		AggFuncs:     finalPref.AggFuncs,
		GroupByItems: finalPref.GroupByItems,
		MppRunMode:   p.MppRunMode,
	}.initForHash(p.ctx, p.stats, p.blockOffset, prop)
	finalAgg.schema = finalPref.Schema
	return partialAgg, finalAgg
}

func genFirstRowAggForGroupBy(ctx sessionctx.Context, groupByItems []expression.Expression) ([]*aggregation.AggFuncDesc, error) {
	aggFuncs := make([]*aggregation.AggFuncDesc, 0, len(groupByItems))
	for _, groupBy := range groupByItems {
		agg, err := aggregation.NewAggFuncDesc(ctx, ast.AggFuncFirstRow, []expression.Expression{groupBy}, false)
		if err != nil {
			return nil, err
		}
		aggFuncs = append(aggFuncs, agg)
	}
	return aggFuncs, nil
}

// RemoveUnnecessaryFirstRow removes unnecessary FirstRow of the aggregation. This function can be
// used for both LogicalAggregation and PhysicalAggregation.
// When the select column is same with the group by key, the column can be removed and gets value from the group by key.
// e.g
// select a, count(b) from t group by a;
// The schema is [firstrow(a), count(b), a]. The column firstrow(a) is unnecessary.
// Can optimize the schema to [count(b), a] , and change the index to get value.
func RemoveUnnecessaryFirstRow(
	sctx sessionctx.Context,
	finalGbyItems []expression.Expression,
	partialAggFuncs []*aggregation.AggFuncDesc,
	partialGbyItems []expression.Expression,
	partialSchema *expression.Schema,
	firstRowFuncMap map[*aggregation.AggFuncDesc]*aggregation.AggFuncDesc) []*aggregation.AggFuncDesc {

	partialCursor := 0
	newAggFuncs := make([]*aggregation.AggFuncDesc, 0, len(partialAggFuncs))
	for _, aggFunc := range partialAggFuncs {
		if aggFunc.Name == ast.AggFuncFirstRow {
			canOptimize := false
			for j, gbyExpr := range partialGbyItems {
				if j >= len(finalGbyItems) {
					// after distinct push, len(partialGbyItems) may larger than len(finalGbyItems)
					// for example,
					// select /*+ HASH_AGG() */ a, count(distinct a) from t;
					// will generate to,
					//   HashAgg root  funcs:count(distinct a), funcs:firstrow(a)"
					//     HashAgg cop  group by:a, funcs:firstrow(a)->Column#6"
					// the firstrow in root task can not be removed.
					break
				}
				if gbyExpr.Equal(sctx, aggFunc.Args[0]) {
					canOptimize = true
					firstRowFuncMap[aggFunc].Args[0] = finalGbyItems[j]
					break
				}
			}
			if canOptimize {
				partialSchema.Columns = append(partialSchema.Columns[:partialCursor], partialSchema.Columns[partialCursor+1:]...)
				continue
			}
		}
		partialCursor += computePartialCursorOffset(aggFunc.Name)
		newAggFuncs = append(newAggFuncs, aggFunc)
	}
	return newAggFuncs
}

func computePartialCursorOffset(name string) int {
	offset := 0
	if aggregation.NeedCount(name) {
		offset++
	}
	if aggregation.NeedValue(name) {
		offset++
	}
	if name == ast.AggFuncApproxCountDistinct {
		offset++
	}
	return offset
}

func (p *PhysicalStreamAgg) attach2Task(tasks ...task) task {
	t := tasks[0].copy()
	inputRows := t.count()
	final := p
	if cop, ok := t.(*copTask); ok {
		// We should not push agg down across double read, since the data of second read is ordered by handle instead of index.
		// The `extraHandleCol` is added if the double read needs to keep order. So we just use it to decided
		// whether the following plan is double read with order reserved.
		if cop.extraHandleCol != nil || len(cop.rootTaskConds) > 0 {
			t = cop.convertToRootTask(p.ctx)
			inputRows = t.count()
			attachPlan2Task(p, t)
		} else {
			copTaskType := cop.getStoreType()
			partialAgg, finalAgg := p.newPartialAggregate(copTaskType, false)
			if finalAgg != nil {
				final = finalAgg.(*PhysicalStreamAgg)
			}
			if partialAgg != nil {
				if cop.tablePlan != nil {
					cop.finishIndexPlan()
					partialAgg.SetChildren(cop.tablePlan)
					cop.tablePlan = partialAgg
					// If needExtraProj is true, a projection will be created above the PhysicalIndexLookUpReader to make sure
					// the schema is the same as the original DataSource schema.
					// However, we pushed down the agg here, the partial agg was placed on the top of tablePlan, and the final
					// agg will be placed above the PhysicalIndexLookUpReader, and the schema will be set correctly for them.
					// If we add the projection again, the projection will be between the PhysicalIndexLookUpReader and
					// the partial agg, and the schema will be broken.
					cop.needExtraProj = false
				} else {
					partialAgg.SetChildren(cop.indexPlan)
					cop.indexPlan = partialAgg
				}
<<<<<<< HEAD
				cop.addCost(partialAgg.(*PhysicalStreamAgg).GetCost(inputRows, property.CopSingleReadTaskType, 0))
=======
				cop.addCost(partialAgg.(*PhysicalStreamAgg).GetCost(inputRows, false, false, 0))
>>>>>>> ff1b6ff5
				partialAgg.SetCost(cop.cost())
			}
			t = cop.convertToRootTask(p.ctx)
			inputRows = t.count()
			attachPlan2Task(finalAgg, t)
		}
	} else if mpp, ok := t.(*mppTask); ok {
		t = mpp.convertToRootTask(p.ctx)
		attachPlan2Task(p, t)
	} else {
		attachPlan2Task(p, t)
	}
<<<<<<< HEAD
	t.addCost(final.GetCost(inputRows, property.RootTaskType, 0))
=======
	t.addCost(final.GetCost(inputRows, true, false, 0))
>>>>>>> ff1b6ff5
	t.plan().SetCost(t.cost())
	return t
}

// cpuCostDivisor computes the concurrency to which we would amortize CPU cost
// for hash aggregation.
func (p *PhysicalHashAgg) cpuCostDivisor(hasDistinct bool) (float64, float64) {
	if hasDistinct {
		return 0, 0
	}
	sessionVars := p.ctx.GetSessionVars()
	finalCon, partialCon := sessionVars.HashAggFinalConcurrency(), sessionVars.HashAggPartialConcurrency()
	// According to `ValidateSetSystemVar`, `finalCon` and `partialCon` cannot be less than or equal to 0.
	if finalCon == 1 && partialCon == 1 {
		return 0, 0
	}
	// It is tricky to decide which concurrency we should use to amortize CPU cost. Since cost of hash
	// aggregation is tend to be under-estimated as explained in `attach2Task`, we choose the smaller
	// concurrecy to make some compensation.
	return math.Min(float64(finalCon), float64(partialCon)), float64(finalCon + partialCon)
}

func (p *PhysicalHashAgg) attach2TaskForMpp1Phase(mpp *mppTask) task {
	inputRows := mpp.count()
	// 1-phase agg: when the partition columns can be satisfied, where the plan does not need to enforce Exchange
	// only push down the original agg
	proj := p.convertAvgForMPP()
	attachPlan2Task(p.self, mpp)
	if proj != nil {
		attachPlan2Task(proj, mpp)
	}
	mpp.addCost(p.GetCost(inputRows, false, true, 0))
	p.cost = mpp.cost()
	return mpp
}

func (p *PhysicalHashAgg) attach2TaskForMpp(tasks ...task) task {
	t := tasks[0].copy()
	mpp, ok := t.(*mppTask)
	if !ok {
		return invalidTask
	}
	inputRows := mpp.count()
	switch p.MppRunMode {
	case Mpp1Phase:
		// 1-phase agg: when the partition columns can be satisfied, where the plan does not need to enforce Exchange
		// only push down the original agg
		proj := p.convertAvgForMPP()
		mpp.addCost(p.GetCost(inputRows, false, true, 0))
		attachPlan2Task(p, mpp)
		p.cost = mpp.cost()
		if proj != nil {
			mpp.addCost(proj.GetCost(mpp.count()))
			attachPlan2Task(proj, mpp)
			proj.SetCost(mpp.cost())
		}
		return mpp
	case Mpp2Phase:
		// TODO: when partition property is matched by sub-plan, we actually needn't do extra an exchange and final agg.
		proj := p.convertAvgForMPP()
		partialAgg, finalAgg := p.newPartialAggregate(kv.TiFlash, true)
		if partialAgg == nil {
			return invalidTask
		}
		mpp.addCost(partialAgg.(*PhysicalHashAgg).GetCost(inputRows, false, true, 0))
		attachPlan2Task(partialAgg, mpp)
		partialAgg.SetCost(mpp.cost())
		partitionCols := p.MppPartitionCols
		if len(partitionCols) == 0 {
			items := finalAgg.(*PhysicalHashAgg).GroupByItems
			partitionCols = make([]*property.MPPPartitionColumn, 0, len(items))
			for _, expr := range items {
				col, ok := expr.(*expression.Column)
				if !ok {
					return invalidTask
				}
				partitionCols = append(partitionCols, &property.MPPPartitionColumn{
					Col:       col,
					CollateID: property.GetCollateIDByNameForPartition(col.GetType().GetCollate()),
				})
			}
		}
		prop := &property.PhysicalProperty{TaskTp: property.MppTaskType, ExpectedCnt: math.MaxFloat64, MPPPartitionTp: property.HashType, MPPPartitionCols: partitionCols}
		newMpp := mpp.enforceExchangerImpl(prop)
		if newMpp.invalid() {
			return newMpp
		}
		newMpp.addCost(finalAgg.(*PhysicalHashAgg).GetCost(newMpp.count(), false, true, 0))
		attachPlan2Task(finalAgg, newMpp)
		// TODO: how to set 2-phase cost?
		finalAgg.SetCost(newMpp.cost())
		if proj != nil {
			newMpp.addCost(proj.GetCost(newMpp.count()))
			attachPlan2Task(proj, newMpp)
			proj.SetCost(newMpp.cost())
		}
		return newMpp
	case MppTiDB:
		partialAgg, finalAgg := p.newPartialAggregate(kv.TiFlash, false)
		if partialAgg != nil {
			mpp.addCost(partialAgg.(*PhysicalHashAgg).GetCost(mpp.count(), false, true, 0))
			attachPlan2Task(partialAgg, mpp)
			partialAgg.SetCost(mpp.cost())
		}
		t = mpp.convertToRootTask(p.ctx)
		t.addCost(finalAgg.(*PhysicalHashAgg).GetCost(t.count(), true, false, 0))
		attachPlan2Task(finalAgg, t)
		finalAgg.SetCost(t.cost())
		return t
	case MppScalar:
		prop := &property.PhysicalProperty{TaskTp: property.MppTaskType, ExpectedCnt: math.MaxFloat64, MPPPartitionTp: property.SinglePartitionType}
		if !mpp.needEnforceExchanger(prop) {
			return p.attach2TaskForMpp1Phase(mpp)
		}
		proj := p.convertAvgForMPP()
		partialAgg, finalAgg := p.newPartialAggregate(kv.TiFlash, true)
		if finalAgg == nil {
			return invalidTask
		}
		// partial agg would be null if one scalar agg cannot run in two-phase mode
		if partialAgg != nil {
			mpp.addCost(partialAgg.(*PhysicalHashAgg).GetCost(mpp.count(), false, true, 0))
			attachPlan2Task(partialAgg, mpp)
			partialAgg.SetCost(mpp.cost())
		}
		newMpp := mpp.enforceExchanger(prop)
		newMpp.addCost(finalAgg.(*PhysicalHashAgg).GetCost(newMpp.count(), false, true, 0))
		attachPlan2Task(finalAgg, newMpp)
		finalAgg.SetCost(newMpp.cost())
		if proj == nil {
			proj = PhysicalProjection{
				Exprs: make([]expression.Expression, 0, len(p.Schema().Columns)),
			}.Init(p.ctx, p.statsInfo(), p.SelectBlockOffset())
			for _, col := range p.Schema().Columns {
				proj.Exprs = append(proj.Exprs, col)
			}
			proj.SetSchema(p.schema)
		}
		newMpp.addCost(proj.GetCost(newMpp.count()))
		attachPlan2Task(proj, newMpp)
		proj.SetCost(newMpp.cost())
		return newMpp
	default:
		return invalidTask
	}
}

func (p *PhysicalHashAgg) attach2Task(tasks ...task) task {
	t := tasks[0].copy()
	inputRows := t.count()
	final := p
	if cop, ok := t.(*copTask); ok {
		if len(cop.rootTaskConds) == 0 {
			copTaskType := cop.getStoreType()
			partialAgg, finalAgg := p.newPartialAggregate(copTaskType, false)
			if finalAgg != nil {
				final = finalAgg.(*PhysicalHashAgg)
			}
			if partialAgg != nil {
				if cop.tablePlan != nil {
					cop.finishIndexPlan()
					partialAgg.SetChildren(cop.tablePlan)
					cop.tablePlan = partialAgg
					// If needExtraProj is true, a projection will be created above the PhysicalIndexLookUpReader to make sure
					// the schema is the same as the original DataSource schema.
					// However, we pushed down the agg here, the partial agg was placed on the top of tablePlan, and the final
					// agg will be placed above the PhysicalIndexLookUpReader, and the schema will be set correctly for them.
					// If we add the projection again, the projection will be between the PhysicalIndexLookUpReader and
					// the partial agg, and the schema will be broken.
					cop.needExtraProj = false
				} else {
					partialAgg.SetChildren(cop.indexPlan)
					cop.indexPlan = partialAgg
				}
				cop.addCost(partialAgg.(*PhysicalHashAgg).GetCost(inputRows, false, false, 0))
			}
			// In `newPartialAggregate`, we are using stats of final aggregation as stats
			// of `partialAgg`, so the network cost of transferring result rows of `partialAgg`
			// to TiDB is normally under-estimated for hash aggregation, since the group-by
			// column may be independent of the column used for region distribution, so a closer
			// estimation of network cost for hash aggregation may multiply the number of
			// regions involved in the `partialAgg`, which is unknown however.
			t = cop.convertToRootTask(p.ctx)
			inputRows = t.count()
			attachPlan2Task(finalAgg, t)
		} else {
			t = cop.convertToRootTask(p.ctx)
			inputRows = t.count()
			attachPlan2Task(p, t)
		}
	} else if _, ok := t.(*mppTask); ok {
		return final.attach2TaskForMpp(tasks...)
	} else {
		attachPlan2Task(p, t)
	}
	// We may have 3-phase hash aggregation actually, strictly speaking, we'd better
	// calculate cost of each phase and sum the results up, but in fact we don't have
	// region level table stats, and the concurrency of the `partialAgg`,
	// i.e, max(number_of_regions, DistSQLScanConcurrency) is unknown either, so it is hard
	// to compute costs separately. We ignore region level parallelism for both hash
	// aggregation and stream aggregation when calculating cost, though this would lead to inaccuracy,
	// hopefully this inaccuracy would be imposed on both aggregation implementations,
	// so they are still comparable horizontally.
	// Also, we use the stats of `partialAgg` as the input of cost computing for TiDB layer
	// hash aggregation, it would cause under-estimation as the reason mentioned in comment above.
	// To make it simple, we also treat 2-phase parallel hash aggregation in TiDB layer as
	// 1-phase when computing cost.
	t.addCost(final.GetCost(inputRows, true, false, 0))
	t.plan().SetCost(t.cost())
	return t
}

func (p *PhysicalWindow) attach2TaskForMPP(mpp *mppTask) task {
	// FIXME: currently, tiflash's join has different schema with TiDB,
	// so we have to rebuild the schema of join and operators which may inherit schema from join.
	// for window, we take the sub-plan's schema, and the schema generated by windowDescs.
	columns := p.Schema().Clone().Columns[len(p.Schema().Columns)-len(p.WindowFuncDescs):]
	p.schema = expression.MergeSchema(mpp.plan().Schema(), expression.NewSchema(columns...))

	failpoint.Inject("CheckMPPWindowSchemaLength", func() {
		if len(p.Schema().Columns) != len(mpp.plan().Schema().Columns)+len(p.WindowFuncDescs) {
			panic("mpp physical window has incorrect schema length")
		}
	})

	// TODO: find a better way to solve the cost problem.
	mpp.cst = mpp.cost() * 0.05
	p.cost = mpp.cost()
	return attachPlan2Task(p, mpp)
}

func (p *PhysicalWindow) attach2Task(tasks ...task) task {
	if mpp, ok := tasks[0].copy().(*mppTask); ok && p.storeTp == kv.TiFlash {
		return p.attach2TaskForMPP(mpp)
	}
	t := tasks[0].convertToRootTask(p.ctx)
	p.cost = t.cost()
	return attachPlan2Task(p.self, t)
}

// mppTask can not :
// 1. keep order
// 2. support double read
// 3. consider virtual columns.
// 4. TODO: partition prune after close
type mppTask struct {
	p   PhysicalPlan
	cst float64

	partTp   property.MPPPartitionType
	hashCols []*property.MPPPartitionColumn
}

func (t *mppTask) count() float64 {
	return t.p.statsInfo().RowCount
}

func (t *mppTask) addCost(cst float64) {
	t.cst += cst
}

func (t *mppTask) cost() float64 {
	return t.cst
}

func (t *mppTask) copy() task {
	nt := *t
	return &nt
}

func (t *mppTask) plan() PhysicalPlan {
	return t.p
}

func (t *mppTask) invalid() bool {
	return t.p == nil
}

func (t *mppTask) convertToRootTask(ctx sessionctx.Context) *rootTask {
	return t.copy().(*mppTask).convertToRootTaskImpl(ctx)
}

func collectPartitionInfosFromMPPPlan(p *PhysicalTableReader, mppPlan PhysicalPlan) {
	switch x := mppPlan.(type) {
	case *PhysicalTableScan:
		p.PartitionInfos = append(p.PartitionInfos, tableScanAndPartitionInfo{x, x.PartitionInfo})
	default:
		for _, ch := range mppPlan.Children() {
			collectPartitionInfosFromMPPPlan(p, ch)
		}
	}
}

func collectRowSizeFromMPPPlan(mppPlan PhysicalPlan) (rowSize float64) {
	if mppPlan != nil && mppPlan.Stats() != nil && mppPlan.Stats().HistColl != nil {
		return mppPlan.Stats().HistColl.GetAvgRowSize(mppPlan.SCtx(), mppPlan.Schema().Columns, false, false)
	}
	return 1 // use 1 as lower-bound for safety
}

func accumulateNetSeekCost4MPP(p PhysicalPlan) (cost float64) {
	if ts, ok := p.(*PhysicalTableScan); ok {
		return float64(len(ts.Ranges)) * float64(len(ts.Columns)) * ts.SCtx().GetSessionVars().GetSeekFactor(ts.Table)
	}
	for _, c := range p.Children() {
		cost += accumulateNetSeekCost4MPP(c)
	}
	return
}

func (t *mppTask) convertToRootTaskImpl(ctx sessionctx.Context) *rootTask {
	sender := PhysicalExchangeSender{
		ExchangeType: tipb.ExchangeType_PassThrough,
	}.Init(ctx, t.p.statsInfo())
	sender.SetChildren(t.p)
	sender.cost = t.cost()

	p := PhysicalTableReader{
		tablePlan: sender,
		StoreType: kv.TiFlash,
	}.Init(ctx, t.p.SelectBlockOffset())
	p.stats = t.p.statsInfo()
	collectPartitionInfosFromMPPPlan(p, t.p)
	rowSize := collectRowSizeFromMPPPlan(sender)

	cst := t.cst + t.count()*rowSize*ctx.GetSessionVars().GetNetworkFactor(nil) // net I/O cost
	// net seek cost, unlike copTask, a mppTask may have multiple underlying TableScan, so use a recursive function to accumulate this
	cst += accumulateNetSeekCost4MPP(sender)
	cst /= p.ctx.GetSessionVars().CopTiFlashConcurrencyFactor
	if p.ctx.GetSessionVars().IsMPPEnforced() {
		cst /= 1000000000
	}
	p.cost = cst
	rt := &rootTask{
		p:   p,
		cst: cst,
	}
	return rt
}

func (t *mppTask) needEnforceExchanger(prop *property.PhysicalProperty) bool {
	switch prop.MPPPartitionTp {
	case property.AnyType:
		return false
	case property.BroadcastType:
		return true
	case property.SinglePartitionType:
		return t.partTp != property.SinglePartitionType
	default:
		if t.partTp != property.HashType {
			return true
		}
		// TODO: consider equalivant class
		// TODO: `prop.IsSubsetOf` is enough, instead of equal.
		// for example, if already partitioned by hash(B,C), then same (A,B,C) must distribute on a same node.
		if len(prop.MPPPartitionCols) != len(t.hashCols) {
			return true
		}
		for i, col := range prop.MPPPartitionCols {
			if !col.Equal(t.hashCols[i]) {
				return true
			}
		}
		return false
	}
}

func (t *mppTask) enforceExchanger(prop *property.PhysicalProperty) *mppTask {
	if !t.needEnforceExchanger(prop) {
		return t
	}
	return t.copy().(*mppTask).enforceExchangerImpl(prop)
}

func (t *mppTask) enforceExchangerImpl(prop *property.PhysicalProperty) *mppTask {
	if collate.NewCollationEnabled() && !t.p.SCtx().GetSessionVars().HashExchangeWithNewCollation && prop.MPPPartitionTp == property.HashType {
		for _, col := range prop.MPPPartitionCols {
			if types.IsString(col.Col.RetType.GetType()) {
				t.p.SCtx().GetSessionVars().RaiseWarningWhenMPPEnforced("MPP mode may be blocked because when `new_collation_enabled` is true, HashJoin or HashAgg with string key is not supported now.")
				return &mppTask{cst: math.MaxFloat64}
			}
		}
	}
	ctx := t.p.SCtx()
	sender := PhysicalExchangeSender{
		ExchangeType: prop.MPPPartitionTp.ToExchangeType(),
		HashCols:     prop.MPPPartitionCols,
	}.Init(ctx, t.p.statsInfo())
	sender.SetChildren(t.p)
	receiver := PhysicalExchangeReceiver{}.Init(ctx, t.p.statsInfo())
	receiver.SetChildren(sender)
	rowSize := getTblStats(sender.children[0]).GetAvgRowSize(sender.ctx, sender.children[0].Schema().Columns, false, false)
	cst := t.cst + t.count()*rowSize*ctx.GetSessionVars().GetNetworkFactor(nil)
	sender.cost = cst
	receiver.cost = cst
	return &mppTask{
		p:        receiver,
		cst:      cst,
		partTp:   prop.MPPPartitionTp,
		hashCols: prop.MPPPartitionCols,
	}
}<|MERGE_RESOLUTION|>--- conflicted
+++ resolved
@@ -1665,11 +1665,7 @@
 					partialAgg.SetChildren(cop.indexPlan)
 					cop.indexPlan = partialAgg
 				}
-<<<<<<< HEAD
-				cop.addCost(partialAgg.(*PhysicalStreamAgg).GetCost(inputRows, property.CopSingleReadTaskType, 0))
-=======
 				cop.addCost(partialAgg.(*PhysicalStreamAgg).GetCost(inputRows, false, false, 0))
->>>>>>> ff1b6ff5
 				partialAgg.SetCost(cop.cost())
 			}
 			t = cop.convertToRootTask(p.ctx)
@@ -1682,11 +1678,7 @@
 	} else {
 		attachPlan2Task(p, t)
 	}
-<<<<<<< HEAD
-	t.addCost(final.GetCost(inputRows, property.RootTaskType, 0))
-=======
 	t.addCost(final.GetCost(inputRows, true, false, 0))
->>>>>>> ff1b6ff5
 	t.plan().SetCost(t.cost())
 	return t
 }
