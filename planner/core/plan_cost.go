// Copyright 2022 PingCAP, Inc.
//
// Licensed under the Apache License, Version 2.0 (the "License");
// you may not use this file except in compliance with the License.
// You may obtain a copy of the License at
//
//     http://www.apache.org/licenses/LICENSE-2.0
//
// Unless required by applicable law or agreed to in writing, software
// distributed under the License is distributed on an "AS IS" BASIS,
// WITHOUT WARRANTIES OR CONDITIONS OF ANY KIND, either express or implied.
// See the License for the specific language governing permissions and
// limitations under the License.

package core

import (
	"math"

	"github.com/pingcap/errors"
	"github.com/pingcap/tidb/config"
	"github.com/pingcap/tidb/expression"
	"github.com/pingcap/tidb/kv"
	"github.com/pingcap/tidb/planner/property"
	"github.com/pingcap/tidb/statistics"
	"github.com/pingcap/tidb/util/paging"
)

// GetPlanCost calculates the cost of the plan if it has not been calculated yet and returns the cost.
func (p *basePhysicalPlan) GetPlanCost(taskType property.TaskType) (float64, error) {
	if p.planCostInit {
		// just calculate the cost once and always reuse it
		return p.planCost, nil
	}
	p.planCost = 0 // the default implementation, the operator have no cost
	for _, child := range p.children {
		childCost, err := child.GetPlanCost(taskType)
		if err != nil {
			return 0, err
		}
		p.planCost += childCost
	}
	p.planCostInit = true
	return p.planCost, nil
}

// ResetPlanCost resets current plan's cost and then you can invoke GetPlanCost to calculate it again.
func (p *basePhysicalPlan) ResetPlanCost() {
	for _, child := range p.children {
		child.ResetPlanCost()
	}
	p.planCostInit = false
	p.planCost = 0
}

// GetPlanCost calculates the cost of the plan if it has not been calculated yet and returns the cost.
func (p *PhysicalSelection) GetPlanCost(taskType property.TaskType) (float64, error) {
	if p.planCostInit {
		return p.planCost, nil
	}
	var cpuFactor float64
	switch taskType {
	case property.RootTaskType, property.MppTaskType:
		cpuFactor = p.ctx.GetSessionVars().CPUFactor
	case property.CopSingleReadTaskType, property.CopDoubleReadTaskType:
		cpuFactor = p.ctx.GetSessionVars().CopCPUFactor
	default:
		return 0, errors.Errorf("unknown task type %v", taskType)
	}
	childCost, err := p.children[0].GetPlanCost(taskType)
	if err != nil {
		return 0, err
	}
	p.planCost = childCost
	p.planCost += p.children[0].StatsCount() * cpuFactor // selection cost: rows * cpu-factor
	p.planCostInit = true
	return p.planCost, nil
}

// GetCost computes the cost of projection operator itself.
func (p *PhysicalProjection) GetCost(count float64) float64 {
	sessVars := p.ctx.GetSessionVars()
	cpuCost := count * sessVars.CPUFactor
	concurrency := float64(sessVars.ProjectionConcurrency())
	if concurrency <= 0 {
		return cpuCost
	}
	cpuCost /= concurrency
	concurrencyCost := (1 + concurrency) * sessVars.ConcurrencyFactor
	return cpuCost + concurrencyCost
}

// GetPlanCost calculates the cost of the plan if it has not been calculated yet and returns the cost.
func (p *PhysicalProjection) GetPlanCost(taskType property.TaskType) (float64, error) {
	if p.planCostInit {
		return p.planCost, nil
	}
	childCost, err := p.children[0].GetPlanCost(taskType)
	if err != nil {
		return 0, err
	}
	p.planCost = childCost
	p.planCost += p.GetCost(p.StatsCount()) // projection cost
	p.planCostInit = true
	return p.planCost, nil
}

// GetCost computes cost of index lookup operator itself.
func (p *PhysicalIndexLookUpReader) GetCost() (cost float64) {
	indexPlan, tablePlan := p.indexPlan, p.tablePlan
	ctx := p.ctx
	sessVars := ctx.GetSessionVars()
	// Add cost of building table reader executors. Handles are extracted in batch style,
	// each handle is a range, the CPU cost of building copTasks should be:
	// (indexRows / batchSize) * batchSize * CPUFactor
	// Since we don't know the number of copTasks built, ignore these network cost now.
	indexRows := indexPlan.statsInfo().RowCount
	idxCst := indexRows * sessVars.CPUFactor
	// if the expectCnt is below the paging threshold, using paging API, recalculate idxCst.
	// paging API reduces the count of index and table rows, however introduces more seek cost.
	if ctx.GetSessionVars().EnablePaging && p.expectedCnt > 0 && p.expectedCnt <= paging.Threshold {
		p.Paging = true
		pagingCst := calcPagingCost(ctx, p.indexPlan, p.expectedCnt)
		// prevent enlarging the cost because we take paging as a better plan,
		// if the cost is enlarged, it'll be easier to go another plan.
		idxCst = math.Min(idxCst, pagingCst)
	}
	cost += idxCst
	// Add cost of worker goroutines in index lookup.
	numTblWorkers := float64(sessVars.IndexLookupConcurrency())
	cost += (numTblWorkers + 1) * sessVars.ConcurrencyFactor
	// When building table reader executor for each batch, we would sort the handles. CPU
	// cost of sort is:
	// CPUFactor * batchSize * Log2(batchSize) * (indexRows / batchSize)
	indexLookupSize := float64(sessVars.IndexLookupSize)
	batchSize := math.Min(indexLookupSize, indexRows)
	if batchSize > 2 {
		sortCPUCost := (indexRows * math.Log2(batchSize) * sessVars.CPUFactor) / numTblWorkers
		cost += sortCPUCost
	}
	// Also, we need to sort the retrieved rows if index lookup reader is expected to return
	// ordered results. Note that row count of these two sorts can be different, if there are
	// operators above table scan.
	tableRows := tablePlan.statsInfo().RowCount
	selectivity := tableRows / indexRows
	batchSize = math.Min(indexLookupSize*selectivity, tableRows)
	if p.keepOrder && batchSize > 2 {
		sortCPUCost := (tableRows * math.Log2(batchSize) * sessVars.CPUFactor) / numTblWorkers
		cost += sortCPUCost
	}
	return
}

// GetPlanCost calculates the cost of the plan if it has not been calculated yet and returns the cost.
func (p *PhysicalIndexLookUpReader) GetPlanCost(taskType property.TaskType) (float64, error) {
	if p.planCostInit {
		return p.planCost, nil
	}
	p.planCost = 0
	// child's cost
	for _, child := range []PhysicalPlan{p.indexPlan, p.tablePlan} {
		childCost, err := child.GetPlanCost(property.CopDoubleReadTaskType)
		if err != nil {
			return 0, err
		}
		p.planCost += childCost
	}

	// to keep compatible with the previous cost implementation, re-calculate table-scan cost by using index stats-count again (see copTask.finishIndexPlan).
	// TODO: amend table-side cost here later
	var tmp PhysicalPlan
	for tmp = p.tablePlan; len(tmp.Children()) > 0; tmp = tmp.Children()[0] {
	}
	ts := tmp.(*PhysicalTableScan)
	tblCost, err := ts.GetPlanCost(property.CopDoubleReadTaskType)
	if err != nil {
		return 0, err
	}
	p.planCost -= tblCost
	p.planCost += p.indexPlan.StatsCount() * ts.getScanRowSize() * p.SCtx().GetSessionVars().GetScanFactor(ts.Table)

	// index-side net I/O cost: rows * row-size * net-factor
	netFactor := getTableNetFactor(p.tablePlan)
	rowSize := getTblStats(p.indexPlan).GetAvgRowSize(p.ctx, p.indexPlan.Schema().Columns, true, false)
	p.planCost += p.indexPlan.StatsCount() * rowSize * netFactor

	// index-side net seek cost
	p.planCost += estimateNetSeekCost(p.indexPlan)

	// table-side net I/O cost: rows * row-size * net-factor
	tblRowSize := getTblStats(p.tablePlan).GetAvgRowSize(p.ctx, p.tablePlan.Schema().Columns, false, false)
	p.planCost += p.tablePlan.StatsCount() * tblRowSize * netFactor

	// table-side seek cost
	p.planCost += estimateNetSeekCost(p.tablePlan)

	// consider concurrency
	p.planCost /= float64(p.ctx.GetSessionVars().DistSQLScanConcurrency())

	// lookup-cpu-cost in TiDB
	p.planCost += p.GetCost()
	p.planCostInit = true
	return p.planCost, nil
}

// GetPlanCost calculates the cost of the plan if it has not been calculated yet and returns the cost.
func (p *PhysicalIndexReader) GetPlanCost(taskType property.TaskType) (float64, error) {
	if p.planCostInit {
		return p.planCost, nil
	}
	// child's cost
	childCost, err := p.indexPlan.GetPlanCost(property.CopSingleReadTaskType)
	if err != nil {
		return 0, err
	}
	p.planCost = childCost
	// net I/O cost: rows * row-size * net-factor
	tblStats := getTblStats(p.indexPlan)
	rowSize := tblStats.GetAvgRowSize(p.ctx, p.indexPlan.Schema().Columns, true, false)
	p.planCost += p.indexPlan.StatsCount() * rowSize * getTableNetFactor(p.indexPlan)
	// net seek cost
	p.planCost += estimateNetSeekCost(p.indexPlan)
	// consider concurrency
	p.planCost /= float64(p.ctx.GetSessionVars().DistSQLScanConcurrency())

	p.planCostInit = true
	return p.planCost, nil
}

// GetPlanCost calculates the cost of the plan if it has not been calculated yet and returns the cost.
func (p *PhysicalTableReader) GetPlanCost(taskType property.TaskType) (float64, error) {
	if p.planCostInit {
		return p.planCost, nil
	}
	p.planCost = 0
	netFactor := getTableNetFactor(p.tablePlan)
	switch p.StoreType {
	case kv.TiKV:
		// child's cost
		childCost, err := p.tablePlan.GetPlanCost(property.CopSingleReadTaskType)
		if err != nil {
			return 0, err
		}
		p.planCost = childCost
		// net I/O cost: rows * row-size * net-factor
		rowSize := getTblStats(p.tablePlan).GetAvgRowSize(p.ctx, p.tablePlan.Schema().Columns, false, false)
		p.planCost += p.tablePlan.StatsCount() * rowSize * netFactor
		// net seek cost
		p.planCost += estimateNetSeekCost(p.tablePlan)
		// consider concurrency
		p.planCost /= float64(p.ctx.GetSessionVars().DistSQLScanConcurrency())
	case kv.TiFlash:
		return 0, errors.New("not implemented")
	}
	p.planCostInit = true
	return p.planCost, nil
}

// GetPlanCost calculates the cost of the plan if it has not been calculated yet and returns the cost.
func (p *PhysicalIndexMergeReader) GetPlanCost(taskType property.TaskType) (float64, error) {
	if p.planCostInit {
		return p.planCost, nil
	}
	p.planCost = 0
	if tblScan := p.tablePlan; tblScan != nil {
		childCost, err := tblScan.GetPlanCost(property.CopSingleReadTaskType)
		if err != nil {
			return 0, err
		}
		netFactor := getTableNetFactor(tblScan)
		p.planCost += childCost // child's cost
		tblStats := getTblStats(tblScan)
		rowSize := tblStats.GetAvgRowSize(p.ctx, tblScan.Schema().Columns, false, false)
		p.planCost += tblScan.StatsCount() * rowSize * netFactor // net I/O cost
	}
	for _, partialScan := range p.partialPlans {
		childCost, err := partialScan.GetPlanCost(property.CopSingleReadTaskType)
		if err != nil {
			return 0, err
		}
		var isIdxScan bool
		for p := partialScan; ; p = p.Children()[0] {
			_, isIdxScan = p.(*PhysicalIndexScan)
			if len(p.Children()) == 0 {
				break
			}
		}

		netFactor := getTableNetFactor(partialScan)
		p.planCost += childCost // child's cost
		tblStats := getTblStats(partialScan)
		rowSize := tblStats.GetAvgRowSize(p.ctx, partialScan.Schema().Columns, isIdxScan, false)
		p.planCost += partialScan.StatsCount() * rowSize * netFactor // net I/O cost
	}

	// TODO: accumulate table-side seek cost

	// consider concurrency
	copIterWorkers := float64(p.ctx.GetSessionVars().DistSQLScanConcurrency())
	p.planCost /= copIterWorkers
	p.planCostInit = true
	return p.planCost, nil
}

// GetPlanCost calculates the cost of the plan if it has not been calculated yet and returns the cost.
func (p *PhysicalTableScan) GetPlanCost(taskType property.TaskType) (float64, error) {
	if p.planCostInit {
		return p.planCost, nil
	}
	// scan cost: rows * row-size * scan-factor
	scanFactor := p.ctx.GetSessionVars().GetScanFactor(p.Table)
	if p.Desc {
		scanFactor = p.ctx.GetSessionVars().GetDescScanFactor(p.Table)
	}
	p.planCost = p.StatsCount() * p.getScanRowSize() * scanFactor
	p.planCostInit = true
	return p.planCost, nil
}

// GetPlanCost calculates the cost of the plan if it has not been calculated yet and returns the cost.
func (p *PhysicalIndexScan) GetPlanCost(taskType property.TaskType) (float64, error) {
	if p.planCostInit {
		return p.planCost, nil
	}
	// scan cost: rows * row-size * scan-factor
	scanFactor := p.ctx.GetSessionVars().GetScanFactor(p.Table)
	if p.Desc {
		scanFactor = p.ctx.GetSessionVars().GetDescScanFactor(p.Table)
	}
	p.planCost = p.StatsCount() * p.getScanRowSize() * scanFactor
	p.planCostInit = true
	return p.planCost, nil
}

// GetCost computes the cost of index join operator and its children.
func (p *PhysicalIndexJoin) GetCost(outerCnt, innerCnt float64, outerCost, innerCost float64) float64 {
	var cpuCost float64
	sessVars := p.ctx.GetSessionVars()
	// Add the cost of evaluating outer filter, since inner filter of index join
	// is always empty, we can simply tell whether outer filter is empty using the
	// summed length of left/right conditions.
	if len(p.LeftConditions)+len(p.RightConditions) > 0 {
		cpuCost += sessVars.CPUFactor * outerCnt
		outerCnt *= SelectionFactor
	}
	// Cost of extracting lookup keys.
	innerCPUCost := sessVars.CPUFactor * outerCnt
	// Cost of sorting and removing duplicate lookup keys:
	// (outerCnt / batchSize) * (batchSize * Log2(batchSize) + batchSize) * CPUFactor
	batchSize := math.Min(float64(p.ctx.GetSessionVars().IndexJoinBatchSize), outerCnt)
	if batchSize > 2 {
		innerCPUCost += outerCnt * (math.Log2(batchSize) + 1) * sessVars.CPUFactor
	}
	// Add cost of building inner executors. CPU cost of building copTasks:
	// (outerCnt / batchSize) * (batchSize * distinctFactor) * CPUFactor
	// Since we don't know the number of copTasks built, ignore these network cost now.
	innerCPUCost += outerCnt * distinctFactor * sessVars.CPUFactor
	// CPU cost of building hash table for inner results:
	// (outerCnt / batchSize) * (batchSize * distinctFactor) * innerCnt * CPUFactor
	innerCPUCost += outerCnt * distinctFactor * innerCnt * sessVars.CPUFactor
	innerConcurrency := float64(p.ctx.GetSessionVars().IndexLookupJoinConcurrency())
	cpuCost += innerCPUCost / innerConcurrency
	// Cost of probing hash table in main thread.
	numPairs := outerCnt * innerCnt
	if p.JoinType == SemiJoin || p.JoinType == AntiSemiJoin ||
		p.JoinType == LeftOuterSemiJoin || p.JoinType == AntiLeftOuterSemiJoin {
		if len(p.OtherConditions) > 0 {
			numPairs *= 0.5
		} else {
			numPairs = 0
		}
	}
	probeCost := numPairs * sessVars.CPUFactor
	// Cost of additional concurrent goroutines.
	cpuCost += probeCost + (innerConcurrency+1.0)*sessVars.ConcurrencyFactor
	// Memory cost of hash tables for inner rows. The computed result is the upper bound,
	// since the executor is pipelined and not all workers are always in full load.
	memoryCost := innerConcurrency * (batchSize * distinctFactor) * innerCnt * sessVars.MemoryFactor
	// Cost of inner child plan, i.e, mainly I/O and network cost.
	innerPlanCost := outerCnt * innerCost
	return outerCost + innerPlanCost + cpuCost + memoryCost
}

// GetPlanCost calculates the cost of the plan if it has not been calculated yet and returns the cost.
func (p *PhysicalIndexJoin) GetPlanCost(taskType property.TaskType) (float64, error) {
	if p.planCostInit {
		return p.planCost, nil
	}
	outerChild, innerChild := p.children[1-p.InnerChildIdx], p.children[p.InnerChildIdx]
	outerCost, err := outerChild.GetPlanCost(taskType)
	if err != nil {
		return 0, err
	}
	innerCost, err := innerChild.GetPlanCost(taskType)
	if err != nil {
		return 0, err
	}
	p.planCost = p.GetCost(outerChild.StatsCount(), innerChild.StatsCount(), outerCost, innerCost)
	p.planCostInit = true
	return p.planCost, nil
}

// GetCost computes the cost of index merge join operator and its children.
func (p *PhysicalIndexHashJoin) GetCost(outerCnt, innerCnt, outerCost, innerCost float64) float64 {
	var cpuCost float64
	sessVars := p.ctx.GetSessionVars()
	// Add the cost of evaluating outer filter, since inner filter of index join
	// is always empty, we can simply tell whether outer filter is empty using the
	// summed length of left/right conditions.
	if len(p.LeftConditions)+len(p.RightConditions) > 0 {
		cpuCost += sessVars.CPUFactor * outerCnt
		outerCnt *= SelectionFactor
	}
	// Cost of extracting lookup keys.
	innerCPUCost := sessVars.CPUFactor * outerCnt
	// Cost of sorting and removing duplicate lookup keys:
	// (outerCnt / batchSize) * (batchSize * Log2(batchSize) + batchSize) * CPUFactor
	batchSize := math.Min(float64(sessVars.IndexJoinBatchSize), outerCnt)
	if batchSize > 2 {
		innerCPUCost += outerCnt * (math.Log2(batchSize) + 1) * sessVars.CPUFactor
	}
	// Add cost of building inner executors. CPU cost of building copTasks:
	// (outerCnt / batchSize) * (batchSize * distinctFactor) * CPUFactor
	// Since we don't know the number of copTasks built, ignore these network cost now.
	innerCPUCost += outerCnt * distinctFactor * sessVars.CPUFactor
	concurrency := float64(sessVars.IndexLookupJoinConcurrency())
	cpuCost += innerCPUCost / concurrency
	// CPU cost of building hash table for outer results concurrently.
	// (outerCnt / batchSize) * (batchSize * CPUFactor)
	outerCPUCost := outerCnt * sessVars.CPUFactor
	cpuCost += outerCPUCost / concurrency
	// Cost of probing hash table concurrently.
	numPairs := outerCnt * innerCnt
	if p.JoinType == SemiJoin || p.JoinType == AntiSemiJoin ||
		p.JoinType == LeftOuterSemiJoin || p.JoinType == AntiLeftOuterSemiJoin {
		if len(p.OtherConditions) > 0 {
			numPairs *= 0.5
		} else {
			numPairs = 0
		}
	}
	// Inner workers do hash join in parallel, but they can only save ONE outer
	// batch results. So as the number of outer batch exceeds inner concurrency,
	// it would fall back to linear execution. In a word, the hash join only runs
	// in parallel for the first `innerConcurrency` number of inner tasks.
	var probeCost float64
	if outerCnt/batchSize >= concurrency {
		probeCost = (numPairs - batchSize*innerCnt*(concurrency-1)) * sessVars.CPUFactor
	} else {
		probeCost = batchSize * innerCnt * sessVars.CPUFactor
	}
	cpuCost += probeCost
	// Cost of additional concurrent goroutines.
	cpuCost += (concurrency + 1.0) * sessVars.ConcurrencyFactor
	// Memory cost of hash tables for outer rows. The computed result is the upper bound,
	// since the executor is pipelined and not all workers are always in full load.
	memoryCost := concurrency * (batchSize * distinctFactor) * innerCnt * sessVars.MemoryFactor
	// Cost of inner child plan, i.e, mainly I/O and network cost.
	innerPlanCost := outerCnt * innerCost
	return outerCost + innerPlanCost + cpuCost + memoryCost
}

// GetPlanCost calculates the cost of the plan if it has not been calculated yet and returns the cost.
func (p *PhysicalIndexHashJoin) GetPlanCost(taskType property.TaskType) (float64, error) {
	if p.planCostInit {
		return p.planCost, nil
	}
	outerChild, innerChild := p.children[1-p.InnerChildIdx], p.children[p.InnerChildIdx]
	outerCost, err := outerChild.GetPlanCost(taskType)
	if err != nil {
		return 0, err
	}
	innerCost, err := innerChild.GetPlanCost(taskType)
	if err != nil {
		return 0, err
	}
	p.planCost = p.GetCost(outerChild.StatsCount(), innerChild.StatsCount(), outerCost, innerCost)
	p.planCostInit = true
	return p.planCost, nil
}

// GetCost computes the cost of index merge join operator and its children.
func (p *PhysicalIndexMergeJoin) GetCost(outerCnt, innerCnt, outerCost, innerCost float64) float64 {
	var cpuCost float64
	sessVars := p.ctx.GetSessionVars()
	// Add the cost of evaluating outer filter, since inner filter of index join
	// is always empty, we can simply tell whether outer filter is empty using the
	// summed length of left/right conditions.
	if len(p.LeftConditions)+len(p.RightConditions) > 0 {
		cpuCost += sessVars.CPUFactor * outerCnt
		outerCnt *= SelectionFactor
	}
	// Cost of extracting lookup keys.
	innerCPUCost := sessVars.CPUFactor * outerCnt
	// Cost of sorting and removing duplicate lookup keys:
	// (outerCnt / batchSize) * (sortFactor + 1.0) * batchSize * cpuFactor
	// If `p.NeedOuterSort` is true, the sortFactor is batchSize * Log2(batchSize).
	// Otherwise, it's 0.
	batchSize := math.Min(float64(p.ctx.GetSessionVars().IndexJoinBatchSize), outerCnt)
	sortFactor := 0.0
	if p.NeedOuterSort {
		sortFactor = math.Log2(batchSize)
	}
	if batchSize > 2 {
		innerCPUCost += outerCnt * (sortFactor + 1.0) * sessVars.CPUFactor
	}
	// Add cost of building inner executors. CPU cost of building copTasks:
	// (outerCnt / batchSize) * (batchSize * distinctFactor) * cpuFactor
	// Since we don't know the number of copTasks built, ignore these network cost now.
	innerCPUCost += outerCnt * distinctFactor * sessVars.CPUFactor
	innerConcurrency := float64(p.ctx.GetSessionVars().IndexLookupJoinConcurrency())
	cpuCost += innerCPUCost / innerConcurrency
	// Cost of merge join in inner worker.
	numPairs := outerCnt * innerCnt
	if p.JoinType == SemiJoin || p.JoinType == AntiSemiJoin ||
		p.JoinType == LeftOuterSemiJoin || p.JoinType == AntiLeftOuterSemiJoin {
		if len(p.OtherConditions) > 0 {
			numPairs *= 0.5
		} else {
			numPairs = 0
		}
	}
	avgProbeCnt := numPairs / outerCnt
	var probeCost float64
	// Inner workers do merge join in parallel, but they can only save ONE outer batch
	// results. So as the number of outer batch exceeds inner concurrency, it would fall back to
	// linear execution. In a word, the merge join only run in parallel for the first
	// `innerConcurrency` number of inner tasks.
	if outerCnt/batchSize >= innerConcurrency {
		probeCost = (numPairs - batchSize*avgProbeCnt*(innerConcurrency-1)) * sessVars.CPUFactor
	} else {
		probeCost = batchSize * avgProbeCnt * sessVars.CPUFactor
	}
	cpuCost += probeCost + (innerConcurrency+1.0)*sessVars.ConcurrencyFactor

	// Index merge join save the join results in inner worker.
	// So the memory cost consider the results size for each batch.
	memoryCost := innerConcurrency * (batchSize * avgProbeCnt) * sessVars.MemoryFactor

	innerPlanCost := outerCnt * innerCost
	return outerCost + innerPlanCost + cpuCost + memoryCost
}

// GetPlanCost calculates the cost of the plan if it has not been calculated yet and returns the cost.
func (p *PhysicalIndexMergeJoin) GetPlanCost(taskType property.TaskType) (float64, error) {
	if p.planCostInit {
		return p.planCost, nil
	}
	outerChild, innerChild := p.children[1-p.InnerChildIdx], p.children[p.InnerChildIdx]
	outerCost, err := outerChild.GetPlanCost(taskType)
	if err != nil {
		return 0, err
	}
	innerCost, err := innerChild.GetPlanCost(taskType)
	if err != nil {
		return 0, err
	}
	p.planCost = p.GetCost(outerChild.StatsCount(), innerChild.StatsCount(), outerCost, innerCost)
	p.planCostInit = true
	return p.planCost, nil
}

// GetCost computes the cost of apply operator.
func (p *PhysicalApply) GetCost(lCount, rCount, lCost, rCost float64) float64 {
	var cpuCost float64
	sessVars := p.ctx.GetSessionVars()
	if len(p.LeftConditions) > 0 {
		cpuCost += lCount * sessVars.CPUFactor
		lCount *= SelectionFactor
	}
	if len(p.RightConditions) > 0 {
		cpuCost += lCount * rCount * sessVars.CPUFactor
		rCount *= SelectionFactor
	}
	if len(p.EqualConditions)+len(p.OtherConditions) > 0 {
		if p.JoinType == SemiJoin || p.JoinType == AntiSemiJoin ||
			p.JoinType == LeftOuterSemiJoin || p.JoinType == AntiLeftOuterSemiJoin {
			cpuCost += lCount * rCount * sessVars.CPUFactor * 0.5
		} else {
			cpuCost += lCount * rCount * sessVars.CPUFactor
		}
	}
	// Apply uses a NestedLoop method for execution.
	// For every row from the left(outer) side, it executes
	// the whole right(inner) plan tree. So the cost of apply
	// should be : apply cost + left cost + left count * right cost
	return cpuCost + lCost + lCount*rCost
}

// GetPlanCost calculates the cost of the plan if it has not been calculated yet and returns the cost.
func (p *PhysicalApply) GetPlanCost(taskType property.TaskType) (float64, error) {
	if p.planCostInit {
		return p.planCost, nil
	}
	outerChild, innerChild := p.children[1-p.InnerChildIdx], p.children[p.InnerChildIdx]
	outerCost, err := outerChild.GetPlanCost(taskType)
	if err != nil {
		return 0, err
	}
	innerCost, err := innerChild.GetPlanCost(taskType)
	if err != nil {
		return 0, err
	}
	p.planCost = p.GetCost(outerChild.StatsCount(), innerChild.StatsCount(), outerCost, innerCost)
	p.planCostInit = true
	return p.planCost, nil
}

// GetCost computes cost of merge join operator itself.
func (p *PhysicalMergeJoin) GetCost(lCnt, rCnt float64) float64 {
	outerCnt := lCnt
	innerKeys := p.RightJoinKeys
	innerSchema := p.children[1].Schema()
	innerStats := p.children[1].statsInfo()
	if p.JoinType == RightOuterJoin {
		outerCnt = rCnt
		innerKeys = p.LeftJoinKeys
		innerSchema = p.children[0].Schema()
		innerStats = p.children[0].statsInfo()
	}
	helper := &fullJoinRowCountHelper{
		cartesian:     false,
		leftProfile:   p.children[0].statsInfo(),
		rightProfile:  p.children[1].statsInfo(),
		leftJoinKeys:  p.LeftJoinKeys,
		rightJoinKeys: p.RightJoinKeys,
		leftSchema:    p.children[0].Schema(),
		rightSchema:   p.children[1].Schema(),
	}
	numPairs := helper.estimate()
	if p.JoinType == SemiJoin || p.JoinType == AntiSemiJoin ||
		p.JoinType == LeftOuterSemiJoin || p.JoinType == AntiLeftOuterSemiJoin {
		if len(p.OtherConditions) > 0 {
			numPairs *= 0.5
		} else {
			numPairs = 0
		}
	}
	sessVars := p.ctx.GetSessionVars()
	probeCost := numPairs * sessVars.CPUFactor
	// Cost of evaluating outer filters.
	var cpuCost float64
	if len(p.LeftConditions)+len(p.RightConditions) > 0 {
		probeCost *= SelectionFactor
		cpuCost += outerCnt * sessVars.CPUFactor
	}
	cpuCost += probeCost
	// For merge join, only one group of rows with same join key(not null) are cached,
	// we compute average memory cost using estimated group size.
	NDV := getColsNDV(innerKeys, innerSchema, innerStats)
	memoryCost := (innerStats.RowCount / NDV) * sessVars.MemoryFactor
	return cpuCost + memoryCost
}

// GetPlanCost calculates the cost of the plan if it has not been calculated yet and returns the cost.
func (p *PhysicalMergeJoin) GetPlanCost(taskType property.TaskType) (float64, error) {
	if p.planCostInit {
		return p.planCost, nil
	}
	p.planCost = 0
	for _, child := range p.children {
		childCost, err := child.GetPlanCost(taskType)
		if err != nil {
			return 0, err
		}
		p.planCost += childCost
	}
	p.planCost += p.GetCost(p.children[0].StatsCount(), p.children[1].StatsCount())
	p.planCostInit = true
	return p.planCost, nil
}

// GetCost computes cost of hash join operator itself.
func (p *PhysicalHashJoin) GetCost(lCnt, rCnt float64) float64 {
	buildCnt, probeCnt := lCnt, rCnt
	build := p.children[0]
	// Taking the right as the inner for right join or using the outer to build a hash table.
	if (p.InnerChildIdx == 1 && !p.UseOuterToBuild) || (p.InnerChildIdx == 0 && p.UseOuterToBuild) {
		buildCnt, probeCnt = rCnt, lCnt
		build = p.children[1]
	}
	sessVars := p.ctx.GetSessionVars()
	oomUseTmpStorage := config.GetGlobalConfig().OOMUseTmpStorage
	memQuota := sessVars.StmtCtx.MemTracker.GetBytesLimit() // sessVars.MemQuotaQuery && hint
	rowSize := getAvgRowSize(build.statsInfo(), build.Schema())
	spill := oomUseTmpStorage && memQuota > 0 && rowSize*buildCnt > float64(memQuota) && p.storeTp != kv.TiFlash
	// Cost of building hash table.
	cpuCost := buildCnt * sessVars.CPUFactor
	memoryCost := buildCnt * sessVars.MemoryFactor
	diskCost := buildCnt * sessVars.DiskFactor * rowSize
	// Number of matched row pairs regarding the equal join conditions.
	helper := &fullJoinRowCountHelper{
		cartesian:     false,
		leftProfile:   p.children[0].statsInfo(),
		rightProfile:  p.children[1].statsInfo(),
		leftJoinKeys:  p.LeftJoinKeys,
		rightJoinKeys: p.RightJoinKeys,
		leftSchema:    p.children[0].Schema(),
		rightSchema:   p.children[1].Schema(),
	}
	numPairs := helper.estimate()
	// For semi-join class, if `OtherConditions` is empty, we already know
	// the join results after querying hash table, otherwise, we have to
	// evaluate those resulted row pairs after querying hash table; if we
	// find one pair satisfying the `OtherConditions`, we then know the
	// join result for this given outer row, otherwise we have to iterate
	// to the end of those pairs; since we have no idea about when we can
	// terminate the iteration, we assume that we need to iterate half of
	// those pairs in average.
	if p.JoinType == SemiJoin || p.JoinType == AntiSemiJoin ||
		p.JoinType == LeftOuterSemiJoin || p.JoinType == AntiLeftOuterSemiJoin {
		if len(p.OtherConditions) > 0 {
			numPairs *= 0.5
		} else {
			numPairs = 0
		}
	}
	// Cost of querying hash table is cheap actually, so we just compute the cost of
	// evaluating `OtherConditions` and joining row pairs.
	probeCost := numPairs * sessVars.CPUFactor
	probeDiskCost := numPairs * sessVars.DiskFactor * rowSize
	// Cost of evaluating outer filter.
	if len(p.LeftConditions)+len(p.RightConditions) > 0 {
		// Input outer count for the above compution should be adjusted by SelectionFactor.
		probeCost *= SelectionFactor
		probeDiskCost *= SelectionFactor
		probeCost += probeCnt * sessVars.CPUFactor
	}
	diskCost += probeDiskCost
	probeCost /= float64(p.Concurrency)
	// Cost of additional concurrent goroutines.
	cpuCost += probeCost + float64(p.Concurrency+1)*sessVars.ConcurrencyFactor
	// Cost of traveling the hash table to resolve missing matched cases when building the hash table from the outer table
	if p.UseOuterToBuild {
		if spill {
			// It runs in sequence when build data is on disk. See handleUnmatchedRowsFromHashTableInDisk
			cpuCost += buildCnt * sessVars.CPUFactor
		} else {
			cpuCost += buildCnt * sessVars.CPUFactor / float64(p.Concurrency)
		}
		diskCost += buildCnt * sessVars.DiskFactor * rowSize
	}

	if spill {
		memoryCost *= float64(memQuota) / (rowSize * buildCnt)
	} else {
		diskCost = 0
	}
	return cpuCost + memoryCost + diskCost
}

// GetPlanCost calculates the cost of the plan if it has not been calculated yet and returns the cost.
func (p *PhysicalHashJoin) GetPlanCost(taskType property.TaskType) (float64, error) {
	if p.planCostInit {
		return p.planCost, nil
	}
	p.planCost = 0
	for _, child := range p.children {
		childCost, err := child.GetPlanCost(taskType)
		if err != nil {
			return 0, err
		}
		p.planCost += childCost
	}
	p.planCost += p.GetCost(p.children[0].StatsCount(), p.children[1].StatsCount())
	p.planCostInit = true
	return p.planCost, nil
}

// GetCost computes cost of stream aggregation considering CPU/memory.
func (p *PhysicalStreamAgg) GetCost(inputRows float64, isRoot bool) float64 {
	aggFuncFactor := p.getAggFuncCostFactor(false)
	var cpuCost float64
	sessVars := p.ctx.GetSessionVars()
	if isRoot {
		cpuCost = inputRows * sessVars.CPUFactor * aggFuncFactor
	} else {
		cpuCost = inputRows * sessVars.CopCPUFactor * aggFuncFactor
	}
	rowsPerGroup := inputRows / p.statsInfo().RowCount
	memoryCost := rowsPerGroup * distinctFactor * sessVars.MemoryFactor * float64(p.numDistinctFunc())
	return cpuCost + memoryCost
}

// GetPlanCost calculates the cost of the plan if it has not been calculated yet and returns the cost.
func (p *PhysicalStreamAgg) GetPlanCost(taskType property.TaskType) (float64, error) {
	if p.planCostInit {
		return p.planCost, nil
	}
	childCost, err := p.children[0].GetPlanCost(taskType)
	if err != nil {
		return 0, err
	}
	p.planCost = childCost
	p.planCost += p.GetCost(p.children[0].StatsCount(), taskType == property.RootTaskType)
	p.planCostInit = true
	return p.planCost, nil
}

// GetCost computes the cost of hash aggregation considering CPU/memory.
func (p *PhysicalHashAgg) GetCost(inputRows float64, isRoot bool, isMPP bool) float64 {
	cardinality := p.statsInfo().RowCount
	numDistinctFunc := p.numDistinctFunc()
	aggFuncFactor := p.getAggFuncCostFactor(isMPP)
	var cpuCost float64
	sessVars := p.ctx.GetSessionVars()
	if isRoot {
		cpuCost = inputRows * sessVars.CPUFactor * aggFuncFactor
		divisor, con := p.cpuCostDivisor(numDistinctFunc > 0)
		if divisor > 0 {
			cpuCost /= divisor
			// Cost of additional goroutines.
			cpuCost += (con + 1) * sessVars.ConcurrencyFactor
		}
	} else {
		cpuCost = inputRows * sessVars.CopCPUFactor * aggFuncFactor
	}
	memoryCost := cardinality * sessVars.MemoryFactor * float64(len(p.AggFuncs))
	// When aggregation has distinct flag, we would allocate a map for each group to
	// check duplication.
	memoryCost += inputRows * distinctFactor * sessVars.MemoryFactor * float64(numDistinctFunc)
	return cpuCost + memoryCost
}

// GetPlanCost calculates the cost of the plan if it has not been calculated yet and returns the cost.
func (p *PhysicalHashAgg) GetPlanCost(taskType property.TaskType) (float64, error) {
	if p.planCostInit {
		return p.planCost, nil
	}
	childCost, err := p.children[0].GetPlanCost(taskType)
	if err != nil {
		return 0, err
	}
	p.planCost = childCost
	switch taskType {
	case property.RootTaskType:
		p.planCost += p.GetCost(p.children[0].StatsCount(), true, false)
	case property.CopSingleReadTaskType, property.CopDoubleReadTaskType:
		p.planCost += p.GetCost(p.children[0].StatsCount(), false, false)
	case property.MppTaskType:
		return 0, errors.New("not implemented")
	default:
		return 0, errors.Errorf("unknown task type %v", taskType)
	}
	p.planCostInit = true
	return p.planCost, nil
}

// GetCost computes the cost of in memory sort.
func (p *PhysicalSort) GetCost(count float64, schema *expression.Schema) float64 {
	if count < 2.0 {
		count = 2.0
	}
	sessVars := p.ctx.GetSessionVars()
	cpuCost := count * math.Log2(count) * sessVars.CPUFactor
	memoryCost := count * sessVars.MemoryFactor

	oomUseTmpStorage := config.GetGlobalConfig().OOMUseTmpStorage
	memQuota := sessVars.StmtCtx.MemTracker.GetBytesLimit() // sessVars.MemQuotaQuery && hint
	rowSize := getAvgRowSize(p.statsInfo(), schema)
	spill := oomUseTmpStorage && memQuota > 0 && rowSize*count > float64(memQuota)
	diskCost := count * sessVars.DiskFactor * rowSize
	if !spill {
		diskCost = 0
	} else {
		memoryCost *= float64(memQuota) / (rowSize * count)
	}
	return cpuCost + memoryCost + diskCost
}

// GetPlanCost calculates the cost of the plan if it has not been calculated yet and returns the cost.
func (p *PhysicalSort) GetPlanCost(taskType property.TaskType) (float64, error) {
	if p.planCostInit {
		return p.planCost, nil
	}
	childCost, err := p.children[0].GetPlanCost(taskType)
	if err != nil {
		return 0, err
	}
	p.planCost = childCost
	p.planCost += p.GetCost(p.children[0].StatsCount(), p.Schema())
	p.planCostInit = true
	return p.planCost, nil
}

// GetCost computes cost of TopN operator itself.
func (p *PhysicalTopN) GetCost(count float64, isRoot bool) float64 {
	heapSize := float64(p.Offset + p.Count)
	if heapSize < 2.0 {
		heapSize = 2.0
	}
	sessVars := p.ctx.GetSessionVars()
	// Ignore the cost of `doCompaction` in current implementation of `TopNExec`, since it is the
	// special side-effect of our Chunk format in TiDB layer, which may not exist in coprocessor's
	// implementation, or may be removed in the future if we change data format.
	// Note that we are using worst complexity to compute CPU cost, because it is simpler compared with
	// considering probabilities of average complexity, i.e, we may not need adjust heap for each input
	// row.
	var cpuCost float64
	if isRoot {
		cpuCost = count * math.Log2(heapSize) * sessVars.CPUFactor
	} else {
		cpuCost = count * math.Log2(heapSize) * sessVars.CopCPUFactor
	}
	memoryCost := heapSize * sessVars.MemoryFactor
	return cpuCost + memoryCost
}

// GetPlanCost calculates the cost of the plan if it has not been calculated yet and returns the cost.
func (p *PhysicalTopN) GetPlanCost(taskType property.TaskType) (float64, error) {
	if p.planCostInit {
		return p.planCost, nil
	}
	childCost, err := p.children[0].GetPlanCost(taskType)
	if err != nil {
		return 0, err
	}
	p.planCost = childCost
	p.planCost += p.GetCost(p.children[0].StatsCount(), taskType == property.RootTaskType)
	p.planCostInit = true
	return p.planCost, nil
}

// GetCost returns cost of the PointGetPlan.
func (p *BatchPointGetPlan) GetCost() float64 {
	cols := p.accessCols
	if cols == nil {
		return 0 // the cost of BatchGet generated in fast plan optimization is always 0
	}
	sessVars := p.ctx.GetSessionVars()
	var rowSize, rowCount float64
	cost := 0.0
	if p.IndexInfo == nil {
		rowCount = float64(len(p.Handles))
		rowSize = p.stats.HistColl.GetTableAvgRowSize(p.ctx, cols, kv.TiKV, true)
	} else {
		rowCount = float64(len(p.IndexValues))
		rowSize = p.stats.HistColl.GetIndexAvgRowSize(p.ctx, cols, p.IndexInfo.Unique)
	}
	cost += rowCount * rowSize * sessVars.GetNetworkFactor(p.TblInfo)
	cost += rowCount * sessVars.GetSeekFactor(p.TblInfo)
	cost /= float64(sessVars.DistSQLScanConcurrency())
	return cost
}

// GetPlanCost calculates the cost of the plan if it has not been calculated yet and returns the cost.
func (p *BatchPointGetPlan) GetPlanCost(taskType property.TaskType) (float64, error) {
	if p.planCostInit {
		return p.planCost, nil
	}
	p.planCost = p.GetCost()
	p.planCostInit = true
	return p.planCost, nil
}

<<<<<<< HEAD
// ResetPlanCost resets current plan's cost and then you can invoke GetPlanCost to calculate it again.
func (p *BatchPointGetPlan) ResetPlanCost() {
	p.planCostInit = false
	p.planCost = 0
=======
// GetCost returns cost of the PointGetPlan.
func (p *PointGetPlan) GetCost() float64 {
	cols := p.accessCols
	if cols == nil {
		return 0 // the cost of PointGet generated in fast plan optimization is always 0
	}
	sessVars := p.ctx.GetSessionVars()
	var rowSize float64
	cost := 0.0
	if p.IndexInfo == nil {
		rowSize = p.stats.HistColl.GetTableAvgRowSize(p.ctx, cols, kv.TiKV, true)
	} else {
		rowSize = p.stats.HistColl.GetIndexAvgRowSize(p.ctx, cols, p.IndexInfo.Unique)
	}
	cost += rowSize * sessVars.GetNetworkFactor(p.TblInfo)
	cost += sessVars.GetSeekFactor(p.TblInfo)
	cost /= float64(sessVars.DistSQLScanConcurrency())
	return cost
>>>>>>> 2f8e52f9
}

// GetPlanCost calculates the cost of the plan if it has not been calculated yet and returns the cost.
func (p *PointGetPlan) GetPlanCost(taskType property.TaskType) (float64, error) {
	if p.planCostInit {
		return p.planCost, nil
	}
	p.planCost = p.GetCost()
	p.planCostInit = true
	return p.planCost, nil
}

// ResetPlanCost resets current plan's cost and then you can invoke GetPlanCost to calculate it again.
func (p *PointGetPlan) ResetPlanCost() {
	p.planCostInit = false
	p.planCost = 0
}

// GetPlanCost calculates the cost of the plan if it has not been calculated yet and returns the cost.
func (p *PhysicalUnionAll) GetPlanCost(taskType property.TaskType) (float64, error) {
	if p.planCostInit {
		return p.planCost, nil
	}
	var childMaxCost float64
	for _, child := range p.children {
		childCost, err := child.GetPlanCost(taskType)
		if err != nil {
			return 0, err
		}
		childMaxCost = math.Max(childMaxCost, childCost)
	}
	p.planCost = childMaxCost + float64(1+len(p.children))*p.ctx.GetSessionVars().ConcurrencyFactor
	p.planCostInit = true
	return p.planCost, nil
}

// GetPlanCost calculates the cost of the plan if it has not been calculated yet and returns the cost.
func (p *PhysicalExchangeReceiver) GetPlanCost(taskType property.TaskType) (float64, error) {
	return 0, errors.New("not implemented")
}

// estimateNetSeekCost calculates the net seek cost for the plan.
// for TiKV, it's len(access-range) * seek-factor,
// and for TiFlash, it's len(access-range) * len(access-column) * seek-factor.
func estimateNetSeekCost(copTaskPlan PhysicalPlan) float64 {
	switch x := copTaskPlan.(type) {
	case *PhysicalTableScan:
		if x.StoreType == kv.TiFlash { // the old TiFlash interface uses cop-task protocol
			return float64(len(x.Ranges)) * float64(len(x.Columns)) * x.ctx.GetSessionVars().GetSeekFactor(x.Table)
		}
		return float64(len(x.Ranges)) * x.ctx.GetSessionVars().GetSeekFactor(x.Table) // TiKV
	case *PhysicalIndexScan:
		return float64(len(x.Ranges)) * x.ctx.GetSessionVars().GetSeekFactor(x.Table) // TiKV
	default:
		return estimateNetSeekCost(copTaskPlan.Children()[0])
	}
}

// getTblStats returns the tbl-stats of this plan, which contains all columns before pruning.
func getTblStats(copTaskPlan PhysicalPlan) *statistics.HistColl {
	switch x := copTaskPlan.(type) {
	case *PhysicalTableScan:
		return x.tblColHists
	case *PhysicalIndexScan:
		return x.tblColHists
	default:
		return getTblStats(copTaskPlan.Children()[0])
	}
}

// getTableNetFactor returns the corresponding net factor of this table, it's mainly for temporary tables
func getTableNetFactor(copTaskPlan PhysicalPlan) float64 {
	switch x := copTaskPlan.(type) {
	case *PhysicalTableScan:
		return x.SCtx().GetSessionVars().GetNetworkFactor(x.Table)
	case *PhysicalIndexScan:
		return x.SCtx().GetSessionVars().GetNetworkFactor(x.Table)
	default:
		if len(x.Children()) == 0 {
			x.SCtx().GetSessionVars().GetNetworkFactor(nil)
		}
		return getTableNetFactor(x.Children()[0])
	}
}<|MERGE_RESOLUTION|>--- conflicted
+++ resolved
@@ -953,12 +953,12 @@
 	return p.planCost, nil
 }
 
-<<<<<<< HEAD
 // ResetPlanCost resets current plan's cost and then you can invoke GetPlanCost to calculate it again.
 func (p *BatchPointGetPlan) ResetPlanCost() {
 	p.planCostInit = false
 	p.planCost = 0
-=======
+}
+
 // GetCost returns cost of the PointGetPlan.
 func (p *PointGetPlan) GetCost() float64 {
 	cols := p.accessCols
@@ -977,7 +977,6 @@
 	cost += sessVars.GetSeekFactor(p.TblInfo)
 	cost /= float64(sessVars.DistSQLScanConcurrency())
 	return cost
->>>>>>> 2f8e52f9
 }
 
 // GetPlanCost calculates the cost of the plan if it has not been calculated yet and returns the cost.
