// Copyright 2022 PingCAP, Inc.
//
// Licensed under the Apache License, Version 2.0 (the "License");
// you may not use this file except in compliance with the License.
// You may obtain a copy of the License at
//
//     http://www.apache.org/licenses/LICENSE-2.0
//
// Unless required by applicable law or agreed to in writing, software
// distributed under the License is distributed on an "AS IS" BASIS,
// WITHOUT WARRANTIES OR CONDITIONS OF ANY KIND, either express or implied.
// See the License for the specific language governing permissions and
// limitations under the License.

package core

import (
	"math"

	"github.com/pingcap/errors"
	"github.com/pingcap/tidb/config"
	"github.com/pingcap/tidb/expression"
	"github.com/pingcap/tidb/kv"
	"github.com/pingcap/tidb/planner/property"
	"github.com/pingcap/tidb/statistics"
	"github.com/pingcap/tidb/util/paging"
)

const (
	// CostFlagRecalculate indicates the optimizer to ignore cached cost and recalculate it again.
	CostFlagRecalculate uint64 = 1 << iota

	// CostFlagUseTrueCardinality indicates the optimizer to use true cardinality to calculate the cost.
	CostFlagUseTrueCardinality
)

const (
<<<<<<< HEAD
	// CostModelV1 ...
	CostModelV1 int = 1

	// CostModelV2 ...
	CostModelV2 int = 2
=======
	modelVer1 = 1
	modelVer2 = 2
>>>>>>> 0c9460ce
)

func hasCostFlag(costFlag, flag uint64) bool {
	return (costFlag & flag) > 0
}

// GetPlanCost calculates the cost of the plan if it has not been calculated yet and returns the cost.
func (p *basePhysicalPlan) GetPlanCost(taskType property.TaskType, costFlag uint64) (float64, error) {
	defer updateEstRows(p.self, costFlag)
	if p.planCostInit && !hasCostFlag(costFlag, CostFlagRecalculate) {
		// just calculate the cost once and always reuse it
		return p.planCost, nil
	}
	p.planCost = 0 // the default implementation, the operator have no cost
	for _, child := range p.children {
		childCost, err := child.GetPlanCost(taskType, costFlag)
		if err != nil {
			return 0, err
		}
		p.planCost += childCost
	}
	p.planCostInit = true
	return p.planCost, nil
}

// GetPlanCost calculates the cost of the plan if it has not been calculated yet and returns the cost.
func (p *PhysicalSelection) GetPlanCost(taskType property.TaskType, costFlag uint64) (float64, error) {
	defer updateEstRows(p, costFlag)
	if p.planCostInit && !hasCostFlag(costFlag, CostFlagRecalculate) {
		return p.planCost, nil
	}
<<<<<<< HEAD
	childCost, err := p.children[0].GetPlanCost(taskType, costFlag)
	if err != nil {
		return 0, err
	}
	p.planCost = childCost

	// selection cost: rows * cpu-factor
	var cpuFactor, numConds float64
	numConds = 1.0
	if p.ctx.GetSessionVars().CostModelVersion == CostModelV2 {
		numConds = float64(len(p.Conditions))
	}
	switch taskType {
	case property.RootTaskType:
		cpuFactor = p.ctx.GetSessionVars().GetCPUFactor()
	case property.MppTaskType:
		if p.ctx.GetSessionVars().CostModelVersion == CostModelV1 {
			cpuFactor = p.ctx.GetSessionVars().GetCPUFactor()
		} else {
			cpuFactor = p.ctx.GetSessionVars().GetTiFlashCPUFactor()
		}
	case property.CopSingleReadTaskType, property.CopDoubleReadTaskType:
		cpuFactor = p.ctx.GetSessionVars().GetCopCPUFactor()
	default:
		return 0, errors.Errorf("unknown task type %v", taskType)
	}
	p.planCost += getCardinality(p.children[0], costFlag) * numConds * cpuFactor
=======

	var selfCost float64
	switch p.ctx.GetSessionVars().CostModelVersion {
	case modelVer1: // selection cost: rows * cpu-factor
		var cpuFactor float64
		switch taskType {
		case property.RootTaskType, property.MppTaskType:
			cpuFactor = p.ctx.GetSessionVars().GetCPUFactor()
		case property.CopSingleReadTaskType, property.CopDoubleReadTaskType:
			cpuFactor = p.ctx.GetSessionVars().GetCopCPUFactor()
		default:
			return 0, errors.Errorf("unknown task type %v", taskType)
		}
		selfCost = getCardinality(p.children[0], costFlag) * cpuFactor
	case modelVer2: // selection cost: rows * num-filters * cpu-factor
		var cpuFactor float64
		switch taskType {
		case property.RootTaskType:
			cpuFactor = p.ctx.GetSessionVars().GetCPUFactor()
		case property.MppTaskType: // use a dedicated cpu-factor for TiFlash
			cpuFactor = p.ctx.GetSessionVars().GetTiFlashCPUFactor()
		case property.CopSingleReadTaskType, property.CopDoubleReadTaskType:
			cpuFactor = p.ctx.GetSessionVars().GetCopCPUFactor()
		default:
			return 0, errors.Errorf("unknown task type %v", taskType)
		}
		selfCost = getCardinality(p.children[0], costFlag) * float64(len(p.Conditions)) * cpuFactor
	}

	childCost, err := p.children[0].GetPlanCost(taskType, costFlag)
	if err != nil {
		return 0, err
	}
	p.planCost = childCost + selfCost
>>>>>>> 0c9460ce
	p.planCostInit = true
	return p.planCost, nil
}

// GetCost computes the cost of projection operator itself.
func (p *PhysicalProjection) GetCost(count float64) float64 {
	sessVars := p.ctx.GetSessionVars()
	cpuCost := count * sessVars.GetCPUFactor()
	concurrency := float64(sessVars.ProjectionConcurrency())
	if concurrency <= 0 {
		return cpuCost
	}
	cpuCost /= concurrency
	concurrencyCost := (1 + concurrency) * sessVars.GetConcurrencyFactor()
	return cpuCost + concurrencyCost
}

// GetPlanCost calculates the cost of the plan if it has not been calculated yet and returns the cost.
func (p *PhysicalProjection) GetPlanCost(taskType property.TaskType, costFlag uint64) (float64, error) {
	defer updateEstRows(p, costFlag)
	if p.planCostInit && !hasCostFlag(costFlag, CostFlagRecalculate) {
		return p.planCost, nil
	}
	childCost, err := p.children[0].GetPlanCost(taskType, costFlag)
	if err != nil {
		return 0, err
	}
	p.planCost = childCost
	p.planCost += p.GetCost(getCardinality(p, costFlag)) // projection cost
	p.planCostInit = true
	return p.planCost, nil
}

// GetCost computes cost of index lookup operator itself.
func (p *PhysicalIndexLookUpReader) GetCost(costFlag uint64) (cost float64) {
	indexPlan, tablePlan := p.indexPlan, p.tablePlan
	ctx := p.ctx
	sessVars := ctx.GetSessionVars()
	// Add cost of building table reader executors. Handles are extracted in batch style,
	// each handle is a range, the CPU cost of building copTasks should be:
	// (indexRows / batchSize) * batchSize * CPUFactor
	// Since we don't know the number of copTasks built, ignore these network cost now.
	indexRows := getCardinality(indexPlan, costFlag)
	idxCst := indexRows * sessVars.GetCPUFactor()
	// if the expectCnt is below the paging threshold, using paging API, recalculate idxCst.
	// paging API reduces the count of index and table rows, however introduces more seek cost.
	if ctx.GetSessionVars().EnablePaging && p.expectedCnt > 0 && p.expectedCnt <= paging.Threshold {
		p.Paging = true
		pagingCst := calcPagingCost(ctx, p.indexPlan, p.expectedCnt)
		// prevent enlarging the cost because we take paging as a better plan,
		// if the cost is enlarged, it'll be easier to go another plan.
		idxCst = math.Min(idxCst, pagingCst)
	}
	cost += idxCst
	// Add cost of worker goroutines in index lookup.
	numTblWorkers := float64(sessVars.IndexLookupConcurrency())
	cost += (numTblWorkers + 1) * sessVars.GetConcurrencyFactor()
	// When building table reader executor for each batch, we would sort the handles. CPU
	// cost of sort is:
	// CPUFactor * batchSize * Log2(batchSize) * (indexRows / batchSize)
	indexLookupSize := float64(sessVars.IndexLookupSize)
	batchSize := math.Min(indexLookupSize, indexRows)
	if batchSize > 2 {
		sortCPUCost := (indexRows * math.Log2(batchSize) * sessVars.GetCPUFactor()) / numTblWorkers
		cost += sortCPUCost
	}
	// Also, we need to sort the retrieved rows if index lookup reader is expected to return
	// ordered results. Note that row count of these two sorts can be different, if there are
	// operators above table scan.
	tableRows := getCardinality(tablePlan, costFlag)
	selectivity := tableRows / indexRows
	batchSize = math.Min(indexLookupSize*selectivity, tableRows)
	if p.keepOrder && batchSize > 2 {
		sortCPUCost := (tableRows * math.Log2(batchSize) * sessVars.GetCPUFactor()) / numTblWorkers
		cost += sortCPUCost
	}
	return
}

// GetPlanCost calculates the cost of the plan if it has not been calculated yet and returns the cost.
func (p *PhysicalIndexLookUpReader) GetPlanCost(taskType property.TaskType, costFlag uint64) (float64, error) {
	defer updateEstRows(p, costFlag)
	if p.planCostInit && !hasCostFlag(costFlag, CostFlagRecalculate) {
		return p.planCost, nil
	}
	p.planCost = 0
	// child's cost
	for _, child := range []PhysicalPlan{p.indexPlan, p.tablePlan} {
		childCost, err := child.GetPlanCost(property.CopDoubleReadTaskType, costFlag)
		if err != nil {
			return 0, err
		}
		p.planCost += childCost
	}

	selfCost, err := p.calSelfCost(taskType, costFlag)
	if err != nil {
		return 0, err
	}
	p.planCost += selfCost
	p.planCostInit = true
	return p.planCost, nil
}

func (p *PhysicalIndexLookUpReader) calSelfCost(taskType property.TaskType, costFlag uint64) (float64, error) {
	selfCost := 0.0
	switch p.ctx.GetSessionVars().CostModelVersion {
	case CostModelV1:
		// to keep compatible with the previous cost implementation, re-calculate table-scan cost by using index stats-count again (see copTask.finishIndexPlan).
		var tmp PhysicalPlan
		for tmp = p.tablePlan; len(tmp.Children()) > 0; tmp = tmp.Children()[0] {
		}
		ts := tmp.(*PhysicalTableScan)
		tblCost, err := ts.GetPlanCost(property.CopDoubleReadTaskType, costFlag)
		if err != nil {
			return 0, err
		}
		selfCost -= tblCost
		selfCost += getCardinality(p.indexPlan, costFlag) * ts.getScanRowSize() * p.SCtx().GetSessionVars().GetScanFactor(ts.Table)

		// index-side net I/O cost: rows * row-size * net-factor
		netFactor := getTableNetFactor(p.tablePlan)
		rowSize := getTblStats(p.indexPlan).GetAvgRowSize(p.ctx, p.indexPlan.Schema().Columns, true, false)
		selfCost += getCardinality(p.indexPlan, costFlag) * rowSize * netFactor

		// index-side net seek cost
		selfCost += estimateNetSeekCost(p.indexPlan)

		// table-side net I/O cost: rows * row-size * net-factor
		tblRowSize := getTblStats(p.tablePlan).GetAvgRowSize(p.ctx, p.tablePlan.Schema().Columns, false, false)
		selfCost += getCardinality(p.tablePlan, costFlag) * tblRowSize * netFactor

		// table-side seek cost
		selfCost += estimateNetSeekCost(p.tablePlan)

		// consider concurrency
		selfCost /= float64(p.ctx.GetSessionVars().DistSQLScanConcurrency())

		// lookup-cpu-cost in TiDB
		selfCost += p.GetCost(costFlag)
	case CostModelV2:
		// index-side net I/O cost: rows * row-size * net-factor
		netFactor := getTableNetFactor(p.tablePlan)
		rowSize := getTblStats(p.indexPlan).GetAvgRowSize(p.ctx, p.indexPlan.Schema().Columns, true, false)
		selfCost += getCardinality(p.indexPlan, costFlag) * rowSize * netFactor

		// index-side net seek cost
		selfCost += estimateNetSeekCost(p.indexPlan)

		// table-side net I/O cost: rows * row-size * net-factor
		tblRowSize := getTblStats(p.tablePlan).GetAvgRowSize(p.ctx, p.tablePlan.Schema().Columns, false, false)
		selfCost += getCardinality(p.tablePlan, costFlag) * tblRowSize * netFactor

		// double-read seek cost: numLookupTasks * seek-factor
		numDoubleReadTasks := p.estNumDoubleReadTasks(costFlag)
		selfCost += numDoubleReadTasks * p.ctx.GetSessionVars().GetSeekFactor(nil)

		// consider concurrency
		selfCost /= float64(p.ctx.GetSessionVars().DistSQLScanConcurrency())

		// lookup-cpu-cost in TiDB
		selfCost += p.GetCost(costFlag)
	}
	return selfCost, nil
}

func (p *PhysicalIndexLookUpReader) estNumDoubleReadTasks(costFlag uint64) float64 {
	if hasCostFlag(costFlag, CostFlagUseTrueCardinality) {
		// TODO: use the actual task number
	}

	lookupRows := p.indexPlan.StatsCount()
	// TODO: estimate numLookupTasks more precisely, for example, consider back-off strategy
	//   on Executor and correlation between this index and PK
	batchSize := float64(p.ctx.GetSessionVars().IndexLookupSize)
	magicDistRatio := 40.0 // indicate how many requests will be sent in lookup-read corresponding to a batch
	return (lookupRows / batchSize) * magicDistRatio
}

// GetPlanCost calculates the cost of the plan if it has not been calculated yet and returns the cost.
func (p *PhysicalIndexReader) GetPlanCost(taskType property.TaskType, costFlag uint64) (float64, error) {
	defer updateEstRows(p, costFlag)
	if p.planCostInit && !hasCostFlag(costFlag, CostFlagRecalculate) {
		return p.planCost, nil
	}
	// child's cost
	childCost, err := p.indexPlan.GetPlanCost(property.CopSingleReadTaskType, costFlag)
	if err != nil {
		return 0, err
	}
	p.planCost = childCost
	// net I/O cost: rows * row-size * net-factor
	tblStats := getTblStats(p.indexPlan)
	rowSize := tblStats.GetAvgRowSize(p.ctx, p.indexPlan.Schema().Columns, true, false)
	p.planCost += getCardinality(p.indexPlan, costFlag) * rowSize * getTableNetFactor(p.indexPlan)
	// net seek cost
	p.planCost += estimateNetSeekCost(p.indexPlan)
	// consider concurrency
	p.planCost /= float64(p.ctx.GetSessionVars().DistSQLScanConcurrency())

	p.planCostInit = true
	return p.planCost, nil
}

// GetPlanCost calculates the cost of the plan if it has not been calculated yet and returns the cost.
func (p *PhysicalTableReader) GetPlanCost(taskType property.TaskType, costFlag uint64) (float64, error) {
	defer updateEstRows(p, costFlag)
	if p.planCostInit && !hasCostFlag(costFlag, CostFlagRecalculate) {
		return p.planCost, nil
	}
	p.planCost = 0
	netFactor := getTableNetFactor(p.tablePlan)
	switch p.StoreType {
	case kv.TiKV:
		// child's cost
		childCost, err := p.tablePlan.GetPlanCost(property.CopSingleReadTaskType, costFlag)
		if err != nil {
			return 0, err
		}
		p.planCost = childCost
		// net I/O cost: rows * row-size * net-factor
		rowSize := getTblStats(p.tablePlan).GetAvgRowSize(p.ctx, p.tablePlan.Schema().Columns, false, false)
		p.planCost += getCardinality(p.tablePlan, costFlag) * rowSize * netFactor
		// net seek cost
		p.planCost += estimateNetSeekCost(p.tablePlan)
		// consider concurrency
		p.planCost /= float64(p.ctx.GetSessionVars().DistSQLScanConcurrency())
	case kv.TiFlash:
		var concurrency, rowSize, seekCost float64
		_, isMPP := p.tablePlan.(*PhysicalExchangeSender)
		if isMPP {
			// mpp protocol
			concurrency = p.ctx.GetSessionVars().CopTiFlashConcurrencyFactor
			rowSize = collectRowSizeFromMPPPlan(p.tablePlan)
			seekCost = accumulateNetSeekCost4MPP(p.tablePlan)
			childCost, err := p.tablePlan.GetPlanCost(property.MppTaskType, costFlag)
			if err != nil {
				return 0, err
			}
			p.planCost = childCost
		} else {
			// cop protocol
			concurrency = float64(p.ctx.GetSessionVars().DistSQLScanConcurrency())
			rowSize = getTblStats(p.tablePlan).GetAvgRowSize(p.ctx, p.tablePlan.Schema().Columns, false, false)
			seekCost = estimateNetSeekCost(p.tablePlan)
			taskType := property.CopSingleReadTaskType
			if p.ctx.GetSessionVars().CostModelVersion == CostModelV2 {
				taskType = property.MppTaskType
			}
			childCost, err := p.tablePlan.GetPlanCost(taskType, costFlag)
			if err != nil {
				return 0, err
			}
			p.planCost = childCost
		}

		// net I/O cost
		p.planCost += getCardinality(p.tablePlan, costFlag) * rowSize * netFactor
		// net seek cost
		p.planCost += seekCost
		// consider concurrency
		p.planCost /= concurrency
		// consider tidb_enforce_mpp
		if isMPP && p.ctx.GetSessionVars().IsMPPEnforced() && !hasCostFlag(costFlag, CostFlagRecalculate) {
			p.planCost /= 1000000000
		}
	}
	p.planCostInit = true
	return p.planCost, nil
}

// GetPlanCost calculates the cost of the plan if it has not been calculated yet and returns the cost.
func (p *PhysicalIndexMergeReader) GetPlanCost(taskType property.TaskType, costFlag uint64) (float64, error) {
	defer updateEstRows(p, costFlag)
	if p.planCostInit && !hasCostFlag(costFlag, CostFlagRecalculate) {
		return p.planCost, nil
	}
	p.planCost = 0
	if tblScan := p.tablePlan; tblScan != nil {
		childCost, err := tblScan.GetPlanCost(property.CopSingleReadTaskType, costFlag)
		if err != nil {
			return 0, err
		}
		netFactor := getTableNetFactor(tblScan)
		p.planCost += childCost // child's cost
		tblStats := getTblStats(tblScan)
		rowSize := tblStats.GetAvgRowSize(p.ctx, tblScan.Schema().Columns, false, false)
		p.planCost += getCardinality(tblScan, costFlag) * rowSize * netFactor // net I/O cost
	}
	for _, partialScan := range p.partialPlans {
		childCost, err := partialScan.GetPlanCost(property.CopSingleReadTaskType, costFlag)
		if err != nil {
			return 0, err
		}
		var isIdxScan bool
		for p := partialScan; ; p = p.Children()[0] {
			_, isIdxScan = p.(*PhysicalIndexScan)
			if len(p.Children()) == 0 {
				break
			}
		}

		netFactor := getTableNetFactor(partialScan)
		p.planCost += childCost // child's cost
		tblStats := getTblStats(partialScan)
		rowSize := tblStats.GetAvgRowSize(p.ctx, partialScan.Schema().Columns, isIdxScan, false)
		p.planCost += getCardinality(partialScan, costFlag) * rowSize * netFactor // net I/O cost
	}

	// TODO: accumulate table-side seek cost

	// consider concurrency
	copIterWorkers := float64(p.ctx.GetSessionVars().DistSQLScanConcurrency())
	p.planCost /= copIterWorkers
	p.planCostInit = true
	return p.planCost, nil
}

// GetPlanCost calculates the cost of the plan if it has not been calculated yet and returns the cost.
func (p *PhysicalTableScan) GetPlanCost(taskType property.TaskType, costFlag uint64) (float64, error) {
	defer updateEstRows(p, costFlag)
	if p.planCostInit && !hasCostFlag(costFlag, CostFlagRecalculate) {
		return p.planCost, nil
	}
<<<<<<< HEAD
	selfCost, err := p.calSelfCost(taskType, costFlag)
	if err != nil {
		return 0, err
	}
=======

	var selfCost float64
	switch p.ctx.GetSessionVars().CostModelVersion {
	case modelVer1: // scan cost: rows * row-size * scan-factor
		scanFactor := p.ctx.GetSessionVars().GetScanFactor(p.Table)
		if p.Desc {
			scanFactor = p.ctx.GetSessionVars().GetDescScanFactor(p.Table)
		}
		selfCost = getCardinality(p, costFlag) * p.getScanRowSize() * scanFactor
	case modelVer2: // scan cost: rows * log2(row-size) * scan-factor
		var scanFactor float64
		switch taskType {
		case property.MppTaskType: // use a dedicated scan-factor for TiFlash
			// no need to distinguish `Scan` and `DescScan` for TiFlash for now
			scanFactor = p.ctx.GetSessionVars().GetTiFlashScanFactor()
		default: // for TiKV
			scanFactor = p.ctx.GetSessionVars().GetScanFactor(p.Table)
			if p.Desc {
				scanFactor = p.ctx.GetSessionVars().GetDescScanFactor(p.Table)
			}
		}
		// the formula `log(rowSize)` is based on experiment results
		rowSize := math.Max(p.getScanRowSize(), 2.0) // to guarantee logRowSize >= 1
		logRowSize := math.Log2(rowSize)
		selfCost = getCardinality(p, costFlag) * logRowSize * scanFactor
	}

>>>>>>> 0c9460ce
	p.planCost = selfCost
	p.planCostInit = true
	return p.planCost, nil
}

func (p *PhysicalTableScan) calSelfCost(taskType property.TaskType, costFlag uint64) (float64, error) {
	switch p.ctx.GetSessionVars().CostModelVersion {
	case CostModelV1:
		// scan cost: rows * row-size * scan-factor
		scanFactor := p.ctx.GetSessionVars().GetScanFactor(p.Table)
		if p.Desc {
			scanFactor = p.ctx.GetSessionVars().GetDescScanFactor(p.Table)
		}
		return getCardinality(p, costFlag) * p.getScanRowSize() * scanFactor, nil
	case CostModelV2:
		// scan cost: rows * log2(row-size) * scan-factor
		scanFactor := p.ctx.GetSessionVars().GetScanFactor(p.Table)
		if p.Desc {
			scanFactor = p.ctx.GetSessionVars().GetDescScanFactor(p.Table)
		}
		if taskType == property.MppTaskType || p.StoreType == kv.TiFlash {
			scanFactor = p.ctx.GetSessionVars().GetTiFlashScanFactor()
		}
		rowSize := p.getScanRowSize()
		logRowSize := 1.0
		if rowSize > 2 {
			logRowSize = math.Log2(rowSize)
		}
		return getCardinality(p, costFlag) * logRowSize * scanFactor, nil
	}
	return 0, errors.Errorf("unknown cost model version %v", p.ctx.GetSessionVars().CostModelVersion)
}

// GetPlanCost calculates the cost of the plan if it has not been calculated yet and returns the cost.
func (p *PhysicalIndexScan) GetPlanCost(taskType property.TaskType, costFlag uint64) (float64, error) {
	defer updateEstRows(p, costFlag)
	if p.planCostInit && !hasCostFlag(costFlag, CostFlagRecalculate) {
		return p.planCost, nil
	}
<<<<<<< HEAD
	selfCost, err := p.calSelfCost(taskType, costFlag)
	if err != nil {
		return 0, err
	}
=======

	var selfCost float64
	switch p.ctx.GetSessionVars().CostModelVersion {
	case modelVer1: // scan cost: rows * row-size * scan-factor
		scanFactor := p.ctx.GetSessionVars().GetScanFactor(p.Table)
		if p.Desc {
			scanFactor = p.ctx.GetSessionVars().GetDescScanFactor(p.Table)
		}
		selfCost = getCardinality(p, costFlag) * p.getScanRowSize() * scanFactor
	case modelVer2:
		scanFactor := p.ctx.GetSessionVars().GetScanFactor(p.Table)
		if p.Desc {
			scanFactor = p.ctx.GetSessionVars().GetDescScanFactor(p.Table)
		}
		rowSize := math.Max(p.getScanRowSize(), 2.0)
		logRowSize := math.Log2(rowSize)
		selfCost = getCardinality(p, costFlag) * logRowSize * scanFactor
	}

>>>>>>> 0c9460ce
	p.planCost = selfCost
	p.planCostInit = true
	return p.planCost, nil
}

func (p *PhysicalIndexScan) calSelfCost(taskType property.TaskType, costFlag uint64) (float64, error) {
	switch p.ctx.GetSessionVars().CostModelVersion {
	case CostModelV1:
		// scan cost: rows * row-size * scan-factor
		scanFactor := p.ctx.GetSessionVars().GetScanFactor(p.Table)
		if p.Desc {
			scanFactor = p.ctx.GetSessionVars().GetDescScanFactor(p.Table)
		}
		return getCardinality(p, costFlag) * p.getScanRowSize() * scanFactor, nil
	case CostModelV2:
		// scan cost: rows * log2(row-size) * scan-factor
		scanFactor := p.ctx.GetSessionVars().GetScanFactor(p.Table)
		if p.Desc {
			scanFactor = p.ctx.GetSessionVars().GetDescScanFactor(p.Table)
		}
		rowSize := p.getScanRowSize()
		logRowSize := 1.0
		if rowSize > 2 {
			logRowSize = math.Log2(rowSize)
		}
		return getCardinality(p, costFlag) * logRowSize * scanFactor, nil
	}
	return 0, errors.Errorf("unknown cost model version %v", p.ctx.GetSessionVars().CostModelVersion)
}

// GetCost computes the cost of index join operator and its children.
func (p *PhysicalIndexJoin) GetCost(outerCnt, innerCnt float64, outerCost, innerCost float64) float64 {
	var cpuCost float64
	sessVars := p.ctx.GetSessionVars()
	// Add the cost of evaluating outer filter, since inner filter of index join
	// is always empty, we can simply tell whether outer filter is empty using the
	// summed length of left/right conditions.
	if len(p.LeftConditions)+len(p.RightConditions) > 0 {
		cpuCost += sessVars.GetCPUFactor() * outerCnt
		outerCnt *= SelectionFactor
	}
	// Cost of extracting lookup keys.
	innerCPUCost := sessVars.GetCPUFactor() * outerCnt
	// Cost of sorting and removing duplicate lookup keys:
	// (outerCnt / batchSize) * (batchSize * Log2(batchSize) + batchSize) * CPUFactor
	batchSize := math.Min(float64(p.ctx.GetSessionVars().IndexJoinBatchSize), outerCnt)
	if batchSize > 2 {
		innerCPUCost += outerCnt * (math.Log2(batchSize) + 1) * sessVars.GetCPUFactor()
	}
	// Add cost of building inner executors. CPU cost of building copTasks:
	// (outerCnt / batchSize) * (batchSize * distinctFactor) * CPUFactor
	// Since we don't know the number of copTasks built, ignore these network cost now.
	innerCPUCost += outerCnt * distinctFactor * sessVars.GetCPUFactor()
	// CPU cost of building hash table for inner results:
	// (outerCnt / batchSize) * (batchSize * distinctFactor) * innerCnt * CPUFactor
	innerCPUCost += outerCnt * distinctFactor * innerCnt * sessVars.GetCPUFactor()
	innerConcurrency := float64(p.ctx.GetSessionVars().IndexLookupJoinConcurrency())
	cpuCost += innerCPUCost / innerConcurrency
	// Cost of probing hash table in main thread.
	numPairs := outerCnt * innerCnt
	if p.JoinType == SemiJoin || p.JoinType == AntiSemiJoin ||
		p.JoinType == LeftOuterSemiJoin || p.JoinType == AntiLeftOuterSemiJoin {
		if len(p.OtherConditions) > 0 {
			numPairs *= 0.5
		} else {
			numPairs = 0
		}
	}
	probeCost := numPairs * sessVars.GetCPUFactor()
	// Cost of additional concurrent goroutines.
	cpuCost += probeCost + (innerConcurrency+1.0)*sessVars.GetConcurrencyFactor()
	// Memory cost of hash tables for inner rows. The computed result is the upper bound,
	// since the executor is pipelined and not all workers are always in full load.
	memoryCost := innerConcurrency * (batchSize * distinctFactor) * innerCnt * sessVars.GetMemoryFactor()
	// Cost of inner child plan, i.e, mainly I/O and network cost.
	innerPlanCost := outerCnt * innerCost
	return outerCost + innerPlanCost + cpuCost + memoryCost
}

// GetPlanCost calculates the cost of the plan if it has not been calculated yet and returns the cost.
func (p *PhysicalIndexJoin) GetPlanCost(taskType property.TaskType, costFlag uint64) (float64, error) {
	defer updateEstRows(p, costFlag)
	if p.planCostInit && !hasCostFlag(costFlag, CostFlagRecalculate) {
		return p.planCost, nil
	}
	outerChild, innerChild := p.children[1-p.InnerChildIdx], p.children[p.InnerChildIdx]
	outerCost, err := outerChild.GetPlanCost(taskType, costFlag)
	if err != nil {
		return 0, err
	}
	innerCost, err := innerChild.GetPlanCost(taskType, costFlag)
	if err != nil {
		return 0, err
	}
	outerCnt := getCardinality(outerChild, costFlag)
	innerCnt := getCardinality(innerChild, costFlag)
	p.planCost = p.GetCost(outerCnt, innerCnt, outerCost, innerCost)
	p.planCostInit = true
	return p.planCost, nil
}

// GetCost computes the cost of index merge join operator and its children.
func (p *PhysicalIndexHashJoin) GetCost(outerCnt, innerCnt, outerCost, innerCost float64) float64 {
	var cpuCost float64
	sessVars := p.ctx.GetSessionVars()
	// Add the cost of evaluating outer filter, since inner filter of index join
	// is always empty, we can simply tell whether outer filter is empty using the
	// summed length of left/right conditions.
	if len(p.LeftConditions)+len(p.RightConditions) > 0 {
		cpuCost += sessVars.GetCPUFactor() * outerCnt
		outerCnt *= SelectionFactor
	}
	// Cost of extracting lookup keys.
	innerCPUCost := sessVars.GetCPUFactor() * outerCnt
	// Cost of sorting and removing duplicate lookup keys:
	// (outerCnt / batchSize) * (batchSize * Log2(batchSize) + batchSize) * CPUFactor
	batchSize := math.Min(float64(sessVars.IndexJoinBatchSize), outerCnt)
	if batchSize > 2 {
		innerCPUCost += outerCnt * (math.Log2(batchSize) + 1) * sessVars.GetCPUFactor()
	}
	// Add cost of building inner executors. CPU cost of building copTasks:
	// (outerCnt / batchSize) * (batchSize * distinctFactor) * CPUFactor
	// Since we don't know the number of copTasks built, ignore these network cost now.
	innerCPUCost += outerCnt * distinctFactor * sessVars.GetCPUFactor()
	concurrency := float64(sessVars.IndexLookupJoinConcurrency())
	cpuCost += innerCPUCost / concurrency
	// CPU cost of building hash table for outer results concurrently.
	// (outerCnt / batchSize) * (batchSize * CPUFactor)
	outerCPUCost := outerCnt * sessVars.GetCPUFactor()
	cpuCost += outerCPUCost / concurrency
	// Cost of probing hash table concurrently.
	numPairs := outerCnt * innerCnt
	if p.JoinType == SemiJoin || p.JoinType == AntiSemiJoin ||
		p.JoinType == LeftOuterSemiJoin || p.JoinType == AntiLeftOuterSemiJoin {
		if len(p.OtherConditions) > 0 {
			numPairs *= 0.5
		} else {
			numPairs = 0
		}
	}
	// Inner workers do hash join in parallel, but they can only save ONE outer
	// batch results. So as the number of outer batch exceeds inner concurrency,
	// it would fall back to linear execution. In a word, the hash join only runs
	// in parallel for the first `innerConcurrency` number of inner tasks.
	var probeCost float64
	if outerCnt/batchSize >= concurrency {
		probeCost = (numPairs - batchSize*innerCnt*(concurrency-1)) * sessVars.GetCPUFactor()
	} else {
		probeCost = batchSize * innerCnt * sessVars.GetCPUFactor()
	}
	cpuCost += probeCost
	// Cost of additional concurrent goroutines.
	cpuCost += (concurrency + 1.0) * sessVars.GetConcurrencyFactor()
	// Memory cost of hash tables for outer rows. The computed result is the upper bound,
	// since the executor is pipelined and not all workers are always in full load.
	memoryCost := concurrency * (batchSize * distinctFactor) * innerCnt * sessVars.GetMemoryFactor()
	// Cost of inner child plan, i.e, mainly I/O and network cost.
	innerPlanCost := outerCnt * innerCost
	return outerCost + innerPlanCost + cpuCost + memoryCost
}

// GetPlanCost calculates the cost of the plan if it has not been calculated yet and returns the cost.
func (p *PhysicalIndexHashJoin) GetPlanCost(taskType property.TaskType, costFlag uint64) (float64, error) {
	defer updateEstRows(p, costFlag)
	if p.planCostInit && !hasCostFlag(costFlag, CostFlagRecalculate) {
		return p.planCost, nil
	}
	outerChild, innerChild := p.children[1-p.InnerChildIdx], p.children[p.InnerChildIdx]
	outerCost, err := outerChild.GetPlanCost(taskType, costFlag)
	if err != nil {
		return 0, err
	}
	innerCost, err := innerChild.GetPlanCost(taskType, costFlag)
	if err != nil {
		return 0, err
	}
	outerCnt := getCardinality(outerChild, costFlag)
	innerCnt := getCardinality(innerChild, costFlag)
	p.planCost = p.GetCost(outerCnt, innerCnt, outerCost, innerCost)
	p.planCostInit = true
	return p.planCost, nil
}

// GetCost computes the cost of index merge join operator and its children.
func (p *PhysicalIndexMergeJoin) GetCost(outerCnt, innerCnt, outerCost, innerCost float64) float64 {
	var cpuCost float64
	sessVars := p.ctx.GetSessionVars()
	// Add the cost of evaluating outer filter, since inner filter of index join
	// is always empty, we can simply tell whether outer filter is empty using the
	// summed length of left/right conditions.
	if len(p.LeftConditions)+len(p.RightConditions) > 0 {
		cpuCost += sessVars.GetCPUFactor() * outerCnt
		outerCnt *= SelectionFactor
	}
	// Cost of extracting lookup keys.
	innerCPUCost := sessVars.GetCPUFactor() * outerCnt
	// Cost of sorting and removing duplicate lookup keys:
	// (outerCnt / batchSize) * (sortFactor + 1.0) * batchSize * cpuFactor
	// If `p.NeedOuterSort` is true, the sortFactor is batchSize * Log2(batchSize).
	// Otherwise, it's 0.
	batchSize := math.Min(float64(p.ctx.GetSessionVars().IndexJoinBatchSize), outerCnt)
	sortFactor := 0.0
	if p.NeedOuterSort {
		sortFactor = math.Log2(batchSize)
	}
	if batchSize > 2 {
		innerCPUCost += outerCnt * (sortFactor + 1.0) * sessVars.GetCPUFactor()
	}
	// Add cost of building inner executors. CPU cost of building copTasks:
	// (outerCnt / batchSize) * (batchSize * distinctFactor) * cpuFactor
	// Since we don't know the number of copTasks built, ignore these network cost now.
	innerCPUCost += outerCnt * distinctFactor * sessVars.GetCPUFactor()
	innerConcurrency := float64(p.ctx.GetSessionVars().IndexLookupJoinConcurrency())
	cpuCost += innerCPUCost / innerConcurrency
	// Cost of merge join in inner worker.
	numPairs := outerCnt * innerCnt
	if p.JoinType == SemiJoin || p.JoinType == AntiSemiJoin ||
		p.JoinType == LeftOuterSemiJoin || p.JoinType == AntiLeftOuterSemiJoin {
		if len(p.OtherConditions) > 0 {
			numPairs *= 0.5
		} else {
			numPairs = 0
		}
	}
	avgProbeCnt := numPairs / outerCnt
	var probeCost float64
	// Inner workers do merge join in parallel, but they can only save ONE outer batch
	// results. So as the number of outer batch exceeds inner concurrency, it would fall back to
	// linear execution. In a word, the merge join only run in parallel for the first
	// `innerConcurrency` number of inner tasks.
	if outerCnt/batchSize >= innerConcurrency {
		probeCost = (numPairs - batchSize*avgProbeCnt*(innerConcurrency-1)) * sessVars.GetCPUFactor()
	} else {
		probeCost = batchSize * avgProbeCnt * sessVars.GetCPUFactor()
	}
	cpuCost += probeCost + (innerConcurrency+1.0)*sessVars.GetConcurrencyFactor()

	// Index merge join save the join results in inner worker.
	// So the memory cost consider the results size for each batch.
	memoryCost := innerConcurrency * (batchSize * avgProbeCnt) * sessVars.GetMemoryFactor()

	innerPlanCost := outerCnt * innerCost
	return outerCost + innerPlanCost + cpuCost + memoryCost
}

// GetPlanCost calculates the cost of the plan if it has not been calculated yet and returns the cost.
func (p *PhysicalIndexMergeJoin) GetPlanCost(taskType property.TaskType, costFlag uint64) (float64, error) {
	defer updateEstRows(p, costFlag)
	if p.planCostInit && !hasCostFlag(costFlag, CostFlagRecalculate) {
		return p.planCost, nil
	}
	outerChild, innerChild := p.children[1-p.InnerChildIdx], p.children[p.InnerChildIdx]
	outerCost, err := outerChild.GetPlanCost(taskType, costFlag)
	if err != nil {
		return 0, err
	}
	innerCost, err := innerChild.GetPlanCost(taskType, costFlag)
	if err != nil {
		return 0, err
	}
	outerCnt := getCardinality(outerChild, costFlag)
	innerCnt := getCardinality(innerChild, costFlag)
	p.planCost = p.GetCost(outerCnt, innerCnt, outerCost, innerCost)
	p.planCostInit = true
	return p.planCost, nil
}

// GetCost computes the cost of apply operator.
func (p *PhysicalApply) GetCost(lCount, rCount, lCost, rCost float64) float64 {
	var cpuCost float64
	sessVars := p.ctx.GetSessionVars()
	if len(p.LeftConditions) > 0 {
		cpuCost += lCount * sessVars.GetCPUFactor()
		lCount *= SelectionFactor
	}
	if len(p.RightConditions) > 0 {
		cpuCost += lCount * rCount * sessVars.GetCPUFactor()
		rCount *= SelectionFactor
	}
	if len(p.EqualConditions)+len(p.OtherConditions) > 0 {
		if p.JoinType == SemiJoin || p.JoinType == AntiSemiJoin ||
			p.JoinType == LeftOuterSemiJoin || p.JoinType == AntiLeftOuterSemiJoin {
			cpuCost += lCount * rCount * sessVars.GetCPUFactor() * 0.5
		} else {
			cpuCost += lCount * rCount * sessVars.GetCPUFactor()
		}
	}
	// Apply uses a NestedLoop method for execution.
	// For every row from the left(outer) side, it executes
	// the whole right(inner) plan tree. So the cost of apply
	// should be : apply cost + left cost + left count * right cost
	return cpuCost + lCost + lCount*rCost
}

// GetPlanCost calculates the cost of the plan if it has not been calculated yet and returns the cost.
func (p *PhysicalApply) GetPlanCost(taskType property.TaskType, costFlag uint64) (float64, error) {
	defer updateEstRows(p, costFlag)
	if p.planCostInit && !hasCostFlag(costFlag, CostFlagRecalculate) {
		return p.planCost, nil
	}
	outerChild, innerChild := p.children[1-p.InnerChildIdx], p.children[p.InnerChildIdx]
	outerCost, err := outerChild.GetPlanCost(taskType, costFlag)
	if err != nil {
		return 0, err
	}
	innerCost, err := innerChild.GetPlanCost(taskType, costFlag)
	if err != nil {
		return 0, err
	}
	outerCnt := getCardinality(outerChild, costFlag)
	innerCnt := getCardinality(innerChild, costFlag)
	p.planCost = p.GetCost(outerCnt, innerCnt, outerCost, innerCost)
	p.planCostInit = true
	return p.planCost, nil
}

// GetCost computes cost of merge join operator itself.
func (p *PhysicalMergeJoin) GetCost(lCnt, rCnt float64, costFlag uint64) float64 {
	outerCnt := lCnt
	innerCnt := rCnt
	innerKeys := p.RightJoinKeys
	innerSchema := p.children[1].Schema()
	innerStats := p.children[1].statsInfo()
	if p.JoinType == RightOuterJoin {
		outerCnt = rCnt
		innerCnt = lCnt
		innerKeys = p.LeftJoinKeys
		innerSchema = p.children[0].Schema()
		innerStats = p.children[0].statsInfo()
	}
	helper := &fullJoinRowCountHelper{
		cartesian:     false,
		leftProfile:   p.children[0].statsInfo(),
		rightProfile:  p.children[1].statsInfo(),
		leftJoinKeys:  p.LeftJoinKeys,
		rightJoinKeys: p.RightJoinKeys,
		leftSchema:    p.children[0].Schema(),
		rightSchema:   p.children[1].Schema(),
	}
	numPairs := helper.estimate()
	if p.JoinType == SemiJoin || p.JoinType == AntiSemiJoin ||
		p.JoinType == LeftOuterSemiJoin || p.JoinType == AntiLeftOuterSemiJoin {
		if len(p.OtherConditions) > 0 {
			numPairs *= 0.5
		} else {
			numPairs = 0
		}
	}
	if hasCostFlag(costFlag, CostFlagUseTrueCardinality) {
		numPairs = getOperatorActRows(p)
	}
	sessVars := p.ctx.GetSessionVars()
	probeCost := numPairs * sessVars.GetCPUFactor()
	// Cost of evaluating outer filters.
	var cpuCost float64
	if len(p.LeftConditions)+len(p.RightConditions) > 0 {
		probeCost *= SelectionFactor
		cpuCost += outerCnt * sessVars.GetCPUFactor()
	}
	cpuCost += probeCost
	// For merge join, only one group of rows with same join key(not null) are cached,
	// we compute average memory cost using estimated group size.
	NDV := getColsNDV(innerKeys, innerSchema, innerStats)
	memoryCost := (innerCnt / NDV) * sessVars.GetMemoryFactor()
	return cpuCost + memoryCost
}

// GetPlanCost calculates the cost of the plan if it has not been calculated yet and returns the cost.
func (p *PhysicalMergeJoin) GetPlanCost(taskType property.TaskType, costFlag uint64) (float64, error) {
	defer updateEstRows(p, costFlag)
	if p.planCostInit && !hasCostFlag(costFlag, CostFlagRecalculate) {
		return p.planCost, nil
	}
	p.planCost = 0
	for _, child := range p.children {
		childCost, err := child.GetPlanCost(taskType, costFlag)
		if err != nil {
			return 0, err
		}
		p.planCost += childCost
	}
	p.planCost += p.GetCost(getCardinality(p.children[0], costFlag), getCardinality(p.children[1], costFlag), costFlag)
	p.planCostInit = true
	return p.planCost, nil
}

// GetCost computes cost of hash join operator itself.
func (p *PhysicalHashJoin) GetCost(lCnt, rCnt float64, isMPP bool, costFlag uint64) float64 {
	buildCnt, probeCnt := lCnt, rCnt
	build := p.children[0]
	// Taking the right as the inner for right join or using the outer to build a hash table.
	if (p.InnerChildIdx == 1 && !p.UseOuterToBuild) || (p.InnerChildIdx == 0 && p.UseOuterToBuild) {
		buildCnt, probeCnt = rCnt, lCnt
		build = p.children[1]
	}
	sessVars := p.ctx.GetSessionVars()
	oomUseTmpStorage := config.GetGlobalConfig().OOMUseTmpStorage
	memQuota := sessVars.StmtCtx.MemTracker.GetBytesLimit() // sessVars.MemQuotaQuery && hint
	rowSize := getAvgRowSize(build.statsInfo(), build.Schema())
	spill := oomUseTmpStorage && memQuota > 0 && rowSize*buildCnt > float64(memQuota) && p.storeTp != kv.TiFlash
	// Cost of building hash table.
	var cpuFactor float64
	if !isMPP {
		cpuFactor = sessVars.GetCPUFactor()
	} else {
		cpuFactor = sessVars.GetTiFlashCPUFactor()
	}
	cpuCost := buildCnt * cpuFactor
	memoryCost := buildCnt * sessVars.GetMemoryFactor()
	diskCost := buildCnt * sessVars.GetDiskFactor() * rowSize
	// Number of matched row pairs regarding the equal join conditions.
	helper := &fullJoinRowCountHelper{
		cartesian:     false,
		leftProfile:   p.children[0].statsInfo(),
		rightProfile:  p.children[1].statsInfo(),
		leftJoinKeys:  p.LeftJoinKeys,
		rightJoinKeys: p.RightJoinKeys,
		leftSchema:    p.children[0].Schema(),
		rightSchema:   p.children[1].Schema(),
	}
	numPairs := helper.estimate()
	// For semi-join class, if `OtherConditions` is empty, we already know
	// the join results after querying hash table, otherwise, we have to
	// evaluate those resulted row pairs after querying hash table; if we
	// find one pair satisfying the `OtherConditions`, we then know the
	// join result for this given outer row, otherwise we have to iterate
	// to the end of those pairs; since we have no idea about when we can
	// terminate the iteration, we assume that we need to iterate half of
	// those pairs in average.
	if p.JoinType == SemiJoin || p.JoinType == AntiSemiJoin ||
		p.JoinType == LeftOuterSemiJoin || p.JoinType == AntiLeftOuterSemiJoin {
		if len(p.OtherConditions) > 0 {
			numPairs *= 0.5
		} else {
			numPairs = 0
		}
	}

	if hasCostFlag(costFlag, CostFlagUseTrueCardinality) {
		numPairs = getOperatorActRows(p)
	}
	// Cost of querying hash table is cheap actually, so we just compute the cost of
	// evaluating `OtherConditions` and joining row pairs.
	probeCost := numPairs * cpuFactor
	probeDiskCost := numPairs * sessVars.GetDiskFactor() * rowSize
	// Cost of evaluating outer filter.
	if len(p.LeftConditions)+len(p.RightConditions) > 0 {
		// Input outer count for the above compution should be adjusted by SelectionFactor.
		probeCost *= SelectionFactor
		probeDiskCost *= SelectionFactor
		probeCost += probeCnt * cpuFactor
	}
	diskCost += probeDiskCost
	probeCost /= float64(p.Concurrency)
	// Cost of additional concurrent goroutines.
	cpuCost += probeCost + float64(p.Concurrency+1)*sessVars.GetConcurrencyFactor()
	// Cost of traveling the hash table to resolve missing matched cases when building the hash table from the outer table
	if p.UseOuterToBuild {
		if spill {
			// It runs in sequence when build data is on disk. See handleUnmatchedRowsFromHashTableInDisk
			cpuCost += buildCnt * cpuFactor
		} else {
			cpuCost += buildCnt * cpuFactor / float64(p.Concurrency)
		}
		diskCost += buildCnt * sessVars.GetDiskFactor() * rowSize
	}

	if spill {
		memoryCost *= float64(memQuota) / (rowSize * buildCnt)
	} else {
		diskCost = 0
	}
	return cpuCost + memoryCost + diskCost
}

// GetPlanCost calculates the cost of the plan if it has not been calculated yet and returns the cost.
func (p *PhysicalHashJoin) GetPlanCost(taskType property.TaskType, costFlag uint64) (float64, error) {
	defer updateEstRows(p, costFlag)
	if p.planCostInit && !hasCostFlag(costFlag, CostFlagRecalculate) {
		return p.planCost, nil
	}
	p.planCost = 0
	for _, child := range p.children {
		childCost, err := child.GetPlanCost(taskType, costFlag)
		if err != nil {
			return 0, err
		}
		p.planCost += childCost
	}
	p.planCost += p.GetCost(getCardinality(p.children[0], costFlag), getCardinality(p.children[1], costFlag), taskType == property.MppTaskType, costFlag)
	p.planCostInit = true
	return p.planCost, nil
}

// GetCost computes cost of stream aggregation considering CPU/memory.
func (p *PhysicalStreamAgg) GetCost(inputRows float64, taskType property.TaskType, costFlag uint64) float64 {
	aggFuncFactor := p.getAggFuncCostFactor(false)
	var cpuCost float64
	sessVars := p.ctx.GetSessionVars()
	if taskType == property.RootTaskType {
		cpuCost = inputRows * sessVars.GetCPUFactor() * aggFuncFactor
	} else if taskType == property.MppTaskType {
		if p.ctx.GetSessionVars().CostModelVersion == CostModelV1 {
			cpuCost = inputRows * sessVars.GetCopCPUFactor() * aggFuncFactor
		} else {
			cpuCost = inputRows * sessVars.GetTiFlashCPUFactor() * aggFuncFactor
		}
	} else { // TiKV task
		cpuCost = inputRows * sessVars.GetCopCPUFactor() * aggFuncFactor
	}
	rowsPerGroup := inputRows / getCardinality(p, costFlag)
	memoryCost := rowsPerGroup * distinctFactor * sessVars.GetMemoryFactor() * float64(p.numDistinctFunc())
	return cpuCost + memoryCost
}

// GetPlanCost calculates the cost of the plan if it has not been calculated yet and returns the cost.
func (p *PhysicalStreamAgg) GetPlanCost(taskType property.TaskType, costFlag uint64) (float64, error) {
	defer updateEstRows(p, costFlag)
	if p.planCostInit && !hasCostFlag(costFlag, CostFlagRecalculate) {
		return p.planCost, nil
	}
	childCost, err := p.children[0].GetPlanCost(taskType, costFlag)
	if err != nil {
		return 0, err
	}
	p.planCost = childCost
	p.planCost += p.GetCost(getCardinality(p.children[0], costFlag), taskType, costFlag)
	p.planCostInit = true
	return p.planCost, nil
}

// GetCost computes the cost of hash aggregation considering CPU/memory.
func (p *PhysicalHashAgg) GetCost(inputRows float64, isRoot, isMPP bool, costFlag uint64) float64 {
	cardinality := getCardinality(p, costFlag)
	numDistinctFunc := p.numDistinctFunc()
	aggFuncFactor := p.getAggFuncCostFactor(isMPP)
	var cpuCost float64
	sessVars := p.ctx.GetSessionVars()
	if isRoot {
		cpuCost = inputRows * sessVars.GetCPUFactor() * aggFuncFactor
		divisor, con := p.cpuCostDivisor(numDistinctFunc > 0)
		if divisor > 0 {
			cpuCost /= divisor
			// Cost of additional goroutines.
			cpuCost += (con + 1) * sessVars.GetConcurrencyFactor()
		}
	} else if isMPP {
		if p.ctx.GetSessionVars().CostModelVersion == CostModelV1 {
			cpuCost = inputRows * sessVars.GetCopCPUFactor() * aggFuncFactor
		} else {
			cpuCost = inputRows * sessVars.GetTiFlashCPUFactor() * aggFuncFactor
		}
	} else {
		cpuCost = inputRows * sessVars.GetCopCPUFactor() * aggFuncFactor
	}
	memoryCost := cardinality * sessVars.GetMemoryFactor() * float64(len(p.AggFuncs))
	// When aggregation has distinct flag, we would allocate a map for each group to
	// check duplication.
	memoryCost += inputRows * distinctFactor * sessVars.GetMemoryFactor() * float64(numDistinctFunc)
	return cpuCost + memoryCost
}

// GetPlanCost calculates the cost of the plan if it has not been calculated yet and returns the cost.
func (p *PhysicalHashAgg) GetPlanCost(taskType property.TaskType, costFlag uint64) (float64, error) {
	defer updateEstRows(p, costFlag)
	if p.planCostInit && !hasCostFlag(costFlag, CostFlagRecalculate) {
		return p.planCost, nil
	}
	childCost, err := p.children[0].GetPlanCost(taskType, costFlag)
	if err != nil {
		return 0, err
	}
	p.planCost = childCost
	statsCnt := getCardinality(p.children[0], costFlag)
	switch taskType {
	case property.RootTaskType:
		p.planCost += p.GetCost(statsCnt, true, false, costFlag)
	case property.CopSingleReadTaskType, property.CopDoubleReadTaskType:
		p.planCost += p.GetCost(statsCnt, false, false, costFlag)
	case property.MppTaskType:
		p.planCost += p.GetCost(statsCnt, false, true, costFlag)
	default:
		return 0, errors.Errorf("unknown task type %v", taskType)
	}
	p.planCostInit = true
	return p.planCost, nil
}

// GetCost computes the cost of in memory sort.
func (p *PhysicalSort) GetCost(count float64, schema *expression.Schema) float64 {
	if count < 2.0 {
		count = 2.0
	}
	sessVars := p.ctx.GetSessionVars()
	cpuCost := count * math.Log2(count) * sessVars.GetCPUFactor()
	memoryCost := count * sessVars.GetMemoryFactor()

	oomUseTmpStorage := config.GetGlobalConfig().OOMUseTmpStorage
	memQuota := sessVars.StmtCtx.MemTracker.GetBytesLimit() // sessVars.MemQuotaQuery && hint
	rowSize := getAvgRowSize(p.statsInfo(), schema)
	spill := oomUseTmpStorage && memQuota > 0 && rowSize*count > float64(memQuota)
	diskCost := count * sessVars.GetDiskFactor() * rowSize
	if !spill {
		diskCost = 0
	} else {
		memoryCost *= float64(memQuota) / (rowSize * count)
	}
	return cpuCost + memoryCost + diskCost
}

// GetPlanCost calculates the cost of the plan if it has not been calculated yet and returns the cost.
func (p *PhysicalSort) GetPlanCost(taskType property.TaskType, costFlag uint64) (float64, error) {
	defer updateEstRows(p, costFlag)
	if p.planCostInit && !hasCostFlag(costFlag, CostFlagRecalculate) {
		return p.planCost, nil
	}
	childCost, err := p.children[0].GetPlanCost(taskType, costFlag)
	if err != nil {
		return 0, err
	}
	p.planCost = childCost
	p.planCost += p.GetCost(getCardinality(p.children[0], costFlag), p.Schema())
	p.planCostInit = true
	return p.planCost, nil
}

// GetCost computes cost of TopN operator itself.
func (p *PhysicalTopN) GetCost(count float64, isRoot bool) float64 {
	heapSize := float64(p.Offset + p.Count)
	if heapSize < 2.0 {
		heapSize = 2.0
	}
	sessVars := p.ctx.GetSessionVars()
	// Ignore the cost of `doCompaction` in current implementation of `TopNExec`, since it is the
	// special side-effect of our Chunk format in TiDB layer, which may not exist in coprocessor's
	// implementation, or may be removed in the future if we change data format.
	// Note that we are using worst complexity to compute CPU cost, because it is simpler compared with
	// considering probabilities of average complexity, i.e, we may not need adjust heap for each input
	// row.
	var cpuCost float64
	if isRoot {
		cpuCost = count * math.Log2(heapSize) * sessVars.GetCPUFactor()
	} else {
		cpuCost = count * math.Log2(heapSize) * sessVars.GetCopCPUFactor()
	}
	memoryCost := heapSize * sessVars.GetMemoryFactor()
	return cpuCost + memoryCost
}

// GetPlanCost calculates the cost of the plan if it has not been calculated yet and returns the cost.
func (p *PhysicalTopN) GetPlanCost(taskType property.TaskType, costFlag uint64) (float64, error) {
	defer updateEstRows(p, costFlag)
	if p.planCostInit && !hasCostFlag(costFlag, CostFlagRecalculate) {
		return p.planCost, nil
	}
	childCost, err := p.children[0].GetPlanCost(taskType, costFlag)
	if err != nil {
		return 0, err
	}
	p.planCost = childCost
	p.planCost += p.GetCost(getCardinality(p.children[0], costFlag), taskType == property.RootTaskType)
	p.planCostInit = true
	return p.planCost, nil
}

// GetCost returns cost of the PointGetPlan.
func (p *BatchPointGetPlan) GetCost() float64 {
	cols := p.accessCols
	if cols == nil {
		return 0 // the cost of BatchGet generated in fast plan optimization is always 0
	}
	sessVars := p.ctx.GetSessionVars()
	var rowSize, rowCount float64
	cost := 0.0
	if p.IndexInfo == nil {
		rowCount = float64(len(p.Handles))
		rowSize = p.stats.HistColl.GetTableAvgRowSize(p.ctx, cols, kv.TiKV, true)
	} else {
		rowCount = float64(len(p.IndexValues))
		rowSize = p.stats.HistColl.GetIndexAvgRowSize(p.ctx, cols, p.IndexInfo.Unique)
	}
	cost += rowCount * rowSize * sessVars.GetNetworkFactor(p.TblInfo)
	cost += rowCount * sessVars.GetSeekFactor(p.TblInfo)
	cost /= float64(sessVars.DistSQLScanConcurrency())
	return cost
}

// GetPlanCost calculates the cost of the plan if it has not been calculated yet and returns the cost.
func (p *BatchPointGetPlan) GetPlanCost(taskType property.TaskType, costFlag uint64) (float64, error) {
	defer updateEstRows(p, costFlag)
	if p.planCostInit && !hasCostFlag(costFlag, CostFlagRecalculate) {
		return p.planCost, nil
	}
	p.planCost = p.GetCost()
	p.planCostInit = true
	return p.planCost, nil
}

// GetCost returns cost of the PointGetPlan.
func (p *PointGetPlan) GetCost() float64 {
	cols := p.accessCols
	if cols == nil {
		return 0 // the cost of PointGet generated in fast plan optimization is always 0
	}
	sessVars := p.ctx.GetSessionVars()
	var rowSize float64
	cost := 0.0
	if p.IndexInfo == nil {
		rowSize = p.stats.HistColl.GetTableAvgRowSize(p.ctx, cols, kv.TiKV, true)
	} else {
		rowSize = p.stats.HistColl.GetIndexAvgRowSize(p.ctx, cols, p.IndexInfo.Unique)
	}
	cost += rowSize * sessVars.GetNetworkFactor(p.TblInfo)
	cost += sessVars.GetSeekFactor(p.TblInfo)
	cost /= float64(sessVars.DistSQLScanConcurrency())
	return cost
}

// GetPlanCost calculates the cost of the plan if it has not been calculated yet and returns the cost.
func (p *PointGetPlan) GetPlanCost(taskType property.TaskType, costFlag uint64) (float64, error) {
	defer updateEstRows(p, costFlag)
	if p.planCostInit && !hasCostFlag(costFlag, CostFlagRecalculate) {
		return p.planCost, nil
	}
	p.planCost = p.GetCost()
	p.planCostInit = true
	return p.planCost, nil
}

// GetPlanCost calculates the cost of the plan if it has not been calculated yet and returns the cost.
func (p *PhysicalUnionAll) GetPlanCost(taskType property.TaskType, costFlag uint64) (float64, error) {
	defer updateEstRows(p, costFlag)
	if p.planCostInit && !hasCostFlag(costFlag, CostFlagRecalculate) {
		return p.planCost, nil
	}
	var childMaxCost float64
	for _, child := range p.children {
		childCost, err := child.GetPlanCost(taskType, costFlag)
		if err != nil {
			return 0, err
		}
		childMaxCost = math.Max(childMaxCost, childCost)
	}
	p.planCost = childMaxCost + float64(1+len(p.children))*p.ctx.GetSessionVars().GetConcurrencyFactor()
	p.planCostInit = true
	return p.planCost, nil
}

// GetPlanCost calculates the cost of the plan if it has not been calculated yet and returns the cost.
func (p *PhysicalExchangeReceiver) GetPlanCost(taskType property.TaskType, costFlag uint64) (float64, error) {
	defer updateEstRows(p, costFlag)
	if p.planCostInit && !hasCostFlag(costFlag, CostFlagRecalculate) {
		return p.planCost, nil
	}
	childCost, err := p.children[0].GetPlanCost(taskType, costFlag)
	if err != nil {
		return 0, err
	}
	p.planCost = childCost
	// accumulate net cost
	if p.ctx.GetSessionVars().CostModelVersion == CostModelV1 {
		// TODO: this formula is wrong since it doesn't consider tableRowSize, fix it later
		p.planCost += getCardinality(p.children[0], costFlag) * p.ctx.GetSessionVars().GetNetworkFactor(nil)
	} else {
		rowSize := getTblStats(p.children[0]).GetAvgRowSize(p.ctx, p.children[0].Schema().Columns, false, false)
		p.planCost += getCardinality(p.children[0], costFlag) * rowSize * p.ctx.GetSessionVars().GetNetworkFactor(nil)
	}
	p.planCostInit = true
	return p.planCost, nil
}

func getOperatorActRows(operator PhysicalPlan) float64 {
	if operator == nil {
		return 0
	}
	runtimeInfo := operator.SCtx().GetSessionVars().StmtCtx.RuntimeStatsColl
	id := operator.ID()
	actRows := 0.0
	if runtimeInfo.ExistsRootStats(id) {
		actRows = float64(runtimeInfo.GetRootStats(id).GetActRows())
	} else if runtimeInfo.ExistsCopStats(id) {
		actRows = float64(runtimeInfo.GetCopStats(id).GetActRows())
	} else {
		actRows = 0.0 // no data for this operator
	}
	return actRows
}

func updateEstRows(operator PhysicalPlan, costFlag uint64) {
	if operator == nil {
		return
	}
	if !hasCostFlag(costFlag, CostFlagUseTrueCardinality) {
		return
	}

	actRows := getOperatorActRows(operator)
	stats := operator.Stats()
	newStats := &property.StatsInfo{RowCount: actRows}
	*stats = *newStats
}

func getCardinality(operator PhysicalPlan, costFlag uint64) float64 {
	if operator == nil {
		return 0
	}
	if hasCostFlag(costFlag, CostFlagUseTrueCardinality) {
		return getOperatorActRows(operator)
	}
	return operator.StatsCount()
}

// estimateNetSeekCost calculates the net seek cost for the plan.
// for TiKV, it's len(access-range) * seek-factor,
// and for TiFlash, it's len(access-range) * len(access-column) * seek-factor.
func estimateNetSeekCost(copTaskPlan PhysicalPlan) float64 {
	switch x := copTaskPlan.(type) {
	case *PhysicalTableScan:
		if x.StoreType == kv.TiFlash { // the old TiFlash interface uses cop-task protocol
			return float64(len(x.Ranges)) * float64(len(x.Columns)) * x.ctx.GetSessionVars().GetSeekFactor(x.Table)
		}
		return float64(len(x.Ranges)) * x.ctx.GetSessionVars().GetSeekFactor(x.Table) // TiKV
	case *PhysicalIndexScan:
		return float64(len(x.Ranges)) * x.ctx.GetSessionVars().GetSeekFactor(x.Table) // TiKV
	default:
		return estimateNetSeekCost(copTaskPlan.Children()[0])
	}
}

// getTblStats returns the tbl-stats of this plan, which contains all columns before pruning.
func getTblStats(copTaskPlan PhysicalPlan) *statistics.HistColl {
	switch x := copTaskPlan.(type) {
	case *PhysicalTableScan:
		return x.tblColHists
	case *PhysicalIndexScan:
		return x.tblColHists
	default:
		return getTblStats(copTaskPlan.Children()[0])
	}
}

// getTableNetFactor returns the corresponding net factor of this table, it's mainly for temporary tables
func getTableNetFactor(copTaskPlan PhysicalPlan) float64 {
	switch x := copTaskPlan.(type) {
	case *PhysicalTableScan:
		return x.SCtx().GetSessionVars().GetNetworkFactor(x.Table)
	case *PhysicalIndexScan:
		return x.SCtx().GetSessionVars().GetNetworkFactor(x.Table)
	default:
		if len(x.Children()) == 0 {
			x.SCtx().GetSessionVars().GetNetworkFactor(nil)
		}
		return getTableNetFactor(x.Children()[0])
	}
}<|MERGE_RESOLUTION|>--- conflicted
+++ resolved
@@ -35,16 +35,8 @@
 )
 
 const (
-<<<<<<< HEAD
-	// CostModelV1 ...
-	CostModelV1 int = 1
-
-	// CostModelV2 ...
-	CostModelV2 int = 2
-=======
 	modelVer1 = 1
 	modelVer2 = 2
->>>>>>> 0c9460ce
 )
 
 func hasCostFlag(costFlag, flag uint64) bool {
@@ -76,35 +68,6 @@
 	if p.planCostInit && !hasCostFlag(costFlag, CostFlagRecalculate) {
 		return p.planCost, nil
 	}
-<<<<<<< HEAD
-	childCost, err := p.children[0].GetPlanCost(taskType, costFlag)
-	if err != nil {
-		return 0, err
-	}
-	p.planCost = childCost
-
-	// selection cost: rows * cpu-factor
-	var cpuFactor, numConds float64
-	numConds = 1.0
-	if p.ctx.GetSessionVars().CostModelVersion == CostModelV2 {
-		numConds = float64(len(p.Conditions))
-	}
-	switch taskType {
-	case property.RootTaskType:
-		cpuFactor = p.ctx.GetSessionVars().GetCPUFactor()
-	case property.MppTaskType:
-		if p.ctx.GetSessionVars().CostModelVersion == CostModelV1 {
-			cpuFactor = p.ctx.GetSessionVars().GetCPUFactor()
-		} else {
-			cpuFactor = p.ctx.GetSessionVars().GetTiFlashCPUFactor()
-		}
-	case property.CopSingleReadTaskType, property.CopDoubleReadTaskType:
-		cpuFactor = p.ctx.GetSessionVars().GetCopCPUFactor()
-	default:
-		return 0, errors.Errorf("unknown task type %v", taskType)
-	}
-	p.planCost += getCardinality(p.children[0], costFlag) * numConds * cpuFactor
-=======
 
 	var selfCost float64
 	switch p.ctx.GetSessionVars().CostModelVersion {
@@ -139,7 +102,6 @@
 		return 0, err
 	}
 	p.planCost = childCost + selfCost
->>>>>>> 0c9460ce
 	p.planCostInit = true
 	return p.planCost, nil
 }
@@ -247,7 +209,7 @@
 func (p *PhysicalIndexLookUpReader) calSelfCost(taskType property.TaskType, costFlag uint64) (float64, error) {
 	selfCost := 0.0
 	switch p.ctx.GetSessionVars().CostModelVersion {
-	case CostModelV1:
+	case modelVer1:
 		// to keep compatible with the previous cost implementation, re-calculate table-scan cost by using index stats-count again (see copTask.finishIndexPlan).
 		var tmp PhysicalPlan
 		for tmp = p.tablePlan; len(tmp.Children()) > 0; tmp = tmp.Children()[0] {
@@ -280,7 +242,7 @@
 
 		// lookup-cpu-cost in TiDB
 		selfCost += p.GetCost(costFlag)
-	case CostModelV2:
+	case modelVer2:
 		// index-side net I/O cost: rows * row-size * net-factor
 		netFactor := getTableNetFactor(p.tablePlan)
 		rowSize := getTblStats(p.indexPlan).GetAvgRowSize(p.ctx, p.indexPlan.Schema().Columns, true, false)
@@ -386,7 +348,7 @@
 			rowSize = getTblStats(p.tablePlan).GetAvgRowSize(p.ctx, p.tablePlan.Schema().Columns, false, false)
 			seekCost = estimateNetSeekCost(p.tablePlan)
 			taskType := property.CopSingleReadTaskType
-			if p.ctx.GetSessionVars().CostModelVersion == CostModelV2 {
+			if p.ctx.GetSessionVars().CostModelVersion == modelVer2 {
 				taskType = property.MppTaskType
 			}
 			childCost, err := p.tablePlan.GetPlanCost(taskType, costFlag)
@@ -464,12 +426,6 @@
 	if p.planCostInit && !hasCostFlag(costFlag, CostFlagRecalculate) {
 		return p.planCost, nil
 	}
-<<<<<<< HEAD
-	selfCost, err := p.calSelfCost(taskType, costFlag)
-	if err != nil {
-		return 0, err
-	}
-=======
 
 	var selfCost float64
 	switch p.ctx.GetSessionVars().CostModelVersion {
@@ -497,52 +453,17 @@
 		selfCost = getCardinality(p, costFlag) * logRowSize * scanFactor
 	}
 
->>>>>>> 0c9460ce
 	p.planCost = selfCost
 	p.planCostInit = true
 	return p.planCost, nil
 }
 
-func (p *PhysicalTableScan) calSelfCost(taskType property.TaskType, costFlag uint64) (float64, error) {
-	switch p.ctx.GetSessionVars().CostModelVersion {
-	case CostModelV1:
-		// scan cost: rows * row-size * scan-factor
-		scanFactor := p.ctx.GetSessionVars().GetScanFactor(p.Table)
-		if p.Desc {
-			scanFactor = p.ctx.GetSessionVars().GetDescScanFactor(p.Table)
-		}
-		return getCardinality(p, costFlag) * p.getScanRowSize() * scanFactor, nil
-	case CostModelV2:
-		// scan cost: rows * log2(row-size) * scan-factor
-		scanFactor := p.ctx.GetSessionVars().GetScanFactor(p.Table)
-		if p.Desc {
-			scanFactor = p.ctx.GetSessionVars().GetDescScanFactor(p.Table)
-		}
-		if taskType == property.MppTaskType || p.StoreType == kv.TiFlash {
-			scanFactor = p.ctx.GetSessionVars().GetTiFlashScanFactor()
-		}
-		rowSize := p.getScanRowSize()
-		logRowSize := 1.0
-		if rowSize > 2 {
-			logRowSize = math.Log2(rowSize)
-		}
-		return getCardinality(p, costFlag) * logRowSize * scanFactor, nil
-	}
-	return 0, errors.Errorf("unknown cost model version %v", p.ctx.GetSessionVars().CostModelVersion)
-}
-
 // GetPlanCost calculates the cost of the plan if it has not been calculated yet and returns the cost.
 func (p *PhysicalIndexScan) GetPlanCost(taskType property.TaskType, costFlag uint64) (float64, error) {
 	defer updateEstRows(p, costFlag)
 	if p.planCostInit && !hasCostFlag(costFlag, CostFlagRecalculate) {
 		return p.planCost, nil
 	}
-<<<<<<< HEAD
-	selfCost, err := p.calSelfCost(taskType, costFlag)
-	if err != nil {
-		return 0, err
-	}
-=======
 
 	var selfCost float64
 	switch p.ctx.GetSessionVars().CostModelVersion {
@@ -562,35 +483,9 @@
 		selfCost = getCardinality(p, costFlag) * logRowSize * scanFactor
 	}
 
->>>>>>> 0c9460ce
 	p.planCost = selfCost
 	p.planCostInit = true
 	return p.planCost, nil
-}
-
-func (p *PhysicalIndexScan) calSelfCost(taskType property.TaskType, costFlag uint64) (float64, error) {
-	switch p.ctx.GetSessionVars().CostModelVersion {
-	case CostModelV1:
-		// scan cost: rows * row-size * scan-factor
-		scanFactor := p.ctx.GetSessionVars().GetScanFactor(p.Table)
-		if p.Desc {
-			scanFactor = p.ctx.GetSessionVars().GetDescScanFactor(p.Table)
-		}
-		return getCardinality(p, costFlag) * p.getScanRowSize() * scanFactor, nil
-	case CostModelV2:
-		// scan cost: rows * log2(row-size) * scan-factor
-		scanFactor := p.ctx.GetSessionVars().GetScanFactor(p.Table)
-		if p.Desc {
-			scanFactor = p.ctx.GetSessionVars().GetDescScanFactor(p.Table)
-		}
-		rowSize := p.getScanRowSize()
-		logRowSize := 1.0
-		if rowSize > 2 {
-			logRowSize = math.Log2(rowSize)
-		}
-		return getCardinality(p, costFlag) * logRowSize * scanFactor, nil
-	}
-	return 0, errors.Errorf("unknown cost model version %v", p.ctx.GetSessionVars().CostModelVersion)
 }
 
 // GetCost computes the cost of index join operator and its children.
@@ -1065,7 +960,7 @@
 	if taskType == property.RootTaskType {
 		cpuCost = inputRows * sessVars.GetCPUFactor() * aggFuncFactor
 	} else if taskType == property.MppTaskType {
-		if p.ctx.GetSessionVars().CostModelVersion == CostModelV1 {
+		if p.ctx.GetSessionVars().CostModelVersion == modelVer1 {
 			cpuCost = inputRows * sessVars.GetCopCPUFactor() * aggFuncFactor
 		} else {
 			cpuCost = inputRows * sessVars.GetTiFlashCPUFactor() * aggFuncFactor
@@ -1110,7 +1005,7 @@
 			cpuCost += (con + 1) * sessVars.GetConcurrencyFactor()
 		}
 	} else if isMPP {
-		if p.ctx.GetSessionVars().CostModelVersion == CostModelV1 {
+		if p.ctx.GetSessionVars().CostModelVersion == modelVer1 {
 			cpuCost = inputRows * sessVars.GetCopCPUFactor() * aggFuncFactor
 		} else {
 			cpuCost = inputRows * sessVars.GetTiFlashCPUFactor() * aggFuncFactor
@@ -1323,7 +1218,7 @@
 	}
 	p.planCost = childCost
 	// accumulate net cost
-	if p.ctx.GetSessionVars().CostModelVersion == CostModelV1 {
+	if p.ctx.GetSessionVars().CostModelVersion == modelVer1 {
 		// TODO: this formula is wrong since it doesn't consider tableRowSize, fix it later
 		p.planCost += getCardinality(p.children[0], costFlag) * p.ctx.GetSessionVars().GetNetworkFactor(nil)
 	} else {
