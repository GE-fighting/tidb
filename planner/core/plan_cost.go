// Copyright 2022 PingCAP, Inc.
//
// Licensed under the Apache License, Version 2.0 (the "License");
// you may not use this file except in compliance with the License.
// You may obtain a copy of the License at
//
//     http://www.apache.org/licenses/LICENSE-2.0
//
// Unless required by applicable law or agreed to in writing, software
// distributed under the License is distributed on an "AS IS" BASIS,
// WITHOUT WARRANTIES OR CONDITIONS OF ANY KIND, either express or implied.
// See the License for the specific language governing permissions and
// limitations under the License.

package core

import (
	"math"

	"github.com/pingcap/errors"
	"github.com/pingcap/tidb/config"
	"github.com/pingcap/tidb/expression"
	"github.com/pingcap/tidb/kv"
	"github.com/pingcap/tidb/planner/property"
	"github.com/pingcap/tidb/statistics"
	"github.com/pingcap/tidb/util/paging"
)

const (
	// CostFlagRecalculate indicates the optimizer to ignore cached cost and recalculate it again.
	CostFlagRecalculate uint64 = 1 << iota

	// CostFlagUseTrueCardinality indicates the optimizer to use true cardinality to calculate the cost.
	CostFlagUseTrueCardinality
)

const (
	modelVer1 = 1
	modelVer2 = 2
)

func hasCostFlag(costFlag, flag uint64) bool {
	return (costFlag & flag) > 0
}

// GetPlanCost calculates the cost of the plan if it has not been calculated yet and returns the cost.
func (p *basePhysicalPlan) GetPlanCost(taskType property.TaskType, costFlag uint64) (float64, error) {
	if p.planCostInit && !hasCostFlag(costFlag, CostFlagRecalculate) {
		// just calculate the cost once and always reuse it
		return p.planCost, nil
	}
	p.planCost = 0 // the default implementation, the operator have no cost
	for _, child := range p.children {
		childCost, err := child.GetPlanCost(taskType, costFlag)
		if err != nil {
			return 0, err
		}
		p.planCost += childCost
	}
	p.planCostInit = true
	return p.planCost, nil
}

// GetPlanCost calculates the cost of the plan if it has not been calculated yet and returns the cost.
func (p *PhysicalSelection) GetPlanCost(taskType property.TaskType, costFlag uint64) (float64, error) {
	if p.planCostInit && !hasCostFlag(costFlag, CostFlagRecalculate) {
		return p.planCost, nil
	}

	var selfCost float64
	switch p.ctx.GetSessionVars().CostModelVersion {
	case modelVer1: // selection cost: rows * cpu-factor
		var cpuFactor float64
		switch taskType {
		case property.RootTaskType, property.MppTaskType:
			cpuFactor = p.ctx.GetSessionVars().GetCPUFactor()
		case property.CopSingleReadTaskType, property.CopDoubleReadTaskType:
			cpuFactor = p.ctx.GetSessionVars().GetCopCPUFactor()
		default:
			return 0, errors.Errorf("unknown task type %v", taskType)
		}
		selfCost = getCardinality(p.children[0], costFlag) * cpuFactor
	case modelVer2: // selection cost: rows * num-filters * cpu-factor
		var cpuFactor float64
		switch taskType {
		case property.RootTaskType:
			cpuFactor = p.ctx.GetSessionVars().GetCPUFactor()
		case property.MppTaskType: // use a dedicated cpu-factor for TiFlash
			cpuFactor = p.ctx.GetSessionVars().GetTiFlashCPUFactor()
		case property.CopSingleReadTaskType, property.CopDoubleReadTaskType:
			cpuFactor = p.ctx.GetSessionVars().GetCopCPUFactor()
		default:
			return 0, errors.Errorf("unknown task type %v", taskType)
		}
		selfCost = getCardinality(p.children[0], costFlag) * float64(len(p.Conditions)) * cpuFactor
	}

	childCost, err := p.children[0].GetPlanCost(taskType, costFlag)
	if err != nil {
		return 0, err
	}
	p.planCost = childCost + selfCost
	p.planCostInit = true
	return p.planCost, nil
}

// GetCost computes the cost of projection operator itself.
func (p *PhysicalProjection) GetCost(count float64) float64 {
	sessVars := p.ctx.GetSessionVars()
	cpuCost := count * sessVars.GetCPUFactor()
	concurrency := float64(sessVars.ProjectionConcurrency())
	if concurrency <= 0 {
		return cpuCost
	}
	cpuCost /= concurrency
	concurrencyCost := (1 + concurrency) * sessVars.GetConcurrencyFactor()
	return cpuCost + concurrencyCost
}

// GetPlanCost calculates the cost of the plan if it has not been calculated yet and returns the cost.
func (p *PhysicalProjection) GetPlanCost(taskType property.TaskType, costFlag uint64) (float64, error) {
	if p.planCostInit && !hasCostFlag(costFlag, CostFlagRecalculate) {
		return p.planCost, nil
	}
	childCost, err := p.children[0].GetPlanCost(taskType, costFlag)
	if err != nil {
		return 0, err
	}
	p.planCost = childCost
	p.planCost += p.GetCost(getCardinality(p, costFlag)) // projection cost
	p.planCostInit = true
	return p.planCost, nil
}

// GetCost computes cost of index lookup operator itself.
func (p *PhysicalIndexLookUpReader) GetCost(costFlag uint64) (cost float64) {
	indexPlan, tablePlan := p.indexPlan, p.tablePlan
	ctx := p.ctx
	sessVars := ctx.GetSessionVars()
	// Add cost of building table reader executors. Handles are extracted in batch style,
	// each handle is a range, the CPU cost of building copTasks should be:
	// (indexRows / batchSize) * batchSize * CPUFactor
	// Since we don't know the number of copTasks built, ignore these network cost now.
	indexRows := getCardinality(indexPlan, costFlag)
	idxCst := indexRows * sessVars.GetCPUFactor()
	// if the expectCnt is below the paging threshold, using paging API, recalculate idxCst.
	// paging API reduces the count of index and table rows, however introduces more seek cost.
	if ctx.GetSessionVars().EnablePaging && p.expectedCnt > 0 && p.expectedCnt <= paging.Threshold {
		p.Paging = true
		pagingCst := calcPagingCost(ctx, p.indexPlan, p.expectedCnt)
		// prevent enlarging the cost because we take paging as a better plan,
		// if the cost is enlarged, it'll be easier to go another plan.
		idxCst = math.Min(idxCst, pagingCst)
	}
	cost += idxCst
	// Add cost of worker goroutines in index lookup.
	numTblWorkers := float64(sessVars.IndexLookupConcurrency())
	cost += (numTblWorkers + 1) * sessVars.GetConcurrencyFactor()
	// When building table reader executor for each batch, we would sort the handles. CPU
	// cost of sort is:
	// CPUFactor * batchSize * Log2(batchSize) * (indexRows / batchSize)
	indexLookupSize := float64(sessVars.IndexLookupSize)
	batchSize := math.Min(indexLookupSize, indexRows)
	if batchSize > 2 {
		sortCPUCost := (indexRows * math.Log2(batchSize) * sessVars.GetCPUFactor()) / numTblWorkers
		cost += sortCPUCost
	}
	// Also, we need to sort the retrieved rows if index lookup reader is expected to return
	// ordered results. Note that row count of these two sorts can be different, if there are
	// operators above table scan.
	tableRows := getCardinality(tablePlan, costFlag)
	selectivity := tableRows / indexRows
	batchSize = math.Min(indexLookupSize*selectivity, tableRows)
	if p.keepOrder && batchSize > 2 {
		sortCPUCost := (tableRows * math.Log2(batchSize) * sessVars.GetCPUFactor()) / numTblWorkers
		cost += sortCPUCost
	}
	return
}

// GetPlanCost calculates the cost of the plan if it has not been calculated yet and returns the cost.
func (p *PhysicalIndexLookUpReader) GetPlanCost(taskType property.TaskType, costFlag uint64) (float64, error) {
	if p.planCostInit && !hasCostFlag(costFlag, CostFlagRecalculate) {
		return p.planCost, nil
	}
	p.planCost = 0
	// child's cost
	for _, child := range []PhysicalPlan{p.indexPlan, p.tablePlan} {
		childCost, err := child.GetPlanCost(property.CopDoubleReadTaskType, costFlag)
		if err != nil {
			return 0, err
		}
		p.planCost += childCost
	}

	// to keep compatible with the previous cost implementation, re-calculate table-scan cost by using index stats-count again (see copTask.finishIndexPlan).
	// TODO: amend table-side cost here later
	var tmp PhysicalPlan
	for tmp = p.tablePlan; len(tmp.Children()) > 0; tmp = tmp.Children()[0] {
	}
	ts := tmp.(*PhysicalTableScan)
	if p.ctx.GetSessionVars().CostModelVersion == modelVer1 {
		tblCost, err := ts.GetPlanCost(property.CopDoubleReadTaskType, costFlag)
		if err != nil {
			return 0, err
		}
		p.planCost -= tblCost
		p.planCost += getCardinality(p.indexPlan, costFlag) * ts.getScanRowSize() * p.SCtx().GetSessionVars().GetScanFactor(ts.Table)
	}

	// index-side net I/O cost: rows * row-size * net-factor
	netFactor := getTableNetFactor(p.tablePlan)
	rowSize := getTblStats(p.indexPlan).GetAvgRowSize(p.ctx, p.indexPlan.Schema().Columns, true, false)
	p.planCost += getCardinality(p.indexPlan, costFlag) * rowSize * netFactor

	// index-side net seek cost
	p.planCost += estimateNetSeekCost(p.indexPlan)

	// table-side net I/O cost: rows * row-size * net-factor
	tblRowSize := getTblStats(p.tablePlan).GetAvgRowSize(p.ctx, p.tablePlan.Schema().Columns, false, false)
	p.planCost += getCardinality(p.tablePlan, costFlag) * tblRowSize * netFactor

	// table-side seek cost
	p.planCost += estimateNetSeekCost(p.tablePlan)

	if p.ctx.GetSessionVars().CostModelVersion == modelVer2 {
		// accumulate the real double-read cost: numDoubleReadTasks * seekFactor
		numDoubleReadTasks := p.estNumDoubleReadTasks(costFlag)
		p.planCost += numDoubleReadTasks * p.ctx.GetSessionVars().GetSeekFactor(ts.Table)
	}

	// consider concurrency
	p.planCost /= float64(p.ctx.GetSessionVars().DistSQLScanConcurrency())

	// lookup-cpu-cost in TiDB
	p.planCost += p.GetCost(costFlag)
	p.planCostInit = true
	return p.planCost, nil
}

func (p *PhysicalIndexLookUpReader) estNumDoubleReadTasks(costFlag uint64) float64 {
	doubleReadRows := p.indexPlan.StatsCount()
	batchSize := float64(p.ctx.GetSessionVars().IndexLookupSize)
	// distRatio indicates how many requests corresponding to a batch, current value is from experiments.
	// TODO: estimate it by using index correlation or make it configurable.
	distRatio := 40.0
	numDoubleReadTasks := (doubleReadRows / batchSize) * distRatio
	return numDoubleReadTasks // use Float64 instead of Int like `Ceil(...)` to make the cost continuous
}

// GetPlanCost calculates the cost of the plan if it has not been calculated yet and returns the cost.
func (p *PhysicalIndexReader) GetPlanCost(taskType property.TaskType, costFlag uint64) (float64, error) {
	if p.planCostInit && !hasCostFlag(costFlag, CostFlagRecalculate) {
		return p.planCost, nil
	}
	// child's cost
	childCost, err := p.indexPlan.GetPlanCost(property.CopSingleReadTaskType, costFlag)
	if err != nil {
		return 0, err
	}
	p.planCost = childCost
	// net I/O cost: rows * row-size * net-factor
	tblStats := getTblStats(p.indexPlan)
	rowSize := tblStats.GetAvgRowSize(p.ctx, p.indexPlan.Schema().Columns, true, false)
	p.planCost += getCardinality(p.indexPlan, costFlag) * rowSize * getTableNetFactor(p.indexPlan)
	// net seek cost
	p.planCost += estimateNetSeekCost(p.indexPlan)
	// consider concurrency
	p.planCost /= float64(p.ctx.GetSessionVars().DistSQLScanConcurrency())

	p.planCostInit = true
	return p.planCost, nil
}

// GetPlanCost calculates the cost of the plan if it has not been calculated yet and returns the cost.
func (p *PhysicalTableReader) GetPlanCost(taskType property.TaskType, costFlag uint64) (float64, error) {
	if p.planCostInit && !hasCostFlag(costFlag, CostFlagRecalculate) {
		return p.planCost, nil
	}
	p.planCost = 0
	netFactor := getTableNetFactor(p.tablePlan)
	switch p.StoreType {
	case kv.TiKV:
		// child's cost
		childCost, err := p.tablePlan.GetPlanCost(property.CopSingleReadTaskType, costFlag)
		if err != nil {
			return 0, err
		}
		p.planCost = childCost
		// net I/O cost: rows * row-size * net-factor
		rowSize := getTblStats(p.tablePlan).GetAvgRowSize(p.ctx, p.tablePlan.Schema().Columns, false, false)
		p.planCost += getCardinality(p.tablePlan, costFlag) * rowSize * netFactor
		// net seek cost
		p.planCost += estimateNetSeekCost(p.tablePlan)
		// consider concurrency
		p.planCost /= float64(p.ctx.GetSessionVars().DistSQLScanConcurrency())
	case kv.TiFlash:
		var concurrency, rowSize, seekCost float64
		_, isMPP := p.tablePlan.(*PhysicalExchangeSender)
		if isMPP {
			// mpp protocol
			concurrency = p.ctx.GetSessionVars().CopTiFlashConcurrencyFactor
			rowSize = collectRowSizeFromMPPPlan(p.tablePlan)
			seekCost = accumulateNetSeekCost4MPP(p.tablePlan)
			childCost, err := p.tablePlan.GetPlanCost(property.MppTaskType, costFlag)
			if err != nil {
				return 0, err
			}
			p.planCost = childCost
		} else {
			// cop protocol
			concurrency = float64(p.ctx.GetSessionVars().DistSQLScanConcurrency())
			rowSize = getTblStats(p.tablePlan).GetAvgRowSize(p.ctx, p.tablePlan.Schema().Columns, false, false)
			seekCost = estimateNetSeekCost(p.tablePlan)
			tType := property.MppTaskType
			if p.ctx.GetSessionVars().CostModelVersion == modelVer1 {
				// regard the underlying tasks as cop-task on modelVer1 for compatibility
				tType = property.CopSingleReadTaskType
			}
			childCost, err := p.tablePlan.GetPlanCost(tType, costFlag)
			if err != nil {
				return 0, err
			}
			p.planCost = childCost
		}

		// net I/O cost
		p.planCost += getCardinality(p.tablePlan, costFlag) * rowSize * netFactor
		// net seek cost
		p.planCost += seekCost
		// consider concurrency
		p.planCost /= concurrency
		// consider tidb_enforce_mpp
		if isMPP && p.ctx.GetSessionVars().IsMPPEnforced() &&
			!hasCostFlag(costFlag, CostFlagRecalculate) { // show the real cost in explain-statements
			p.planCost /= 1000000000
		}
	}
	p.planCostInit = true
	return p.planCost, nil
}

// GetPlanCost calculates the cost of the plan if it has not been calculated yet and returns the cost.
func (p *PhysicalIndexMergeReader) GetPlanCost(taskType property.TaskType, costFlag uint64) (float64, error) {
	if p.planCostInit && !hasCostFlag(costFlag, CostFlagRecalculate) {
		return p.planCost, nil
	}
	p.planCost = 0
	if tblScan := p.tablePlan; tblScan != nil {
		childCost, err := tblScan.GetPlanCost(property.CopSingleReadTaskType, costFlag)
		if err != nil {
			return 0, err
		}
		netFactor := getTableNetFactor(tblScan)
		p.planCost += childCost // child's cost
		tblStats := getTblStats(tblScan)
		rowSize := tblStats.GetAvgRowSize(p.ctx, tblScan.Schema().Columns, false, false)
		p.planCost += getCardinality(tblScan, costFlag) * rowSize * netFactor // net I/O cost
	}
	for _, partialScan := range p.partialPlans {
		childCost, err := partialScan.GetPlanCost(property.CopSingleReadTaskType, costFlag)
		if err != nil {
			return 0, err
		}
		var isIdxScan bool
		for p := partialScan; ; p = p.Children()[0] {
			_, isIdxScan = p.(*PhysicalIndexScan)
			if len(p.Children()) == 0 {
				break
			}
		}

		netFactor := getTableNetFactor(partialScan)
		p.planCost += childCost // child's cost
		tblStats := getTblStats(partialScan)
		rowSize := tblStats.GetAvgRowSize(p.ctx, partialScan.Schema().Columns, isIdxScan, false)
		p.planCost += getCardinality(partialScan, costFlag) * rowSize * netFactor // net I/O cost
	}

	// TODO: accumulate table-side seek cost

	// consider concurrency
	copIterWorkers := float64(p.ctx.GetSessionVars().DistSQLScanConcurrency())
	p.planCost /= copIterWorkers
	p.planCostInit = true
	return p.planCost, nil
}

// GetPlanCost calculates the cost of the plan if it has not been calculated yet and returns the cost.
func (p *PhysicalTableScan) GetPlanCost(taskType property.TaskType, costFlag uint64) (float64, error) {
	if p.planCostInit && !hasCostFlag(costFlag, CostFlagRecalculate) {
		return p.planCost, nil
	}

	var selfCost float64
	switch p.ctx.GetSessionVars().CostModelVersion {
	case modelVer1: // scan cost: rows * row-size * scan-factor
		scanFactor := p.ctx.GetSessionVars().GetScanFactor(p.Table)
		if p.Desc {
			scanFactor = p.ctx.GetSessionVars().GetDescScanFactor(p.Table)
		}
		selfCost = getCardinality(p, costFlag) * p.getScanRowSize() * scanFactor
	case modelVer2: // scan cost: rows * log2(row-size) * scan-factor
		var scanFactor float64
		switch taskType {
		case property.MppTaskType: // use a dedicated scan-factor for TiFlash
			// no need to distinguish `Scan` and `DescScan` for TiFlash for now
			scanFactor = p.ctx.GetSessionVars().GetTiFlashScanFactor()
		default: // for TiKV
			scanFactor = p.ctx.GetSessionVars().GetScanFactor(p.Table)
			if p.Desc {
				scanFactor = p.ctx.GetSessionVars().GetDescScanFactor(p.Table)
			}
		}
		// the formula `log(rowSize)` is based on experiment results
		rowSize := math.Max(p.getScanRowSize(), 2.0) // to guarantee logRowSize >= 1
		logRowSize := math.Log2(rowSize)
		selfCost = getCardinality(p, costFlag) * logRowSize * scanFactor
	}

	p.planCost = selfCost
	p.planCostInit = true
	return p.planCost, nil
}

// GetPlanCost calculates the cost of the plan if it has not been calculated yet and returns the cost.
func (p *PhysicalIndexScan) GetPlanCost(taskType property.TaskType, costFlag uint64) (float64, error) {
	if p.planCostInit && !hasCostFlag(costFlag, CostFlagRecalculate) {
		return p.planCost, nil
	}

	var selfCost float64
	switch p.ctx.GetSessionVars().CostModelVersion {
	case modelVer1: // scan cost: rows * row-size * scan-factor
		scanFactor := p.ctx.GetSessionVars().GetScanFactor(p.Table)
		if p.Desc {
			scanFactor = p.ctx.GetSessionVars().GetDescScanFactor(p.Table)
		}
		selfCost = getCardinality(p, costFlag) * p.getScanRowSize() * scanFactor
	case modelVer2:
		scanFactor := p.ctx.GetSessionVars().GetScanFactor(p.Table)
		if p.Desc {
			scanFactor = p.ctx.GetSessionVars().GetDescScanFactor(p.Table)
		}
		rowSize := math.Max(p.getScanRowSize(), 2.0)
		logRowSize := math.Log2(rowSize)
		selfCost = getCardinality(p, costFlag) * logRowSize * scanFactor
	}

	p.planCost = selfCost
	p.planCostInit = true
	return p.planCost, nil
}

// GetCost computes the cost of index join operator and its children.
func (p *PhysicalIndexJoin) GetCost(outerCnt, innerCnt float64, outerCost, innerCost float64) float64 {
	var cpuCost float64
	sessVars := p.ctx.GetSessionVars()
	// Add the cost of evaluating outer filter, since inner filter of index join
	// is always empty, we can simply tell whether outer filter is empty using the
	// summed length of left/right conditions.
	if len(p.LeftConditions)+len(p.RightConditions) > 0 {
		cpuCost += sessVars.GetCPUFactor() * outerCnt
		outerCnt *= SelectionFactor
	}
	// Cost of extracting lookup keys.
	innerCPUCost := sessVars.GetCPUFactor() * outerCnt
	// Cost of sorting and removing duplicate lookup keys:
	// (outerCnt / batchSize) * (batchSize * Log2(batchSize) + batchSize) * CPUFactor
	batchSize := math.Min(float64(p.ctx.GetSessionVars().IndexJoinBatchSize), outerCnt)
	if batchSize > 2 {
		innerCPUCost += outerCnt * (math.Log2(batchSize) + 1) * sessVars.GetCPUFactor()
	}
	// Add cost of building inner executors. CPU cost of building copTasks:
	// (outerCnt / batchSize) * (batchSize * distinctFactor) * CPUFactor
	// Since we don't know the number of copTasks built, ignore these network cost now.
	innerCPUCost += outerCnt * distinctFactor * sessVars.GetCPUFactor()
	// CPU cost of building hash table for inner results:
	// (outerCnt / batchSize) * (batchSize * distinctFactor) * innerCnt * CPUFactor
	innerCPUCost += outerCnt * distinctFactor * innerCnt * sessVars.GetCPUFactor()
	innerConcurrency := float64(p.ctx.GetSessionVars().IndexLookupJoinConcurrency())
	cpuCost += innerCPUCost / innerConcurrency
	// Cost of probing hash table in main thread.
	numPairs := outerCnt * innerCnt
	if p.JoinType == SemiJoin || p.JoinType == AntiSemiJoin ||
		p.JoinType == LeftOuterSemiJoin || p.JoinType == AntiLeftOuterSemiJoin {
		if len(p.OtherConditions) > 0 {
			numPairs *= 0.5
		} else {
			numPairs = 0
		}
	}
	probeCost := numPairs * sessVars.GetCPUFactor()
	// Cost of additional concurrent goroutines.
	cpuCost += probeCost + (innerConcurrency+1.0)*sessVars.GetConcurrencyFactor()
	// Memory cost of hash tables for inner rows. The computed result is the upper bound,
	// since the executor is pipelined and not all workers are always in full load.
	memoryCost := innerConcurrency * (batchSize * distinctFactor) * innerCnt * sessVars.GetMemoryFactor()
	// Cost of inner child plan, i.e, mainly I/O and network cost.
	innerPlanCost := outerCnt * innerCost
	return outerCost + innerPlanCost + cpuCost + memoryCost
}

// GetPlanCost calculates the cost of the plan if it has not been calculated yet and returns the cost.
func (p *PhysicalIndexJoin) GetPlanCost(taskType property.TaskType, costFlag uint64) (float64, error) {
	if p.planCostInit && !hasCostFlag(costFlag, CostFlagRecalculate) {
		return p.planCost, nil
	}
	outerChild, innerChild := p.children[1-p.InnerChildIdx], p.children[p.InnerChildIdx]
	outerCost, err := outerChild.GetPlanCost(taskType, costFlag)
	if err != nil {
		return 0, err
	}
	innerCost, err := innerChild.GetPlanCost(taskType, costFlag)
	if err != nil {
		return 0, err
	}
	outerCnt := getCardinality(outerChild, costFlag)
	innerCnt := getCardinality(innerChild, costFlag)
	p.planCost = p.GetCost(outerCnt, innerCnt, outerCost, innerCost)
	p.planCostInit = true
	return p.planCost, nil
}

// GetCost computes the cost of index merge join operator and its children.
func (p *PhysicalIndexHashJoin) GetCost(outerCnt, innerCnt, outerCost, innerCost float64) float64 {
	var cpuCost float64
	sessVars := p.ctx.GetSessionVars()
	// Add the cost of evaluating outer filter, since inner filter of index join
	// is always empty, we can simply tell whether outer filter is empty using the
	// summed length of left/right conditions.
	if len(p.LeftConditions)+len(p.RightConditions) > 0 {
		cpuCost += sessVars.GetCPUFactor() * outerCnt
		outerCnt *= SelectionFactor
	}
	// Cost of extracting lookup keys.
	innerCPUCost := sessVars.GetCPUFactor() * outerCnt
	// Cost of sorting and removing duplicate lookup keys:
	// (outerCnt / batchSize) * (batchSize * Log2(batchSize) + batchSize) * CPUFactor
	batchSize := math.Min(float64(sessVars.IndexJoinBatchSize), outerCnt)
	if batchSize > 2 {
		innerCPUCost += outerCnt * (math.Log2(batchSize) + 1) * sessVars.GetCPUFactor()
	}
	// Add cost of building inner executors. CPU cost of building copTasks:
	// (outerCnt / batchSize) * (batchSize * distinctFactor) * CPUFactor
	// Since we don't know the number of copTasks built, ignore these network cost now.
	innerCPUCost += outerCnt * distinctFactor * sessVars.GetCPUFactor()
	concurrency := float64(sessVars.IndexLookupJoinConcurrency())
	cpuCost += innerCPUCost / concurrency
	// CPU cost of building hash table for outer results concurrently.
	// (outerCnt / batchSize) * (batchSize * CPUFactor)
	outerCPUCost := outerCnt * sessVars.GetCPUFactor()
	cpuCost += outerCPUCost / concurrency
	// Cost of probing hash table concurrently.
	numPairs := outerCnt * innerCnt
	if p.JoinType == SemiJoin || p.JoinType == AntiSemiJoin ||
		p.JoinType == LeftOuterSemiJoin || p.JoinType == AntiLeftOuterSemiJoin {
		if len(p.OtherConditions) > 0 {
			numPairs *= 0.5
		} else {
			numPairs = 0
		}
	}
	// Inner workers do hash join in parallel, but they can only save ONE outer
	// batch results. So as the number of outer batch exceeds inner concurrency,
	// it would fall back to linear execution. In a word, the hash join only runs
	// in parallel for the first `innerConcurrency` number of inner tasks.
	var probeCost float64
	if outerCnt/batchSize >= concurrency {
		probeCost = (numPairs - batchSize*innerCnt*(concurrency-1)) * sessVars.GetCPUFactor()
	} else {
		probeCost = batchSize * innerCnt * sessVars.GetCPUFactor()
	}
	cpuCost += probeCost
	// Cost of additional concurrent goroutines.
	cpuCost += (concurrency + 1.0) * sessVars.GetConcurrencyFactor()
	// Memory cost of hash tables for outer rows. The computed result is the upper bound,
	// since the executor is pipelined and not all workers are always in full load.
	memoryCost := concurrency * (batchSize * distinctFactor) * innerCnt * sessVars.GetMemoryFactor()
	// Cost of inner child plan, i.e, mainly I/O and network cost.
	innerPlanCost := outerCnt * innerCost
	return outerCost + innerPlanCost + cpuCost + memoryCost
}

// GetPlanCost calculates the cost of the plan if it has not been calculated yet and returns the cost.
func (p *PhysicalIndexHashJoin) GetPlanCost(taskType property.TaskType, costFlag uint64) (float64, error) {
	if p.planCostInit && !hasCostFlag(costFlag, CostFlagRecalculate) {
		return p.planCost, nil
	}
	outerChild, innerChild := p.children[1-p.InnerChildIdx], p.children[p.InnerChildIdx]
	outerCost, err := outerChild.GetPlanCost(taskType, costFlag)
	if err != nil {
		return 0, err
	}
	innerCost, err := innerChild.GetPlanCost(taskType, costFlag)
	if err != nil {
		return 0, err
	}
	outerCnt := getCardinality(outerChild, costFlag)
	innerCnt := getCardinality(innerChild, costFlag)
	p.planCost = p.GetCost(outerCnt, innerCnt, outerCost, innerCost)
	p.planCostInit = true
	return p.planCost, nil
}

// GetCost computes the cost of index merge join operator and its children.
func (p *PhysicalIndexMergeJoin) GetCost(outerCnt, innerCnt, outerCost, innerCost float64) float64 {
	var cpuCost float64
	sessVars := p.ctx.GetSessionVars()
	// Add the cost of evaluating outer filter, since inner filter of index join
	// is always empty, we can simply tell whether outer filter is empty using the
	// summed length of left/right conditions.
	if len(p.LeftConditions)+len(p.RightConditions) > 0 {
		cpuCost += sessVars.GetCPUFactor() * outerCnt
		outerCnt *= SelectionFactor
	}
	// Cost of extracting lookup keys.
	innerCPUCost := sessVars.GetCPUFactor() * outerCnt
	// Cost of sorting and removing duplicate lookup keys:
	// (outerCnt / batchSize) * (sortFactor + 1.0) * batchSize * cpuFactor
	// If `p.NeedOuterSort` is true, the sortFactor is batchSize * Log2(batchSize).
	// Otherwise, it's 0.
	batchSize := math.Min(float64(p.ctx.GetSessionVars().IndexJoinBatchSize), outerCnt)
	sortFactor := 0.0
	if p.NeedOuterSort {
		sortFactor = math.Log2(batchSize)
	}
	if batchSize > 2 {
		innerCPUCost += outerCnt * (sortFactor + 1.0) * sessVars.GetCPUFactor()
	}
	// Add cost of building inner executors. CPU cost of building copTasks:
	// (outerCnt / batchSize) * (batchSize * distinctFactor) * cpuFactor
	// Since we don't know the number of copTasks built, ignore these network cost now.
	innerCPUCost += outerCnt * distinctFactor * sessVars.GetCPUFactor()
	innerConcurrency := float64(p.ctx.GetSessionVars().IndexLookupJoinConcurrency())
	cpuCost += innerCPUCost / innerConcurrency
	// Cost of merge join in inner worker.
	numPairs := outerCnt * innerCnt
	if p.JoinType == SemiJoin || p.JoinType == AntiSemiJoin ||
		p.JoinType == LeftOuterSemiJoin || p.JoinType == AntiLeftOuterSemiJoin {
		if len(p.OtherConditions) > 0 {
			numPairs *= 0.5
		} else {
			numPairs = 0
		}
	}
	avgProbeCnt := numPairs / outerCnt
	var probeCost float64
	// Inner workers do merge join in parallel, but they can only save ONE outer batch
	// results. So as the number of outer batch exceeds inner concurrency, it would fall back to
	// linear execution. In a word, the merge join only run in parallel for the first
	// `innerConcurrency` number of inner tasks.
	if outerCnt/batchSize >= innerConcurrency {
		probeCost = (numPairs - batchSize*avgProbeCnt*(innerConcurrency-1)) * sessVars.GetCPUFactor()
	} else {
		probeCost = batchSize * avgProbeCnt * sessVars.GetCPUFactor()
	}
	cpuCost += probeCost + (innerConcurrency+1.0)*sessVars.GetConcurrencyFactor()

	// Index merge join save the join results in inner worker.
	// So the memory cost consider the results size for each batch.
	memoryCost := innerConcurrency * (batchSize * avgProbeCnt) * sessVars.GetMemoryFactor()

	innerPlanCost := outerCnt * innerCost
	return outerCost + innerPlanCost + cpuCost + memoryCost
}

// GetPlanCost calculates the cost of the plan if it has not been calculated yet and returns the cost.
func (p *PhysicalIndexMergeJoin) GetPlanCost(taskType property.TaskType, costFlag uint64) (float64, error) {
	if p.planCostInit && !hasCostFlag(costFlag, CostFlagRecalculate) {
		return p.planCost, nil
	}
	outerChild, innerChild := p.children[1-p.InnerChildIdx], p.children[p.InnerChildIdx]
	outerCost, err := outerChild.GetPlanCost(taskType, costFlag)
	if err != nil {
		return 0, err
	}
	innerCost, err := innerChild.GetPlanCost(taskType, costFlag)
	if err != nil {
		return 0, err
	}
	outerCnt := getCardinality(outerChild, costFlag)
	innerCnt := getCardinality(innerChild, costFlag)
	p.planCost = p.GetCost(outerCnt, innerCnt, outerCost, innerCost)
	p.planCostInit = true
	return p.planCost, nil
}

// GetCost computes the cost of apply operator.
func (p *PhysicalApply) GetCost(lCount, rCount, lCost, rCost float64) float64 {
	var cpuCost float64
	sessVars := p.ctx.GetSessionVars()
	if len(p.LeftConditions) > 0 {
		cpuCost += lCount * sessVars.GetCPUFactor()
		lCount *= SelectionFactor
	}
	if len(p.RightConditions) > 0 {
		cpuCost += lCount * rCount * sessVars.GetCPUFactor()
		rCount *= SelectionFactor
	}
	if len(p.EqualConditions)+len(p.OtherConditions) > 0 {
		if p.JoinType == SemiJoin || p.JoinType == AntiSemiJoin ||
			p.JoinType == LeftOuterSemiJoin || p.JoinType == AntiLeftOuterSemiJoin {
			cpuCost += lCount * rCount * sessVars.GetCPUFactor() * 0.5
		} else {
			cpuCost += lCount * rCount * sessVars.GetCPUFactor()
		}
	}
	// Apply uses a NestedLoop method for execution.
	// For every row from the left(outer) side, it executes
	// the whole right(inner) plan tree. So the cost of apply
	// should be : apply cost + left cost + left count * right cost
	return cpuCost + lCost + lCount*rCost
}

// GetPlanCost calculates the cost of the plan if it has not been calculated yet and returns the cost.
func (p *PhysicalApply) GetPlanCost(taskType property.TaskType, costFlag uint64) (float64, error) {
	if p.planCostInit && !hasCostFlag(costFlag, CostFlagRecalculate) {
		return p.planCost, nil
	}
	outerChild, innerChild := p.children[1-p.InnerChildIdx], p.children[p.InnerChildIdx]
	outerCost, err := outerChild.GetPlanCost(taskType, costFlag)
	if err != nil {
		return 0, err
	}
	innerCost, err := innerChild.GetPlanCost(taskType, costFlag)
	if err != nil {
		return 0, err
	}
	outerCnt := getCardinality(outerChild, costFlag)
	innerCnt := getCardinality(innerChild, costFlag)
	p.planCost = p.GetCost(outerCnt, innerCnt, outerCost, innerCost)
	p.planCostInit = true
	return p.planCost, nil
}

// GetCost computes cost of merge join operator itself.
func (p *PhysicalMergeJoin) GetCost(lCnt, rCnt float64) float64 {
	outerCnt := lCnt
	innerCnt := rCnt
	innerKeys := p.RightJoinKeys
	innerSchema := p.children[1].Schema()
	innerStats := p.children[1].statsInfo()
	if p.JoinType == RightOuterJoin {
		outerCnt = rCnt
		innerCnt = lCnt
		innerKeys = p.LeftJoinKeys
		innerSchema = p.children[0].Schema()
		innerStats = p.children[0].statsInfo()
	}
	helper := &fullJoinRowCountHelper{
		cartesian:     false,
		leftProfile:   p.children[0].statsInfo(),
		rightProfile:  p.children[1].statsInfo(),
		leftJoinKeys:  p.LeftJoinKeys,
		rightJoinKeys: p.RightJoinKeys,
		leftSchema:    p.children[0].Schema(),
		rightSchema:   p.children[1].Schema(),
	}
	numPairs := helper.estimate()
	if p.JoinType == SemiJoin || p.JoinType == AntiSemiJoin ||
		p.JoinType == LeftOuterSemiJoin || p.JoinType == AntiLeftOuterSemiJoin {
		if len(p.OtherConditions) > 0 {
			numPairs *= 0.5
		} else {
			numPairs = 0
		}
	}
	sessVars := p.ctx.GetSessionVars()
	probeCost := numPairs * sessVars.GetCPUFactor()
	// Cost of evaluating outer filters.
	var cpuCost float64
	if len(p.LeftConditions)+len(p.RightConditions) > 0 {
		probeCost *= SelectionFactor
		cpuCost += outerCnt * sessVars.GetCPUFactor()
	}
	cpuCost += probeCost
	// For merge join, only one group of rows with same join key(not null) are cached,
	// we compute average memory cost using estimated group size.
	NDV := getColsNDV(innerKeys, innerSchema, innerStats)
	memoryCost := (innerCnt / NDV) * sessVars.GetMemoryFactor()
	return cpuCost + memoryCost
}

// GetPlanCost calculates the cost of the plan if it has not been calculated yet and returns the cost.
func (p *PhysicalMergeJoin) GetPlanCost(taskType property.TaskType, costFlag uint64) (float64, error) {
	if p.planCostInit && !hasCostFlag(costFlag, CostFlagRecalculate) {
		return p.planCost, nil
	}
	p.planCost = 0
	for _, child := range p.children {
		childCost, err := child.GetPlanCost(taskType, costFlag)
		if err != nil {
			return 0, err
		}
		p.planCost += childCost
	}
	p.planCost += p.GetCost(getCardinality(p.children[0], costFlag), getCardinality(p.children[1], costFlag))
	p.planCostInit = true
	return p.planCost, nil
}

// GetCost computes cost of hash join operator itself.
func (p *PhysicalHashJoin) GetCost(lCnt, rCnt float64) float64 {
	buildCnt, probeCnt := lCnt, rCnt
	build := p.children[0]
	// Taking the right as the inner for right join or using the outer to build a hash table.
	if (p.InnerChildIdx == 1 && !p.UseOuterToBuild) || (p.InnerChildIdx == 0 && p.UseOuterToBuild) {
		buildCnt, probeCnt = rCnt, lCnt
		build = p.children[1]
	}
	sessVars := p.ctx.GetSessionVars()
	oomUseTmpStorage := config.GetGlobalConfig().OOMUseTmpStorage
	memQuota := sessVars.StmtCtx.MemTracker.GetBytesLimit() // sessVars.MemQuotaQuery && hint
	rowSize := getAvgRowSize(build.statsInfo(), build.Schema())
	spill := oomUseTmpStorage && memQuota > 0 && rowSize*buildCnt > float64(memQuota) && p.storeTp != kv.TiFlash
	// Cost of building hash table.
	cpuCost := buildCnt * sessVars.GetCPUFactor()
	memoryCost := buildCnt * sessVars.GetMemoryFactor()
	diskCost := buildCnt * sessVars.GetDiskFactor() * rowSize
	// Number of matched row pairs regarding the equal join conditions.
	helper := &fullJoinRowCountHelper{
		cartesian:     false,
		leftProfile:   p.children[0].statsInfo(),
		rightProfile:  p.children[1].statsInfo(),
		leftJoinKeys:  p.LeftJoinKeys,
		rightJoinKeys: p.RightJoinKeys,
		leftSchema:    p.children[0].Schema(),
		rightSchema:   p.children[1].Schema(),
	}
	numPairs := helper.estimate()
	// For semi-join class, if `OtherConditions` is empty, we already know
	// the join results after querying hash table, otherwise, we have to
	// evaluate those resulted row pairs after querying hash table; if we
	// find one pair satisfying the `OtherConditions`, we then know the
	// join result for this given outer row, otherwise we have to iterate
	// to the end of those pairs; since we have no idea about when we can
	// terminate the iteration, we assume that we need to iterate half of
	// those pairs in average.
	if p.JoinType == SemiJoin || p.JoinType == AntiSemiJoin ||
		p.JoinType == LeftOuterSemiJoin || p.JoinType == AntiLeftOuterSemiJoin {
		if len(p.OtherConditions) > 0 {
			numPairs *= 0.5
		} else {
			numPairs = 0
		}
	}
	// Cost of querying hash table is cheap actually, so we just compute the cost of
	// evaluating `OtherConditions` and joining row pairs.
	probeCost := numPairs * sessVars.GetCPUFactor()
	probeDiskCost := numPairs * sessVars.GetDiskFactor() * rowSize
	// Cost of evaluating outer filter.
	if len(p.LeftConditions)+len(p.RightConditions) > 0 {
		// Input outer count for the above compution should be adjusted by SelectionFactor.
		probeCost *= SelectionFactor
		probeDiskCost *= SelectionFactor
		probeCost += probeCnt * sessVars.GetCPUFactor()
	}
	diskCost += probeDiskCost
	probeCost /= float64(p.Concurrency)
	// Cost of additional concurrent goroutines.
	cpuCost += probeCost + float64(p.Concurrency+1)*sessVars.GetConcurrencyFactor()
	// Cost of traveling the hash table to resolve missing matched cases when building the hash table from the outer table
	if p.UseOuterToBuild {
		if spill {
			// It runs in sequence when build data is on disk. See handleUnmatchedRowsFromHashTableInDisk
			cpuCost += buildCnt * sessVars.GetCPUFactor()
		} else {
			cpuCost += buildCnt * sessVars.GetCPUFactor() / float64(p.Concurrency)
		}
		diskCost += buildCnt * sessVars.GetDiskFactor() * rowSize
	}

	if spill {
		memoryCost *= float64(memQuota) / (rowSize * buildCnt)
	} else {
		diskCost = 0
	}
	return cpuCost + memoryCost + diskCost
}

// GetPlanCost calculates the cost of the plan if it has not been calculated yet and returns the cost.
func (p *PhysicalHashJoin) GetPlanCost(taskType property.TaskType, costFlag uint64) (float64, error) {
	if p.planCostInit && !hasCostFlag(costFlag, CostFlagRecalculate) {
		return p.planCost, nil
	}
	p.planCost = 0
	for _, child := range p.children {
		childCost, err := child.GetPlanCost(taskType, costFlag)
		if err != nil {
			return 0, err
		}
		p.planCost += childCost
	}
	p.planCost += p.GetCost(getCardinality(p.children[0], costFlag), getCardinality(p.children[1], costFlag))
	p.planCostInit = true
	return p.planCost, nil
}

// GetCost computes cost of stream aggregation considering CPU/memory.
func (p *PhysicalStreamAgg) GetCost(inputRows float64, isRoot, isMPP bool, costFlag uint64) float64 {
	aggFuncFactor := p.getAggFuncCostFactor(false)
	var cpuCost float64
	sessVars := p.ctx.GetSessionVars()
	if isRoot {
		cpuCost = inputRows * sessVars.GetCPUFactor() * aggFuncFactor
	} else if isMPP {
		if p.ctx.GetSessionVars().CostModelVersion == modelVer2 {
			// use the dedicated CPU factor for TiFlash on modelVer2
			cpuCost = inputRows * sessVars.GetTiFlashCPUFactor() * aggFuncFactor
		} else {
			cpuCost = inputRows * sessVars.GetCopCPUFactor() * aggFuncFactor
		}
	} else {
		cpuCost = inputRows * sessVars.GetCopCPUFactor() * aggFuncFactor
	}
	rowsPerGroup := inputRows / getCardinality(p, costFlag)
	memoryCost := rowsPerGroup * distinctFactor * sessVars.GetMemoryFactor() * float64(p.numDistinctFunc())
	return cpuCost + memoryCost
}

// GetPlanCost calculates the cost of the plan if it has not been calculated yet and returns the cost.
func (p *PhysicalStreamAgg) GetPlanCost(taskType property.TaskType, costFlag uint64) (float64, error) {
	if p.planCostInit && !hasCostFlag(costFlag, CostFlagRecalculate) {
		return p.planCost, nil
	}
	childCost, err := p.children[0].GetPlanCost(taskType, costFlag)
	if err != nil {
		return 0, err
	}
	p.planCost = childCost
	p.planCost += p.GetCost(getCardinality(p.children[0], costFlag), taskType == property.RootTaskType, taskType == property.MppTaskType, costFlag)
	p.planCostInit = true
	return p.planCost, nil
}

// GetCost computes the cost of hash aggregation considering CPU/memory.
func (p *PhysicalHashAgg) GetCost(inputRows float64, isRoot, isMPP bool, costFlag uint64) float64 {
	cardinality := getCardinality(p, costFlag)
	numDistinctFunc := p.numDistinctFunc()
	aggFuncFactor := p.getAggFuncCostFactor(isMPP)
	var cpuCost float64
	sessVars := p.ctx.GetSessionVars()
	if isRoot {
		cpuCost = inputRows * sessVars.GetCPUFactor() * aggFuncFactor
		divisor, con := p.cpuCostDivisor(numDistinctFunc > 0)
		if divisor > 0 {
			cpuCost /= divisor
			// Cost of additional goroutines.
			cpuCost += (con + 1) * sessVars.GetConcurrencyFactor()
		}
	} else if isMPP {
		if p.ctx.GetSessionVars().CostModelVersion == modelVer2 {
			// use the dedicated CPU factor for TiFlash on modelVer2
			cpuCost = inputRows * sessVars.GetTiFlashCPUFactor() * aggFuncFactor
		} else {
			cpuCost = inputRows * sessVars.GetCopCPUFactor() * aggFuncFactor
		}
	} else {
		cpuCost = inputRows * sessVars.GetCopCPUFactor() * aggFuncFactor
	}
	memoryCost := cardinality * sessVars.GetMemoryFactor() * float64(len(p.AggFuncs))
	// When aggregation has distinct flag, we would allocate a map for each group to
	// check duplication.
	memoryCost += inputRows * distinctFactor * sessVars.GetMemoryFactor() * float64(numDistinctFunc)
	return cpuCost + memoryCost
}

// GetPlanCost calculates the cost of the plan if it has not been calculated yet and returns the cost.
func (p *PhysicalHashAgg) GetPlanCost(taskType property.TaskType, costFlag uint64) (float64, error) {
	if p.planCostInit && !hasCostFlag(costFlag, CostFlagRecalculate) {
		return p.planCost, nil
	}
	childCost, err := p.children[0].GetPlanCost(taskType, costFlag)
	if err != nil {
		return 0, err
	}
	p.planCost = childCost
	statsCnt := getCardinality(p.children[0], costFlag)
	switch taskType {
	case property.RootTaskType:
		p.planCost += p.GetCost(statsCnt, true, false, costFlag)
	case property.CopSingleReadTaskType, property.CopDoubleReadTaskType:
		p.planCost += p.GetCost(statsCnt, false, false, costFlag)
	case property.MppTaskType:
		p.planCost += p.GetCost(statsCnt, false, true, costFlag)
	default:
		return 0, errors.Errorf("unknown task type %v", taskType)
	}
	p.planCostInit = true
	return p.planCost, nil
}

// GetCost computes the cost of in memory sort.
func (p *PhysicalSort) GetCost(count float64, schema *expression.Schema) float64 {
	if count < 2.0 {
		count = 2.0
	}
	sessVars := p.ctx.GetSessionVars()
	cpuCost := count * math.Log2(count) * sessVars.GetCPUFactor()
	memoryCost := count * sessVars.GetMemoryFactor()

	oomUseTmpStorage := config.GetGlobalConfig().OOMUseTmpStorage
	memQuota := sessVars.StmtCtx.MemTracker.GetBytesLimit() // sessVars.MemQuotaQuery && hint
	rowSize := getAvgRowSize(p.statsInfo(), schema)
	spill := oomUseTmpStorage && memQuota > 0 && rowSize*count > float64(memQuota)
	diskCost := count * sessVars.GetDiskFactor() * rowSize
	if !spill {
		diskCost = 0
	} else {
		memoryCost *= float64(memQuota) / (rowSize * count)
	}
	return cpuCost + memoryCost + diskCost
}

// GetPlanCost calculates the cost of the plan if it has not been calculated yet and returns the cost.
func (p *PhysicalSort) GetPlanCost(taskType property.TaskType, costFlag uint64) (float64, error) {
	if p.planCostInit && !hasCostFlag(costFlag, CostFlagRecalculate) {
		return p.planCost, nil
	}
	childCost, err := p.children[0].GetPlanCost(taskType, costFlag)
	if err != nil {
		return 0, err
	}
	p.planCost = childCost
	p.planCost += p.GetCost(getCardinality(p.children[0], costFlag), p.Schema())
	p.planCostInit = true
	return p.planCost, nil
}

// GetCost computes cost of TopN operator itself.
func (p *PhysicalTopN) GetCost(count float64, isRoot bool) float64 {
	heapSize := float64(p.Offset + p.Count)
	if heapSize < 2.0 {
		heapSize = 2.0
	}
	sessVars := p.ctx.GetSessionVars()
	// Ignore the cost of `doCompaction` in current implementation of `TopNExec`, since it is the
	// special side-effect of our Chunk format in TiDB layer, which may not exist in coprocessor's
	// implementation, or may be removed in the future if we change data format.
	// Note that we are using worst complexity to compute CPU cost, because it is simpler compared with
	// considering probabilities of average complexity, i.e, we may not need adjust heap for each input
	// row.
	var cpuCost float64
	if isRoot {
		cpuCost = count * math.Log2(heapSize) * sessVars.GetCPUFactor()
	} else {
		cpuCost = count * math.Log2(heapSize) * sessVars.GetCopCPUFactor()
	}
	memoryCost := heapSize * sessVars.GetMemoryFactor()
	return cpuCost + memoryCost
}

// GetPlanCost calculates the cost of the plan if it has not been calculated yet and returns the cost.
func (p *PhysicalTopN) GetPlanCost(taskType property.TaskType, costFlag uint64) (float64, error) {
	if p.planCostInit && !hasCostFlag(costFlag, CostFlagRecalculate) {
		return p.planCost, nil
	}
	childCost, err := p.children[0].GetPlanCost(taskType, costFlag)
	if err != nil {
		return 0, err
	}
	p.planCost = childCost
	p.planCost += p.GetCost(getCardinality(p.children[0], costFlag), taskType == property.RootTaskType)
	p.planCostInit = true
	return p.planCost, nil
}

// GetCost returns cost of the PointGetPlan.
func (p *BatchPointGetPlan) GetCost() float64 {
	cols := p.accessCols
	if cols == nil {
		return 0 // the cost of BatchGet generated in fast plan optimization is always 0
	}
	sessVars := p.ctx.GetSessionVars()
	var rowSize, rowCount float64
	cost := 0.0
	if p.IndexInfo == nil {
		rowCount = float64(len(p.Handles))
		rowSize = p.stats.HistColl.GetTableAvgRowSize(p.ctx, cols, kv.TiKV, true)
	} else {
		rowCount = float64(len(p.IndexValues))
		rowSize = p.stats.HistColl.GetIndexAvgRowSize(p.ctx, cols, p.IndexInfo.Unique)
	}
	cost += rowCount * rowSize * sessVars.GetNetworkFactor(p.TblInfo)
	cost += rowCount * sessVars.GetSeekFactor(p.TblInfo)
	cost /= float64(sessVars.DistSQLScanConcurrency())
	return cost
}

// GetPlanCost calculates the cost of the plan if it has not been calculated yet and returns the cost.
func (p *BatchPointGetPlan) GetPlanCost(taskType property.TaskType, costFlag uint64) (float64, error) {
	if p.planCostInit && !hasCostFlag(costFlag, CostFlagRecalculate) {
		return p.planCost, nil
	}
	p.planCost = p.GetCost()
	p.planCostInit = true
	return p.planCost, nil
}

// GetCost returns cost of the PointGetPlan.
func (p *PointGetPlan) GetCost() float64 {
	cols := p.accessCols
	if cols == nil {
		return 0 // the cost of PointGet generated in fast plan optimization is always 0
	}
	sessVars := p.ctx.GetSessionVars()
	var rowSize float64
	cost := 0.0
	if p.IndexInfo == nil {
		rowSize = p.stats.HistColl.GetTableAvgRowSize(p.ctx, cols, kv.TiKV, true)
	} else {
		rowSize = p.stats.HistColl.GetIndexAvgRowSize(p.ctx, cols, p.IndexInfo.Unique)
	}
	cost += rowSize * sessVars.GetNetworkFactor(p.TblInfo)
	cost += sessVars.GetSeekFactor(p.TblInfo)
	cost /= float64(sessVars.DistSQLScanConcurrency())
	return cost
}

// GetPlanCost calculates the cost of the plan if it has not been calculated yet and returns the cost.
func (p *PointGetPlan) GetPlanCost(taskType property.TaskType, costFlag uint64) (float64, error) {
	if p.planCostInit && !hasCostFlag(costFlag, CostFlagRecalculate) {
		return p.planCost, nil
	}
	p.planCost = p.GetCost()
	p.planCostInit = true
	return p.planCost, nil
}

// GetPlanCost calculates the cost of the plan if it has not been calculated yet and returns the cost.
func (p *PhysicalUnionAll) GetPlanCost(taskType property.TaskType, costFlag uint64) (float64, error) {
	if p.planCostInit && !hasCostFlag(costFlag, CostFlagRecalculate) {
		return p.planCost, nil
	}
	var childMaxCost float64
	for _, child := range p.children {
		childCost, err := child.GetPlanCost(taskType, costFlag)
		if err != nil {
			return 0, err
		}
		childMaxCost = math.Max(childMaxCost, childCost)
	}
	p.planCost = childMaxCost + float64(1+len(p.children))*p.ctx.GetSessionVars().GetConcurrencyFactor()
	p.planCostInit = true
	return p.planCost, nil
}

// GetPlanCost calculates the cost of the plan if it has not been calculated yet and returns the cost.
func (p *PhysicalExchangeReceiver) GetPlanCost(taskType property.TaskType, costFlag uint64) (float64, error) {
	if p.planCostInit && !hasCostFlag(costFlag, CostFlagRecalculate) {
		return p.planCost, nil
	}
	childCost, err := p.children[0].GetPlanCost(taskType, costFlag)
	if err != nil {
		return 0, err
	}
	p.planCost = childCost
<<<<<<< HEAD
	// accumulate net cost
	if p.ctx.GetSessionVars().CostModelVersion == modelVer1 {
		// use rows * net-factor for compatibility
		p.planCost += getCardinality(p.children[0], costFlag) * p.ctx.GetSessionVars().GetNetworkFactor(nil)
	} else {
		// use rows * row-size * net-factor
		rowSize := getTblStats(p.children[0]).GetAvgRowSize(p.ctx, p.children[0].Schema().Columns, false, false)
		p.planCost += getCardinality(p.children[0], costFlag) * rowSize * p.ctx.GetSessionVars().GetNetworkFactor(nil)
	}
=======
	// accumulate net cost: rows * row-size * net-factor
	rowSize := getTblStats(p.children[0]).GetAvgRowSize(p.ctx, p.children[0].Schema().Columns, false, false)
	p.planCost += getCardinality(p.children[0], costFlag) * rowSize * p.ctx.GetSessionVars().GetNetworkFactor(nil)
>>>>>>> d3b79de2
	p.planCostInit = true
	return p.planCost, nil
}

func getOperatorActRows(operator PhysicalPlan) float64 {
	if operator == nil {
		return 0
	}
	runtimeInfo := operator.SCtx().GetSessionVars().StmtCtx.RuntimeStatsColl
	id := operator.ID()
	actRows := 0.0
	if runtimeInfo.ExistsRootStats(id) {
		actRows = float64(runtimeInfo.GetRootStats(id).GetActRows())
	} else if runtimeInfo.ExistsCopStats(id) {
		actRows = float64(runtimeInfo.GetCopStats(id).GetActRows())
	} else {
		actRows = 0.0 // no data for this operator
	}
	return actRows
}

func getCardinality(operator PhysicalPlan, costFlag uint64) float64 {
	if hasCostFlag(costFlag, CostFlagUseTrueCardinality) {
		return getOperatorActRows(operator)
	}
	return operator.StatsCount()
}

// estimateNetSeekCost calculates the net seek cost for the plan.
// for TiKV, it's len(access-range) * seek-factor,
// and for TiFlash, it's len(access-range) * len(access-column) * seek-factor.
func estimateNetSeekCost(copTaskPlan PhysicalPlan) float64 {
	switch x := copTaskPlan.(type) {
	case *PhysicalTableScan:
		if x.StoreType == kv.TiFlash { // the old TiFlash interface uses cop-task protocol
			return float64(len(x.Ranges)) * float64(len(x.Columns)) * x.ctx.GetSessionVars().GetSeekFactor(x.Table)
		}
		return float64(len(x.Ranges)) * x.ctx.GetSessionVars().GetSeekFactor(x.Table) // TiKV
	case *PhysicalIndexScan:
		return float64(len(x.Ranges)) * x.ctx.GetSessionVars().GetSeekFactor(x.Table) // TiKV
	default:
		return estimateNetSeekCost(copTaskPlan.Children()[0])
	}
}

// getTblStats returns the tbl-stats of this plan, which contains all columns before pruning.
func getTblStats(copTaskPlan PhysicalPlan) *statistics.HistColl {
	switch x := copTaskPlan.(type) {
	case *PhysicalTableScan:
		return x.tblColHists
	case *PhysicalIndexScan:
		return x.tblColHists
	default:
		return getTblStats(copTaskPlan.Children()[0])
	}
}

// getTableNetFactor returns the corresponding net factor of this table, it's mainly for temporary tables
func getTableNetFactor(copTaskPlan PhysicalPlan) float64 {
	switch x := copTaskPlan.(type) {
	case *PhysicalTableScan:
		return x.SCtx().GetSessionVars().GetNetworkFactor(x.Table)
	case *PhysicalIndexScan:
		return x.SCtx().GetSessionVars().GetNetworkFactor(x.Table)
	default:
		if len(x.Children()) == 0 {
			x.SCtx().GetSessionVars().GetNetworkFactor(nil)
		}
		return getTableNetFactor(x.Children()[0])
	}
}<|MERGE_RESOLUTION|>--- conflicted
+++ resolved
@@ -1156,21 +1156,9 @@
 		return 0, err
 	}
 	p.planCost = childCost
-<<<<<<< HEAD
-	// accumulate net cost
-	if p.ctx.GetSessionVars().CostModelVersion == modelVer1 {
-		// use rows * net-factor for compatibility
-		p.planCost += getCardinality(p.children[0], costFlag) * p.ctx.GetSessionVars().GetNetworkFactor(nil)
-	} else {
-		// use rows * row-size * net-factor
-		rowSize := getTblStats(p.children[0]).GetAvgRowSize(p.ctx, p.children[0].Schema().Columns, false, false)
-		p.planCost += getCardinality(p.children[0], costFlag) * rowSize * p.ctx.GetSessionVars().GetNetworkFactor(nil)
-	}
-=======
 	// accumulate net cost: rows * row-size * net-factor
 	rowSize := getTblStats(p.children[0]).GetAvgRowSize(p.ctx, p.children[0].Schema().Columns, false, false)
 	p.planCost += getCardinality(p.children[0], costFlag) * rowSize * p.ctx.GetSessionVars().GetNetworkFactor(nil)
->>>>>>> d3b79de2
 	p.planCostInit = true
 	return p.planCost, nil
 }
