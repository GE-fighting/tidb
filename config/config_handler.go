--- conflicted
+++ resolved
@@ -90,13 +90,10 @@
 	pdConfCli  pd.ConfigClient
 	reloadFunc func(oldConf, newConf *Config)
 	registered bool
-<<<<<<< HEAD
+	confPath   string
 
 	// attributes for test
 	timeAfter func(d time.Duration) <-chan time.Time
-=======
-	confPath   string
->>>>>>> 6e542096
 }
 
 func newPDConfHandler(confPath string, localConf *Config, reloadFunc ConfReloadFunc,
