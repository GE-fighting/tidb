--- conflicted
+++ resolved
@@ -88,7 +88,6 @@
 
 // Config contains configuration options.
 type Config struct {
-<<<<<<< HEAD
 	Host               string `toml:"host" json:"host"`
 	AdvertiseAddress   string `toml:"advertise-address" json:"advertise-address"`
 	Port               uint   `toml:"port" json:"port"`
@@ -105,24 +104,6 @@
 	OOMAction          string `toml:"oom-action" json:"oom-action"`
 	MemQuotaQuery      int64  `toml:"mem-quota-query" json:"mem-quota-query"`
 	MemQuotaStatistics int64  `toml:"mem-quota-statistics" json:"mem-quota-statistics"`
-=======
-	Host                        string `toml:"host" json:"host"`
-	AdvertiseAddress            string `toml:"advertise-address" json:"advertise-address"`
-	Port                        uint   `toml:"port" json:"port"`
-	Cors                        string `toml:"cors" json:"cors"`
-	Store                       string `toml:"store" json:"store"`
-	Path                        string `toml:"path" json:"path"`
-	Socket                      string `toml:"socket" json:"socket"`
-	Lease                       string `toml:"lease" json:"lease"`
-	RunDDL                      bool   `toml:"run-ddl" json:"run-ddl"`
-	SplitTable                  bool   `toml:"split-table" json:"split-table"`
-	TokenLimit                  uint   `toml:"token-limit" json:"token-limit"`
-	OOMUseTmpStorage            bool   `toml:"oom-use-tmp-storage" json:"oom-use-tmp-storage"`
-	TempStoragePath             string `toml:"tmp-storage-path" json:"tmp-storage-path"`
-	OOMAction                   string `toml:"oom-action" json:"oom-action"`
-	MemQuotaQuery               int64  `toml:"mem-quota-query" json:"mem-quota-query"`
-	NestedLoopJoinCacheCapacity int64  `toml:"nested-loop-join-cache-capacity" json:"nested-loop-join-cache-capacity"`
->>>>>>> 8935ad1d
 	// TempStorageQuota describe the temporary storage Quota during query exector when OOMUseTmpStorage is enabled
 	// If the quota exceed the capacity of the TempStoragePath, the tidb-server would exit with fatal error
 	TempStorageQuota int64           `toml:"tmp-storage-quota" json:"tmp-storage-quota"` // Bytes
@@ -662,11 +643,7 @@
 	TempStoragePath:              tempStorageDirName,
 	OOMAction:                    OOMActionCancel,
 	MemQuotaQuery:                1 << 30,
-<<<<<<< HEAD
 	MemQuotaStatistics:           32 << 30,
-=======
-	NestedLoopJoinCacheCapacity:  20971520,
->>>>>>> 8935ad1d
 	EnableStreaming:              false,
 	EnableBatchDML:               false,
 	CheckMb4ValueInUTF8:          true,
