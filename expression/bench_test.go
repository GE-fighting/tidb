// Copyright 2018 PingCAP, Inc.
//
// Licensed under the Apache License, Version 2.0 (the "License");
// you may not use this file except in compliance with the License.
// You may obtain a copy of the License at
//
//     http://www.apache.org/licenses/LICENSE-2.0
//
// Unless required by applicable law or agreed to in writing, software
// distributed under the License is distributed on an "AS IS" BASIS,
// See the License for the specific language governing permissions and
// limitations under the License.

package expression

// This file contains benchmarks of our expression evaluation.

import (
	"flag"
	"fmt"
	"math/rand"
	"net"
	"reflect"
	"strings"
	"testing"
	"time"

	. "github.com/pingcap/check"
	"github.com/pingcap/parser/ast"
	"github.com/pingcap/parser/charset"
	"github.com/pingcap/parser/mysql"
	"github.com/pingcap/parser/terror"
	"github.com/pingcap/tidb/sessionctx"
	"github.com/pingcap/tidb/sessionctx/stmtctx"
	"github.com/pingcap/tidb/types"
	"github.com/pingcap/tidb/types/json"
	"github.com/pingcap/tidb/util/chunk"
	"github.com/pingcap/tidb/util/codec"
	"github.com/pingcap/tidb/util/math"
	"github.com/pingcap/tidb/util/mock"
)

type benchHelper struct {
	ctx   sessionctx.Context
	exprs []Expression

	inputTypes  []*types.FieldType
	outputTypes []*types.FieldType
	inputChunk  *chunk.Chunk
	outputChunk *chunk.Chunk
}

func (h *benchHelper) init() {
	numRows := 4 * 1024

	h.ctx = mock.NewContext()
	h.ctx.GetSessionVars().StmtCtx.TimeZone = time.Local
	h.ctx.GetSessionVars().InitChunkSize = 32
	h.ctx.GetSessionVars().MaxChunkSize = numRows

	h.inputTypes = make([]*types.FieldType, 0, 10)
	h.inputTypes = append(h.inputTypes, &types.FieldType{
		Tp:      mysql.TypeLonglong,
		Flen:    mysql.MaxIntWidth,
		Decimal: 0,
		Flag:    mysql.BinaryFlag,
		Charset: charset.CharsetBin,
		Collate: charset.CollationBin,
	})
	h.inputTypes = append(h.inputTypes, &types.FieldType{
		Tp:      mysql.TypeDouble,
		Flen:    mysql.MaxRealWidth,
		Decimal: types.UnspecifiedLength,
		Flag:    mysql.BinaryFlag,
		Charset: charset.CharsetBin,
		Collate: charset.CollationBin,
	})
	h.inputTypes = append(h.inputTypes, &types.FieldType{
		Tp:      mysql.TypeNewDecimal,
		Flen:    11,
		Decimal: 0,
		Flag:    mysql.BinaryFlag,
		Charset: charset.CharsetBin,
		Collate: charset.CollationBin,
	})

	// Use 20 string columns to show the cache performance.
	for i := 0; i < 20; i++ {
		h.inputTypes = append(h.inputTypes, &types.FieldType{
			Tp:      mysql.TypeVarString,
			Flen:    0,
			Decimal: types.UnspecifiedLength,
			Charset: charset.CharsetUTF8,
			Collate: charset.CollationUTF8,
		})
	}

	h.inputChunk = chunk.NewChunkWithCapacity(h.inputTypes, numRows)
	for rowIdx := 0; rowIdx < numRows; rowIdx++ {
		h.inputChunk.AppendInt64(0, 4)
		h.inputChunk.AppendFloat64(1, 2.019)
		h.inputChunk.AppendMyDecimal(2, types.NewDecFromFloatForTest(5.9101))
		for i := 0; i < 20; i++ {
			h.inputChunk.AppendString(3+i, `abcdefughasfjsaljal1321798273528791!&(*#&@&^%&%^&!)sadfashqwer`)
		}
	}

	cols := make([]*Column, 0, len(h.inputTypes))
	for i := 0; i < len(h.inputTypes); i++ {
		cols = append(cols, &Column{
			UniqueID: int64(i),
			RetType:  h.inputTypes[i],
			Index:    i,
		})
	}

	h.exprs = make([]Expression, 0, 10)
	if expr, err := NewFunction(h.ctx, ast.Substr, h.inputTypes[3], []Expression{cols[3], cols[2]}...); err != nil {
		panic("create SUBSTR function failed.")
	} else {
		h.exprs = append(h.exprs, expr)
	}

	if expr, err := NewFunction(h.ctx, ast.Plus, h.inputTypes[0], []Expression{cols[1], cols[2]}...); err != nil {
		panic("create PLUS function failed.")
	} else {
		h.exprs = append(h.exprs, expr)
	}

	if expr, err := NewFunction(h.ctx, ast.GT, h.inputTypes[2], []Expression{cols[11], cols[8]}...); err != nil {
		panic("create GT function failed.")
	} else {
		h.exprs = append(h.exprs, expr)
	}

	if expr, err := NewFunction(h.ctx, ast.GT, h.inputTypes[2], []Expression{cols[19], cols[10]}...); err != nil {
		panic("create GT function failed.")
	} else {
		h.exprs = append(h.exprs, expr)
	}

	if expr, err := NewFunction(h.ctx, ast.GT, h.inputTypes[2], []Expression{cols[17], cols[4]}...); err != nil {
		panic("create GT function failed.")
	} else {
		h.exprs = append(h.exprs, expr)
	}

	if expr, err := NewFunction(h.ctx, ast.GT, h.inputTypes[2], []Expression{cols[18], cols[5]}...); err != nil {
		panic("create GT function failed.")
	} else {
		h.exprs = append(h.exprs, expr)
	}

	if expr, err := NewFunction(h.ctx, ast.LE, h.inputTypes[2], []Expression{cols[19], cols[4]}...); err != nil {
		panic("create LE function failed.")
	} else {
		h.exprs = append(h.exprs, expr)
	}

	if expr, err := NewFunction(h.ctx, ast.EQ, h.inputTypes[2], []Expression{cols[20], cols[3]}...); err != nil {
		panic("create EQ function failed.")
	} else {
		h.exprs = append(h.exprs, expr)
	}
	h.exprs = append(h.exprs, cols[2])
	h.exprs = append(h.exprs, cols[2])

	h.outputTypes = make([]*types.FieldType, 0, len(h.exprs))
	for i := 0; i < len(h.exprs); i++ {
		h.outputTypes = append(h.outputTypes, h.exprs[i].GetType())
	}

	h.outputChunk = chunk.NewChunkWithCapacity(h.outputTypes, numRows)
}

func BenchmarkVectorizedExecute(b *testing.B) {
	h := benchHelper{}
	h.init()
	inputIter := chunk.NewIterator4Chunk(h.inputChunk)

	b.ResetTimer()
	for i := 0; i < b.N; i++ {
		h.outputChunk.Reset()
		if err := VectorizedExecute(h.ctx, h.exprs, inputIter, h.outputChunk); err != nil {
			panic("errors happened during \"VectorizedExecute\"")
		}
	}
}

func BenchmarkScalarFunctionClone(b *testing.B) {
	col := &Column{RetType: types.NewFieldType(mysql.TypeLonglong)}
	con1 := One.Clone()
	con2 := Zero.Clone()
	add := NewFunctionInternal(mock.NewContext(), ast.Plus, types.NewFieldType(mysql.TypeLonglong), col, con1)
	sub := NewFunctionInternal(mock.NewContext(), ast.Plus, types.NewFieldType(mysql.TypeLonglong), add, con2)
	b.ResetTimer()
	for i := 0; i < b.N; i++ {
		sub.Clone()
	}
	b.ReportAllocs()
}

// dataGenerator is used to generate data for test.
type dataGenerator interface {
	gen() interface{}
}

type defaultGener struct {
	nullRation float64
	eType      types.EvalType
}

func (g *defaultGener) gen() interface{} {
	if rand.Float64() < g.nullRation {
		return nil
	}
	switch g.eType {
	case types.ETInt:
		if rand.Float64() < 0.5 {
			return -rand.Int63()
		}
		return rand.Int63()
	case types.ETReal:
		if rand.Float64() < 0.5 {
			return -rand.Float64()
		}
		return rand.Float64()
	case types.ETDecimal:
		d := new(types.MyDecimal)
		f := rand.Float64() * 100000
		if err := d.FromFloat64(f); err != nil {
			panic(err)
		}
		return d
	case types.ETDatetime, types.ETTimestamp:
		gt := types.FromDate(rand.Intn(2200), rand.Intn(10)+1, rand.Intn(20)+1, rand.Intn(12), rand.Intn(60), rand.Intn(60), rand.Intn(1000000))
		t := types.Time{Time: gt, Type: convertETType(g.eType)}
		return t
	case types.ETDuration:
		d := types.Duration{
			// use rand.Int32() to make it not overflow when AddDuration
			Duration: time.Duration(rand.Int31()),
		}
		return d
	case types.ETJson:
		j := new(json.BinaryJSON)
		if err := j.UnmarshalJSON([]byte(fmt.Sprintf(`{"key":%v}`, rand.Int()))); err != nil {
			panic(err)
		}
		return *j
	case types.ETString:
		return randString()
	}
	return nil
}

type jsonStringGener struct{}

func (g *jsonStringGener) gen() interface{} {
	j := new(json.BinaryJSON)
	if err := j.UnmarshalJSON([]byte(fmt.Sprintf(`{"key":%v}`, rand.Int()))); err != nil {
		panic(err)
	}
	return j.String()
}

type rangeDurationGener struct {
	nullRation float64
}

func (g *rangeDurationGener) gen() interface{} {
	if rand.Float64() < g.nullRation {
		return nil
	}
	tm := (math.Abs(rand.Int63n(12))*3600 + math.Abs(rand.Int63n(60))*60 + math.Abs(rand.Int63n(60))) * 1000
	tu := (tm + math.Abs(rand.Int63n(1000))) * 1000
	return types.Duration{
		Duration: time.Duration(tu * 1000)}
}

type timeFormatGener struct {
	nullRation float64
}

func (g *timeFormatGener) gen() interface{} {
	if rand.Float64() < g.nullRation {
		return nil
	}
	switch rand.Uint32() % 4 {
	case 0:
		return "%H %i %S"
	case 1:
		return "%l %i %s"
	case 2:
		return "%p %i %s"
	case 3:
		return "%I %i %S %f"
	case 4:
		return "%T"
	default:
		return nil
	}
}

// rangeRealGener is used to generate float64 items in [begin, end].
type rangeRealGener struct {
	begin float64
	end   float64

	nullRation float64
}

func (g *rangeRealGener) gen() interface{} {
	if rand.Float64() < g.nullRation {
		return nil
	}
	if g.end < g.begin {
		g.begin = -100
		g.end = 100
	}
	return rand.Float64()*(g.end-g.begin) + g.begin
}

// rangeDecimalGener is used to generate decimal items in [begin, end].
type rangeDecimalGener struct {
	begin float64
	end   float64

	nullRation float64
}

func (g *rangeDecimalGener) gen() interface{} {
	if rand.Float64() < g.nullRation {
		return nil
	}
	if g.end < g.begin {
		g.begin = -100000
		g.end = 100000
	}
	d := new(types.MyDecimal)
	f := rand.Float64()*(g.end-g.begin) + g.begin
	if err := d.FromFloat64(f); err != nil {
		panic(err)
	}
	return d
}

// rangeInt64Gener is used to generate int64 items in [begin, end).
type rangeInt64Gener struct {
	begin int
	end   int
}

func (rig *rangeInt64Gener) gen() interface{} {
	return int64(rand.Intn(rig.end-rig.begin) + rig.begin)
}

// numStrGener is used to generate number strings.
type numStrGener struct {
	rangeInt64Gener
}

func (g *numStrGener) gen() interface{} {
	return fmt.Sprintf("%v", g.rangeInt64Gener.gen())
}

// ipv6StrGener is used to generate ipv6 strings.
type ipv6StrGener struct {
}

func (g *ipv6StrGener) gen() interface{} {
	var ip net.IP = make([]byte, net.IPv6len)
	for i := range ip {
		ip[i] = uint8(rand.Intn(256))
	}
	return ip.String()
}

// randLenStrGener is used to generate strings whose lengths are in [lenBegin, lenEnd).
type randLenStrGener struct {
	lenBegin int
	lenEnd   int
}

func (g *randLenStrGener) gen() interface{} {
	n := rand.Intn(g.lenEnd-g.lenBegin) + g.lenBegin
	buf := make([]byte, n)
	for i := range buf {
		x := rand.Intn(62)
		if x < 10 {
			buf[i] = byte('0' + x)
		} else if x-10 < 26 {
			buf[i] = byte('a' + x - 10)
		} else {
			buf[i] = byte('A' + x - 10 - 26)
		}
	}
	return string(buf)
}

type randHexStrGener struct {
	lenBegin int
	lenEnd   int
}

func (g *randHexStrGener) gen() interface{} {
	n := rand.Intn(g.lenEnd-g.lenBegin) + g.lenBegin
	buf := make([]byte, n)
	for i := range buf {
		x := rand.Intn(16)
		if x < 10 {
			buf[i] = byte('0' + x)
		} else {
			if x%2 == 0 {
				buf[i] = byte('a' + x - 10)
			} else {
				buf[i] = byte('A' + x - 10)
			}
		}
	}
	return string(buf)
}

// dataTimeStrGener is used to generate strings which are dataTime format
type dataTimeStrGener struct{}

func (g *dataTimeStrGener) gen() interface{} {
	year := rand.Intn(2200)
	month := rand.Intn(10) + 1
	day := rand.Intn(20) + 1
	hour := rand.Intn(12)
	minute := rand.Intn(60)
	second := rand.Intn(60)

	return fmt.Sprintf("%d-%d-%d %d:%d:%d",
		year, month, day, hour, minute, second)
}

// timeStrGener is used to generate strings which are time format
type timeStrGener struct{}

func (g *timeStrGener) gen() interface{} {
	year := rand.Intn(2200)
	month := rand.Intn(10) + 1
	day := rand.Intn(20) + 1

	return fmt.Sprintf("%d-%d-%d", year, month, day)
}

// dataStrGener is used to generate strings which are data format
type dataStrGener struct{}

func (g *dataStrGener) gen() interface{} {
	hour := rand.Intn(12)
	minute := rand.Intn(60)
	second := rand.Intn(60)

	return fmt.Sprintf("%d:%d:%d", hour, minute, second)
}

// constStrGener always returns the given string
type constStrGener struct {
	s string
}

func (g *constStrGener) gen() interface{} {
	return g.s
}

type randDurInt struct{}

func (g *randDurInt) gen() interface{} {
	return int64(rand.Intn(types.TimeMaxHour)*10000 + rand.Intn(60)*100 + rand.Intn(60))
}

type vecExprBenchCase struct {
	// retEvalType is the EvalType of the expression result.
	// This field is required.
	retEvalType types.EvalType
	// childrenTypes is the EvalTypes of the expression children(arguments).
	// This field is required.
	childrenTypes []types.EvalType
	// childrenFieldTypes is the field types of the expression children(arguments).
	// If childrenFieldTypes is not set, it will be converted from childrenTypes.
	// This field is optional.
	childrenFieldTypes []*types.FieldType
	// geners are used to generate data for children and geners[i] generates data for children[i].
	// If geners[i] is nil, the default dataGenerator will be used for its corresponding child.
	// The geners slice can be shorter than the children slice, if it has 3 children, then
	// geners[gen1, gen2] will be regarded as geners[gen1, gen2, nil].
	// This field is optional.
	geners []dataGenerator
}

type vecExprBenchCases map[string][]vecExprBenchCase

func fillColumn(eType types.EvalType, chk *chunk.Chunk, colIdx int, testCase vecExprBenchCase) {
	var gen dataGenerator
	if len(testCase.geners) > colIdx && testCase.geners[colIdx] != nil {
		gen = testCase.geners[colIdx]
	}
	fillColumnWithGener(eType, chk, colIdx, gen)
}

func fillColumnWithGener(eType types.EvalType, chk *chunk.Chunk, colIdx int, gen dataGenerator) {
	batchSize := 1024
	if gen == nil {
		gen = &defaultGener{0.2, eType}
	}

	col := chk.Column(colIdx)
	col.Reset()
	for i := 0; i < batchSize; i++ {
		v := gen.gen()
		if v == nil {
			col.AppendNull()
			continue
		}
		switch eType {
		case types.ETInt:
			col.AppendInt64(v.(int64))
		case types.ETReal:
			col.AppendFloat64(v.(float64))
		case types.ETDecimal:
			col.AppendMyDecimal(v.(*types.MyDecimal))
		case types.ETDatetime, types.ETTimestamp:
			col.AppendTime(v.(types.Time))
		case types.ETDuration:
			col.AppendDuration(v.(types.Duration))
		case types.ETJson:
			col.AppendJSON(v.(json.BinaryJSON))
		case types.ETString:
			col.AppendString(v.(string))
		}
	}
}

func randString() string {
	n := 10 + rand.Intn(10)
	buf := make([]byte, n)
	for i := range buf {
		x := rand.Intn(62)
		if x < 10 {
			buf[i] = byte('0' + x)
		} else if x-10 < 26 {
			buf[i] = byte('a' + x - 10)
		} else {
			buf[i] = byte('A' + x - 10 - 26)
		}
	}
	return string(buf)
}

func eType2FieldType(eType types.EvalType) *types.FieldType {
	switch eType {
	case types.ETInt:
		return types.NewFieldType(mysql.TypeLonglong)
	case types.ETReal:
		return types.NewFieldType(mysql.TypeDouble)
	case types.ETDecimal:
		return types.NewFieldType(mysql.TypeNewDecimal)
	case types.ETDatetime, types.ETTimestamp:
		return types.NewFieldType(mysql.TypeDatetime)
	case types.ETDuration:
		return types.NewFieldType(mysql.TypeDuration)
	case types.ETJson:
		return types.NewFieldType(mysql.TypeJSON)
	case types.ETString:
		return types.NewFieldType(mysql.TypeVarString)
	default:
		panic(fmt.Sprintf("EvalType=%v is not supported.", eType))
	}
}

func genVecExprBenchCase(ctx sessionctx.Context, funcName string, testCase vecExprBenchCase) (expr Expression, fts []*types.FieldType, input *chunk.Chunk, output *chunk.Chunk) {
	fts = make([]*types.FieldType, len(testCase.childrenTypes))
	for i := range fts {
		if i < len(testCase.childrenFieldTypes) && testCase.childrenFieldTypes[i] != nil {
			fts[i] = testCase.childrenFieldTypes[i]
		} else {
			fts[i] = eType2FieldType(testCase.childrenTypes[i])
		}
	}
	cols := make([]Expression, len(testCase.childrenTypes))
	input = chunk.New(fts, 1024, 1024)
	for i, eType := range testCase.childrenTypes {
		fillColumn(eType, input, i, testCase)
		cols[i] = &Column{Index: i, RetType: fts[i]}
	}

	expr, err := NewFunction(ctx, funcName, eType2FieldType(testCase.retEvalType), cols...)
	if err != nil {
		panic(err)
	}

	output = chunk.New([]*types.FieldType{eType2FieldType(testCase.retEvalType)}, 1024, 1024)
	return expr, fts, input, output
}

// testVectorizedEvalOneVec is used to verify that the vectorized
// expression is evaluated correctly during projection
func testVectorizedEvalOneVec(c *C, vecExprCases vecExprBenchCases) {
	ctx := mock.NewContext()
	for funcName, testCases := range vecExprCases {
		for _, testCase := range testCases {
			expr, fts, input, output := genVecExprBenchCase(ctx, funcName, testCase)
			commentf := func(row int) CommentInterface {
				return Commentf("case %+v, row: %v, rowData: %v", testCase, row, input.GetRow(row).GetDatumRow(fts))
			}
			output2 := output.CopyConstruct()
			c.Assert(evalOneVec(ctx, expr, input, output, 0), IsNil)
			it := chunk.NewIterator4Chunk(input)
			c.Assert(evalOneColumn(ctx, expr, it, output2, 0), IsNil)

			c1, c2 := output.Column(0), output2.Column(0)
			switch testCase.retEvalType {
			case types.ETInt:
				for i := 0; i < input.NumRows(); i++ {
					c.Assert(c1.IsNull(i), Equals, c2.IsNull(i), commentf(i))
					if !c1.IsNull(i) {
						c.Assert(c1.GetInt64(i), Equals, c2.GetInt64(i), commentf(i))
					}
				}
			case types.ETReal:
				for i := 0; i < input.NumRows(); i++ {
					c.Assert(c1.IsNull(i), Equals, c2.IsNull(i), commentf(i))
					if !c1.IsNull(i) {
						c.Assert(c1.GetFloat64(i), Equals, c2.GetFloat64(i), commentf(i))
					}
				}
			case types.ETDecimal:
				for i := 0; i < input.NumRows(); i++ {
					c.Assert(c1.IsNull(i), Equals, c2.IsNull(i), commentf(i))
					if !c1.IsNull(i) {
						c.Assert(c1.GetDecimal(i), DeepEquals, c2.GetDecimal(i), commentf(i))
					}
				}
			case types.ETDatetime, types.ETTimestamp:
				for i := 0; i < input.NumRows(); i++ {
					c.Assert(c1.IsNull(i), Equals, c2.IsNull(i), commentf(i))
					if !c1.IsNull(i) {
						c.Assert(c1.GetTime(i), DeepEquals, c2.GetTime(i), commentf(i))
					}
				}
			case types.ETDuration:
				for i := 0; i < input.NumRows(); i++ {
					c.Assert(c1.IsNull(i), Equals, c2.IsNull(i), commentf(i))
					if !c1.IsNull(i) {
						c.Assert(c1.GetDuration(i, 0), Equals, c2.GetDuration(i, 0), commentf(i))
					}
				}
			case types.ETJson:
				for i := 0; i < input.NumRows(); i++ {
					c.Assert(c1.IsNull(i), Equals, c2.IsNull(i), commentf(i))
					if !c1.IsNull(i) {
						c.Assert(c1.GetJSON(i), DeepEquals, c2.GetJSON(i), commentf(i))
					}
				}
			case types.ETString:
				for i := 0; i < input.NumRows(); i++ {
					c.Assert(c1.IsNull(i), Equals, c2.IsNull(i), commentf(i))
					if !c1.IsNull(i) {
						c.Assert(c1.GetString(i), Equals, c2.GetString(i), commentf(i))
					}
				}
			}
		}
	}
}

// benchmarkVectorizedEvalOneVec is used to get the effect of
// using the vectorized expression evaluations during projection
func benchmarkVectorizedEvalOneVec(b *testing.B, vecExprCases vecExprBenchCases) {
	ctx := mock.NewContext()
	for funcName, testCases := range vecExprCases {
		for _, testCase := range testCases {
			expr, _, input, output := genVecExprBenchCase(ctx, funcName, testCase)
			exprName := expr.String()
			if sf, ok := expr.(*ScalarFunction); ok {
				exprName = fmt.Sprintf("%v", reflect.TypeOf(sf.Function))
				tmp := strings.Split(exprName, ".")
				exprName = tmp[len(tmp)-1]
			}

			b.Run(exprName+"-EvalOneVec", func(b *testing.B) {
				b.ResetTimer()
				for i := 0; i < b.N; i++ {
					if err := evalOneVec(ctx, expr, input, output, 0); err != nil {
						b.Fatal(err)
					}
				}
			})
			b.Run(exprName+"-EvalOneCol", func(b *testing.B) {
				b.ResetTimer()
				for i := 0; i < b.N; i++ {
					it := chunk.NewIterator4Chunk(input)
					if err := evalOneColumn(ctx, expr, it, output, 0); err != nil {
						b.Fatal(err)
					}
				}
			})
		}
	}
}

func genVecBuiltinFuncBenchCase(ctx sessionctx.Context, funcName string, testCase vecExprBenchCase) (baseFunc builtinFunc, fts []*types.FieldType, input *chunk.Chunk, result *chunk.Column) {
	childrenNumber := len(testCase.childrenTypes)
	fts = make([]*types.FieldType, childrenNumber)
	for i := range fts {
		if i < len(testCase.childrenFieldTypes) && testCase.childrenFieldTypes[i] != nil {
			fts[i] = testCase.childrenFieldTypes[i]
		} else {
			fts[i] = eType2FieldType(testCase.childrenTypes[i])
		}
	}
	cols := make([]Expression, childrenNumber)
	input = chunk.New(fts, 1024, 1024)
	for i, eType := range testCase.childrenTypes {
		fillColumn(eType, input, i, testCase)
		cols[i] = &Column{Index: i, RetType: fts[i]}
	}
	if len(cols) == 0 {
		input.SetNumVirtualRows(1024)
	}

	var err error
	if funcName == ast.Cast {
		var fc functionClass
		tp := eType2FieldType(testCase.retEvalType)
		switch testCase.retEvalType {
		case types.ETInt:
			fc = &castAsIntFunctionClass{baseFunctionClass{ast.Cast, 1, 1}, tp}
		case types.ETDecimal:
			fc = &castAsDecimalFunctionClass{baseFunctionClass{ast.Cast, 1, 1}, tp}
		case types.ETReal:
			fc = &castAsRealFunctionClass{baseFunctionClass{ast.Cast, 1, 1}, tp}
		case types.ETDatetime, types.ETTimestamp:
			fc = &castAsTimeFunctionClass{baseFunctionClass{ast.Cast, 1, 1}, tp}
		case types.ETDuration:
			fc = &castAsDurationFunctionClass{baseFunctionClass{ast.Cast, 1, 1}, tp}
		case types.ETJson:
			fc = &castAsJSONFunctionClass{baseFunctionClass{ast.Cast, 1, 1}, tp}
		case types.ETString:
			fc = &castAsStringFunctionClass{baseFunctionClass{ast.Cast, 1, 1}, tp}
		}
		baseFunc, err = fc.getFunction(ctx, cols)
	} else {
		baseFunc, err = funcs[funcName].getFunction(ctx, cols)
	}
	if err != nil {
		panic(err)
	}
	result = chunk.NewColumn(eType2FieldType(testCase.retEvalType), 1024)
	// Mess up the output to make sure vecEvalXXX to call ResizeXXX/ReserveXXX itself.
	result.AppendNull()
	return baseFunc, fts, input, result
}

// a hack way to calculate length of a chunk.Column.
func getColumnLen(col *chunk.Column, eType types.EvalType) int {
	chk := chunk.New([]*types.FieldType{eType2FieldType(eType)}, 1024, 1024)
	chk.SetCol(0, col)
	return chk.NumRows()
}

// removeTestOptions removes all not needed options like '-test.timeout=' from argument list
func removeTestOptions(args []string) []string {
	argList := args[:0]

	// args contains '-test.timeout=' option for example
	// excluding it to be able to run all tests
	for _, arg := range args {
		if strings.HasPrefix(arg, "builtin") {
			argList = append(argList, arg)
		}
	}
	return argList
}

// testVectorizedBuiltinFunc is used to verify that the vectorized
// expression is evaluated correctly
func testVectorizedBuiltinFunc(c *C, vecExprCases vecExprBenchCases) {
	testFunc := make(map[string]bool)
	argList := removeTestOptions(flag.Args())
	testAll := len(argList) == 0
	for _, arg := range argList {
		testFunc[arg] = true
	}
	for funcName, testCases := range vecExprCases {
		for _, testCase := range testCases {
			ctx := mock.NewContext()
			baseFunc, fts, input, output := genVecBuiltinFuncBenchCase(ctx, funcName, testCase)
			baseFuncName := fmt.Sprintf("%v", reflect.TypeOf(baseFunc))
			tmp := strings.Split(baseFuncName, ".")
			baseFuncName = tmp[len(tmp)-1]

			if !testAll && testFunc[baseFuncName] != true {
				continue
			}
			// do not forget to implement the vectorized method.
			c.Assert(baseFunc.vectorized(), IsTrue, Commentf("func: %v", baseFuncName))
			commentf := func(row int) CommentInterface {
				return Commentf("func: %v, case %+v, row: %v, rowData: %v", baseFuncName, testCase, row, input.GetRow(row).GetDatumRow(fts))
			}
			it := chunk.NewIterator4Chunk(input)
			i := 0
			var vecWarnCnt uint16
			switch testCase.retEvalType {
			case types.ETInt:
				err := baseFunc.vecEvalInt(input, output)
				c.Assert(err, IsNil)
				// do not forget to call ResizeXXX/ReserveXXX
				c.Assert(getColumnLen(output, testCase.retEvalType), Equals, input.NumRows())
				vecWarnCnt = ctx.GetSessionVars().StmtCtx.WarningCount()
				i64s := output.Int64s()
				for row := it.Begin(); row != it.End(); row = it.Next() {
					val, isNull, err := baseFunc.evalInt(row)
					c.Assert(err, IsNil)
					c.Assert(isNull, Equals, output.IsNull(i), commentf(i))
					if !isNull {
						c.Assert(val, Equals, i64s[i], commentf(i))
					}
					i++
				}
			case types.ETReal:
				err := baseFunc.vecEvalReal(input, output)
				c.Assert(err, IsNil)
				// do not forget to call ResizeXXX/ReserveXXX
				c.Assert(getColumnLen(output, testCase.retEvalType), Equals, input.NumRows())
				vecWarnCnt = ctx.GetSessionVars().StmtCtx.WarningCount()
				f64s := output.Float64s()
				for row := it.Begin(); row != it.End(); row = it.Next() {
					val, isNull, err := baseFunc.evalReal(row)
					c.Assert(err, IsNil)
					c.Assert(isNull, Equals, output.IsNull(i), commentf(i))
					if !isNull {
						c.Assert(val, Equals, f64s[i], commentf(i))
					}
					i++
				}
			case types.ETDecimal:
				err := baseFunc.vecEvalDecimal(input, output)
				c.Assert(err, IsNil)
				// do not forget to call ResizeXXX/ReserveXXX
				c.Assert(getColumnLen(output, testCase.retEvalType), Equals, input.NumRows())
				vecWarnCnt = ctx.GetSessionVars().StmtCtx.WarningCount()
				d64s := output.Decimals()
				for row := it.Begin(); row != it.End(); row = it.Next() {
					val, isNull, err := baseFunc.evalDecimal(row)
					c.Assert(err, IsNil)
					c.Assert(isNull, Equals, output.IsNull(i), commentf(i))
					if !isNull {
						c.Assert(*val, Equals, d64s[i], commentf(i))
					}
					i++
				}
			case types.ETDatetime, types.ETTimestamp:
				err := baseFunc.vecEvalTime(input, output)
				c.Assert(err, IsNil)
				// do not forget to call ResizeXXX/ReserveXXX
				c.Assert(getColumnLen(output, testCase.retEvalType), Equals, input.NumRows())
				vecWarnCnt = ctx.GetSessionVars().StmtCtx.WarningCount()
				t64s := output.Times()
				for row := it.Begin(); row != it.End(); row = it.Next() {
					val, isNull, err := baseFunc.evalTime(row)
					c.Assert(err, IsNil)
					c.Assert(isNull, Equals, output.IsNull(i), commentf(i))
					if !isNull {
						c.Assert(val, Equals, t64s[i], commentf(i))
					}
					i++
				}
			case types.ETDuration:
				err := baseFunc.vecEvalDuration(input, output)
				c.Assert(err, IsNil)
				// do not forget to call ResizeXXX/ReserveXXX
				c.Assert(getColumnLen(output, testCase.retEvalType), Equals, input.NumRows())
				vecWarnCnt = ctx.GetSessionVars().StmtCtx.WarningCount()
				d64s := output.GoDurations()
				for row := it.Begin(); row != it.End(); row = it.Next() {
					val, isNull, err := baseFunc.evalDuration(row)
					c.Assert(err, IsNil)
					c.Assert(isNull, Equals, output.IsNull(i), commentf(i))
					if !isNull {
						c.Assert(val.Duration, Equals, d64s[i], commentf(i))
					}
					i++
				}
			case types.ETJson:
				err := baseFunc.vecEvalJSON(input, output)
				c.Assert(err, IsNil)
				// do not forget to call ResizeXXX/ReserveXXX
				c.Assert(getColumnLen(output, testCase.retEvalType), Equals, input.NumRows())
				vecWarnCnt = ctx.GetSessionVars().StmtCtx.WarningCount()
				for row := it.Begin(); row != it.End(); row = it.Next() {
					val, isNull, err := baseFunc.evalJSON(row)
					c.Assert(err, IsNil)
					c.Assert(isNull, Equals, output.IsNull(i), commentf(i))
					if !isNull {
						var cmp int
						cmp = json.CompareBinary(val, output.GetJSON(i))
						c.Assert(cmp, Equals, 0, commentf(i))
					}
					i++
				}
			case types.ETString:
				err := baseFunc.vecEvalString(input, output)
				c.Assert(err, IsNil)
				// do not forget to call ResizeXXX/ReserveXXX
				c.Assert(getColumnLen(output, testCase.retEvalType), Equals, input.NumRows())
				vecWarnCnt = ctx.GetSessionVars().StmtCtx.WarningCount()
				for row := it.Begin(); row != it.End(); row = it.Next() {
					val, isNull, err := baseFunc.evalString(row)
					c.Assert(err, IsNil)
					c.Assert(isNull, Equals, output.IsNull(i), commentf(i))
					if !isNull {
						c.Assert(val, Equals, output.GetString(i), commentf(i))
					}
					i++
				}
			default:
				c.Fatal(fmt.Sprintf("evalType=%v is not supported", testCase.retEvalType))
			}

			// check warnings
			totalWarns := ctx.GetSessionVars().StmtCtx.WarningCount()
			c.Assert(2*vecWarnCnt, Equals, totalWarns)
			warns := ctx.GetSessionVars().StmtCtx.GetWarnings()
			for i := 0; i < int(vecWarnCnt); i++ {
				c.Assert(terror.ErrorEqual(warns[i].Err, warns[i+int(vecWarnCnt)].Err), IsTrue)
			}
		}
	}
}

// benchmarkVectorizedBuiltinFunc is used to get the effect of
// using the vectorized expression evaluations
func benchmarkVectorizedBuiltinFunc(b *testing.B, vecExprCases vecExprBenchCases) {
	ctx := mock.NewContext()
	testFunc := make(map[string]bool)
	argList := removeTestOptions(flag.Args())
	testAll := len(argList) == 0
	for _, arg := range argList {
		testFunc[arg] = true
	}
	for funcName, testCases := range vecExprCases {
		for _, testCase := range testCases {
			baseFunc, _, input, output := genVecBuiltinFuncBenchCase(ctx, funcName, testCase)
			baseFuncName := fmt.Sprintf("%v", reflect.TypeOf(baseFunc))
			tmp := strings.Split(baseFuncName, ".")
			baseFuncName = tmp[len(tmp)-1]

			if !testAll && testFunc[baseFuncName] != true {
				continue
			}

			b.Run(baseFuncName+"-VecBuiltinFunc", func(b *testing.B) {
				b.ResetTimer()
				switch testCase.retEvalType {
				case types.ETInt:
					for i := 0; i < b.N; i++ {
						if err := baseFunc.vecEvalInt(input, output); err != nil {
							b.Fatal(err)
						}
					}
				case types.ETReal:
					for i := 0; i < b.N; i++ {
						if err := baseFunc.vecEvalReal(input, output); err != nil {
							b.Fatal(err)
						}
					}
				case types.ETDecimal:
					for i := 0; i < b.N; i++ {
						if err := baseFunc.vecEvalDecimal(input, output); err != nil {
							b.Fatal(err)
						}
					}
				case types.ETDatetime, types.ETTimestamp:
					for i := 0; i < b.N; i++ {
						if err := baseFunc.vecEvalTime(input, output); err != nil {
							b.Fatal(err)
						}
					}
				case types.ETDuration:
					for i := 0; i < b.N; i++ {
						if err := baseFunc.vecEvalDuration(input, output); err != nil {
							b.Fatal(err)
						}
					}
				case types.ETJson:
					for i := 0; i < b.N; i++ {
						if err := baseFunc.vecEvalJSON(input, output); err != nil {
							b.Fatal(err)
						}
					}
				case types.ETString:
					for i := 0; i < b.N; i++ {
						if err := baseFunc.vecEvalString(input, output); err != nil {
							b.Fatal(err)
						}
					}
				default:
					b.Fatal(fmt.Sprintf("evalType=%v is not supported", testCase.retEvalType))
				}
			})
			b.Run(baseFuncName+"-NonVecBuiltinFunc", func(b *testing.B) {
				b.ResetTimer()
				it := chunk.NewIterator4Chunk(input)
				switch testCase.retEvalType {
				case types.ETInt:
					for i := 0; i < b.N; i++ {
						output.Reset()
						for row := it.Begin(); row != it.End(); row = it.Next() {
							v, isNull, err := baseFunc.evalInt(row)
							if err != nil {
								b.Fatal(err)
							}
							if isNull {
								output.AppendNull()
							} else {
								output.AppendInt64(v)
							}
						}
					}
				case types.ETReal:
					for i := 0; i < b.N; i++ {
						output.Reset()
						for row := it.Begin(); row != it.End(); row = it.Next() {
							v, isNull, err := baseFunc.evalReal(row)
							if err != nil {
								b.Fatal(err)
							}
							if isNull {
								output.AppendNull()
							} else {
								output.AppendFloat64(v)
							}
						}
					}
				case types.ETDecimal:
					for i := 0; i < b.N; i++ {
						output.Reset()
						for row := it.Begin(); row != it.End(); row = it.Next() {
							v, isNull, err := baseFunc.evalDecimal(row)
							if err != nil {
								b.Fatal(err)
							}
							if isNull {
								output.AppendNull()
							} else {
								output.AppendMyDecimal(v)
							}
						}
					}
				case types.ETDatetime, types.ETTimestamp:
					for i := 0; i < b.N; i++ {
						output.Reset()
						for row := it.Begin(); row != it.End(); row = it.Next() {
							v, isNull, err := baseFunc.evalTime(row)
							if err != nil {
								b.Fatal(err)
							}
							if isNull {
								output.AppendNull()
							} else {
								output.AppendTime(v)
							}
						}
					}
				case types.ETDuration:
					for i := 0; i < b.N; i++ {
						output.Reset()
						for row := it.Begin(); row != it.End(); row = it.Next() {
							v, isNull, err := baseFunc.evalDuration(row)
							if err != nil {
								b.Fatal(err)
							}
							if isNull {
								output.AppendNull()
							} else {
								output.AppendDuration(v)
							}
						}
					}
				case types.ETJson:
					for i := 0; i < b.N; i++ {
						output.Reset()
						for row := it.Begin(); row != it.End(); row = it.Next() {
							v, isNull, err := baseFunc.evalJSON(row)
							if err != nil {
								b.Fatal(err)
							}
							if isNull {
								output.AppendNull()
							} else {
								output.AppendJSON(v)
							}
						}
					}
				case types.ETString:
					for i := 0; i < b.N; i++ {
						output.Reset()
						for row := it.Begin(); row != it.End(); row = it.Next() {
							v, isNull, err := baseFunc.evalString(row)
							if err != nil {
								b.Fatal(err)
							}
							if isNull {
								output.AppendNull()
							} else {
								output.AppendString(v)
							}
						}
					}
				default:
					b.Fatal(fmt.Sprintf("evalType=%v is not supported", testCase.retEvalType))
				}
			})
		}
	}
}

func genVecEvalBool(numCols int, colTypes, eTypes []types.EvalType) (CNFExprs, *chunk.Chunk) {
	gens := make([]dataGenerator, 0, len(eTypes))
	for _, eType := range eTypes {
		if eType == types.ETString {
			gens = append(gens, &numStrGener{rangeInt64Gener{0, 10}})
		} else {
			gens = append(gens, &defaultGener{nullRation: 0.05, eType: eType})
		}
	}

	ts := make([]types.EvalType, 0, numCols)
	gs := make([]dataGenerator, 0, numCols)
	fts := make([]*types.FieldType, 0, numCols)
	for i := 0; i < numCols; i++ {
		idx := rand.Intn(len(eTypes))
		if colTypes != nil {
			for j := range eTypes {
				if colTypes[i] == eTypes[j] {
					idx = j
					break
				}
			}
		}
		ts = append(ts, eTypes[idx])
		gs = append(gs, gens[idx])
		fts = append(fts, eType2FieldType(eTypes[idx]))
	}

	input := chunk.New(fts, 1024, 1024)
	exprs := make(CNFExprs, 0, numCols)
	for i := 0; i < numCols; i++ {
		fillColumn(ts[i], input, i, vecExprBenchCase{geners: gs})
		exprs = append(exprs, &Column{Index: i, RetType: fts[i]})
	}
	return exprs, input
}

func generateRandomSel() []int {
	rand.Seed(int64(time.Now().UnixNano()))
	var sel []int
	count := 0
	// Use constant 256 to make it faster to generate randomly arranged sel slices
	num := rand.Intn(256) + 1
	existed := make([]bool, 1024)
	for i := 0; i < 1024; i++ {
		existed[i] = false
	}
	for count < num {
		val := rand.Intn(1024)
		if !existed[val] {
			existed[val] = true
			count++
		}
	}
	for i := 0; i < 1024; i++ {
		if existed[i] {
			sel = append(sel, i)
		}
	}
	return sel
}

func (s *testEvaluatorSuite) TestVecEvalBool(c *C) {
	ctx := mock.NewContext()
	eTypes := []types.EvalType{types.ETReal, types.ETDecimal, types.ETString, types.ETTimestamp, types.ETDatetime, types.ETDuration}
	for numCols := 1; numCols <= 5; numCols++ {
		for round := 0; round < 16; round++ {
			exprs, input := genVecEvalBool(numCols, nil, eTypes)
			selected, nulls, err := VecEvalBool(ctx, exprs, input, nil, nil)
			c.Assert(err, IsNil)
			it := chunk.NewIterator4Chunk(input)
			i := 0
			for row := it.Begin(); row != it.End(); row = it.Next() {
				ok, null, err := EvalBool(mock.NewContext(), exprs, row)
				c.Assert(err, IsNil)
				c.Assert(null, Equals, nulls[i])
				c.Assert(ok, Equals, selected[i])
				i++
			}
		}
	}
}

func BenchmarkVecEvalBool(b *testing.B) {
	ctx := mock.NewContext()
	selected := make([]bool, 0, 1024)
	nulls := make([]bool, 0, 1024)
	eTypes := []types.EvalType{types.ETInt, types.ETReal, types.ETDecimal, types.ETString, types.ETTimestamp, types.ETDatetime, types.ETDuration}
	tNames := []string{"int", "real", "decimal", "string", "timestamp", "datetime", "duration"}
	for numCols := 1; numCols <= 2; numCols++ {
		typeCombination := make([]types.EvalType, numCols)
		var combFunc func(nCols int)
		combFunc = func(nCols int) {
			if nCols == 0 {
				name := ""
				for _, t := range typeCombination {
					for i := range eTypes {
						if t == eTypes[i] {
							name += tNames[t] + "/"
						}
					}
				}
				exprs, input := genVecEvalBool(numCols, typeCombination, eTypes)
				b.Run("Vec-"+name, func(b *testing.B) {
					b.ResetTimer()
					for i := 0; i < b.N; i++ {
						_, _, err := VecEvalBool(ctx, exprs, input, selected, nulls)
						if err != nil {
							b.Fatal(err)
						}
					}
				})
				b.Run("Row-"+name, func(b *testing.B) {
					b.ResetTimer()
					for i := 0; i < b.N; i++ {
						it := chunk.NewIterator4Chunk(input)
						for row := it.Begin(); row != it.End(); row = it.Next() {
							_, _, err := EvalBool(ctx, exprs, row)
							if err != nil {
								b.Fatal(err)
							}
						}
					}
				})
				return
			}
			for _, eType := range eTypes {
				typeCombination[nCols-1] = eType
				combFunc(nCols - 1)
			}
		}

		combFunc(numCols)
	}
}

func (s *testEvaluatorSuite) TestRowBasedFilterAndVectorizedFilter(c *C) {
	ctx := mock.NewContext()
	eTypes := []types.EvalType{types.ETInt, types.ETReal, types.ETDecimal, types.ETString, types.ETTimestamp, types.ETDatetime, types.ETDuration}
	for numCols := 1; numCols <= 5; numCols++ {
		for round := 0; round < 16; round++ {
			exprs, input := genVecEvalBool(numCols, nil, eTypes)
			it := chunk.NewIterator4Chunk(input)
			isNull := make([]bool, it.Len())
			selected, nulls, err := rowBasedFilter(ctx, exprs, it, nil, isNull)
			c.Assert(err, IsNil)
			selected2, nulls2, err2 := vectorizedFilter(ctx, exprs, it, nil, isNull)
			c.Assert(err2, IsNil)
			length := it.Len()
			for i := 0; i < length; i++ {
				c.Assert(nulls2[i], Equals, nulls[i])
				c.Assert(selected2[i], Equals, selected[i])
			}
		}
	}
}

func BenchmarkRowBasedFilterAndVectorizedFilter(b *testing.B) {
	ctx := mock.NewContext()
	selected := make([]bool, 0, 1024)
	nulls := make([]bool, 0, 1024)
	eTypes := []types.EvalType{types.ETInt, types.ETReal, types.ETDecimal, types.ETString, types.ETTimestamp, types.ETDatetime, types.ETDuration}
	tNames := []string{"int", "real", "decimal", "string", "timestamp", "datetime", "duration"}
	for numCols := 1; numCols <= 2; numCols++ {
		typeCombination := make([]types.EvalType, numCols)
		var combFunc func(nCols int)
		combFunc = func(nCols int) {
			if nCols == 0 {
				name := ""
				for _, t := range typeCombination {
					for i := range eTypes {
						if t == eTypes[i] {
							name += tNames[t] + "/"
						}
					}
				}
				exprs, input := genVecEvalBool(numCols, typeCombination, eTypes)
				it := chunk.NewIterator4Chunk(input)
				b.Run("Vec-"+name, func(b *testing.B) {
					b.ResetTimer()
					for i := 0; i < b.N; i++ {
						_, _, err := vectorizedFilter(ctx, exprs, it, selected, nulls)
						if err != nil {
							b.Fatal(err)
						}
					}
				})
				b.Run("Row-"+name, func(b *testing.B) {
					b.ResetTimer()
					for i := 0; i < b.N; i++ {
						_, _, err := rowBasedFilter(ctx, exprs, it, selected, nulls)
						if err != nil {
							b.Fatal(err)
						}
					}
				})
				return
			}
			for _, eType := range eTypes {
				typeCombination[nCols-1] = eType
				combFunc(nCols - 1)
			}
		}
		combFunc(numCols)
	}

	// Add special case to prove when some calculations are added,
	// the vectorizedFilter for int types will be more faster than rowBasedFilter.
	funcName := ast.Least
	testCase := vecExprBenchCase{retEvalType: types.ETInt, childrenTypes: []types.EvalType{types.ETInt, types.ETInt}}
	expr, _, input, _ := genVecExprBenchCase(ctx, funcName, testCase)
	it := chunk.NewIterator4Chunk(input)

	b.Run("Vec-special case", func(b *testing.B) {
		b.ResetTimer()
		for i := 0; i < b.N; i++ {
			_, _, err := vectorizedFilter(ctx, []Expression{expr}, it, selected, nulls)
			if err != nil {
				panic(err)
			}
		}
	})
	b.Run("Row-special case", func(b *testing.B) {
		b.ResetTimer()
		for i := 0; i < b.N; i++ {
			_, _, err := rowBasedFilter(ctx, []Expression{expr}, it, selected, nulls)
			if err != nil {
				panic(err)
			}
		}
	})
}

func (s *testEvaluatorSuite) TestVectorizedFilterConsiderNull(c *C) {
	ctx := mock.NewContext()
	dafaultEnableVectorizedExpressionVar := ctx.GetSessionVars().EnableVectorizedExpression
	eTypes := []types.EvalType{types.ETInt, types.ETReal, types.ETDecimal, types.ETString, types.ETTimestamp, types.ETDatetime, types.ETDuration}
	for numCols := 1; numCols <= 5; numCols++ {
		for round := 0; round < 16; round++ {
			exprs, input := genVecEvalBool(numCols, nil, eTypes)
			it := chunk.NewIterator4Chunk(input)
			isNull := make([]bool, it.Len())
			ctx.GetSessionVars().EnableVectorizedExpression = false
			selected, nulls, err := VectorizedFilterConsiderNull(ctx, exprs, it, nil, isNull)
			c.Assert(err, IsNil)
			ctx.GetSessionVars().EnableVectorizedExpression = true
			selected2, nulls2, err2 := VectorizedFilterConsiderNull(ctx, exprs, it, nil, isNull)
			c.Assert(err2, IsNil)
			length := it.Len()
			for i := 0; i < length; i++ {
				c.Assert(nulls2[i], Equals, nulls[i])
				c.Assert(selected2[i], Equals, selected[i])
			}

			// add test which sel is not nil
			randomSel := generateRandomSel()
			input.SetSel(randomSel)
			it2 := chunk.NewIterator4Chunk(input)
			isNull = isNull[:0]
			ctx.GetSessionVars().EnableVectorizedExpression = false
			selected3, nulls, err := VectorizedFilterConsiderNull(ctx, exprs, it2, nil, isNull)
			c.Assert(err, IsNil)
			ctx.GetSessionVars().EnableVectorizedExpression = true
			selected4, nulls2, err2 := VectorizedFilterConsiderNull(ctx, exprs, it2, nil, isNull)
			c.Assert(err2, IsNil)
			for i := 0; i < length; i++ {
				c.Assert(nulls2[i], Equals, nulls[i])
				c.Assert(selected4[i], Equals, selected3[i])
			}

			unselected := make([]bool, length)
			// unselected[i] == false means that the i-th row is selected
			for i := 0; i < length; i++ {
				unselected[i] = true
			}
			for _, idx := range randomSel {
				unselected[idx] = false
			}
			for i := range selected2 {
				if selected2[i] && unselected[i] {
					selected2[i] = false
				}
			}
			for i := 0; i < length; i++ {
				c.Assert(selected2[i], Equals, selected4[i])
			}
		}
	}
	ctx.GetSessionVars().EnableVectorizedExpression = dafaultEnableVectorizedExpressionVar
}

<<<<<<< HEAD
// vectorizedGetGroupKey evaluates the group items vectorized. Using the vectorizedGetGroupKey to test the TestVectorizedEncodeValue
func vectorizedGetGroupKey(ctx sessionctx.Context, sc *stmtctx.StatementContext, groupKey [][]byte, item Expression, tp *types.FieldType, input *chunk.Chunk, buf *chunk.Column) (err error) {
	eType := tp.EvalType()
	switch eType {
	case types.ETInt:
		err = item.VecEvalInt(ctx, input, buf)
		if err != nil {
			return err
		}
	case types.ETReal:
		err = item.VecEvalReal(ctx, input, buf)
		if err != nil {
			return err
		}
	case types.ETDuration:
		err = item.VecEvalDuration(ctx, input, buf)
		if err != nil {
			return err
		}
	case types.ETDatetime, types.ETTimestamp:
		err = item.VecEvalTime(ctx, input, buf)
		if err != nil {
			return err
		}
	case types.ETString:
		err = item.VecEvalString(ctx, input, buf)
		if err != nil {
			return err
		}
	case types.ETJson:
		err = item.VecEvalJSON(ctx, input, buf)
		if err != nil {
			return err
		}
	case types.ETDecimal:
		err = item.VecEvalDecimal(ctx, input, buf)
		if err != nil {
			return err
		}
	}
	// This check is used to avoid error during the execution of `EncodeDecimal`.
	if item.GetType().Tp == mysql.TypeNewDecimal {
		numRows := input.NumRows()
		d64s := buf.Decimals()
		for i := 0; i < numRows; i++ {
			d64s[i].SetPrecision(0)
		}
	}
	return buf.EncodeTo(groupKey, eType)
}

=======
>>>>>>> f693a5c1
// getGroupKeyByRow evaluates the group items by rows. Using the getGroupKeyByRow to test the TestVectorizedEncodeValue
func getGroupKeyByRow(sc *stmtctx.StatementContext, row chunk.Row, groupByItems []Expression, valDatums []types.Datum, groupKey []byte) ([]byte, error) {
	valDatums = valDatums[:0]
	for _, item := range groupByItems {
		v, err := item.Eval(row)
		if err != nil {
			return nil, err
		}
		// This check is used to avoid error during the execution of `EncodeDecimal`.
		if item.GetType().Tp == mysql.TypeNewDecimal {
			v.SetLength(0)
		}
		valDatums = append(valDatums, v)
	}
	var err error
	groupKey, err = codec.EncodeValue(sc, groupKey[:0], valDatums...)
	return groupKey, err
}

func BenchmarkVectorizedEncodeValue(b *testing.B) {
	ctx := mock.NewContext()
	sc := &stmtctx.StatementContext{TimeZone: time.Local}
	var err error
	groupKeys0 := make([][]byte, 1024)
	groupKeys1 := make([][]byte, 1024)
	valDatums := make([]types.Datum, 1024)
	eTypes := []types.EvalType{types.ETInt, types.ETReal, types.ETDecimal, types.ETString, types.ETTimestamp, types.ETDatetime, types.ETDuration}
	tNames := []string{"int", "real", "decimal", "string", "timestamp", "datetime", "duration"}
	for numCols := 1; numCols <= 1; numCols++ {
		typeCombination := make([]types.EvalType, numCols)
		var combFunc func(nCols int)
		combFunc = func(nCols int) {
			if nCols == 0 {
				name := ""
				for _, t := range typeCombination {
					for i := range eTypes {
						if t == eTypes[i] {
							name += tNames[t] + "/"
						}
					}
				}
				exprs, input := genVecEvalBool(numCols, typeCombination, eTypes)
				inputIter := chunk.NewIterator4Chunk(input)
				bufs := make([]*chunk.Column, numCols)
				for i, item := range exprs {
					tp := item.GetType()
					bufs[i], err = globalColumnAllocator.get(tp.EvalType(), 1024)
					if err != nil {
						b.Fatal(err)
					}
				}
				for i := 0; i < 1024; i++ {
					groupKeys0[i] = make([]byte, 0, 9*numCols)
				}
				b.Run("Vec-"+name, func(b *testing.B) {
					b.ResetTimer()
					for i := 0; i < b.N; i++ {
						for i := 0; i < 1024; i++ {
							groupKeys0[i] = groupKeys0[i][:0]
						}
						for j, item := range exprs {
							tp := item.GetType()
							err = VectorizedGetGroupKey(ctx, sc, groupKeys0, item, tp, input, bufs[j])
							if err != nil {
								b.Fatal(err)
							}
						}
					}
				})
				b.Run("Row-"+name, func(b *testing.B) {
					b.ResetTimer()
					for i := 0; i < b.N; i++ {
						j := 0
						for row := inputIter.Begin(); row != inputIter.End(); row = inputIter.Next() {
							groupKeys1[j], err = getGroupKeyByRow(sc, row, exprs, valDatums, groupKeys1[j])
							if err != nil {
								b.Fatal(err)
							}
							j++
						}
					}
				})
				for i := 0; i < numCols; i++ {
					globalColumnAllocator.put(bufs[i])
				}
				return
			}
			for _, eType := range eTypes {
				typeCombination[nCols-1] = eType
				combFunc(nCols - 1)
			}
		}
		combFunc(numCols)
	}
}<|MERGE_RESOLUTION|>--- conflicted
+++ resolved
@@ -1411,60 +1411,6 @@
 	ctx.GetSessionVars().EnableVectorizedExpression = dafaultEnableVectorizedExpressionVar
 }
 
-<<<<<<< HEAD
-// vectorizedGetGroupKey evaluates the group items vectorized. Using the vectorizedGetGroupKey to test the TestVectorizedEncodeValue
-func vectorizedGetGroupKey(ctx sessionctx.Context, sc *stmtctx.StatementContext, groupKey [][]byte, item Expression, tp *types.FieldType, input *chunk.Chunk, buf *chunk.Column) (err error) {
-	eType := tp.EvalType()
-	switch eType {
-	case types.ETInt:
-		err = item.VecEvalInt(ctx, input, buf)
-		if err != nil {
-			return err
-		}
-	case types.ETReal:
-		err = item.VecEvalReal(ctx, input, buf)
-		if err != nil {
-			return err
-		}
-	case types.ETDuration:
-		err = item.VecEvalDuration(ctx, input, buf)
-		if err != nil {
-			return err
-		}
-	case types.ETDatetime, types.ETTimestamp:
-		err = item.VecEvalTime(ctx, input, buf)
-		if err != nil {
-			return err
-		}
-	case types.ETString:
-		err = item.VecEvalString(ctx, input, buf)
-		if err != nil {
-			return err
-		}
-	case types.ETJson:
-		err = item.VecEvalJSON(ctx, input, buf)
-		if err != nil {
-			return err
-		}
-	case types.ETDecimal:
-		err = item.VecEvalDecimal(ctx, input, buf)
-		if err != nil {
-			return err
-		}
-	}
-	// This check is used to avoid error during the execution of `EncodeDecimal`.
-	if item.GetType().Tp == mysql.TypeNewDecimal {
-		numRows := input.NumRows()
-		d64s := buf.Decimals()
-		for i := 0; i < numRows; i++ {
-			d64s[i].SetPrecision(0)
-		}
-	}
-	return buf.EncodeTo(groupKey, eType)
-}
-
-=======
->>>>>>> f693a5c1
 // getGroupKeyByRow evaluates the group items by rows. Using the getGroupKeyByRow to test the TestVectorizedEncodeValue
 func getGroupKeyByRow(sc *stmtctx.StatementContext, row chunk.Row, groupByItems []Expression, valDatums []types.Datum, groupKey []byte) ([]byte, error) {
 	valDatums = valDatums[:0]
