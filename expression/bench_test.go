--- conflicted
+++ resolved
@@ -295,22 +295,7 @@
 	geners []dataGenerator
 }
 
-<<<<<<< HEAD
-var vecExprBenchCases = map[string][]vecExprBenchCase{
-	ast.Cast: {
-		{types.ETInt, []types.EvalType{types.ETInt}, nil},
-		{types.ETDuration, []types.EvalType{types.ETInt}, []dataGenerator{new(randDurInt)}},
-	},
-	ast.Repeat: {
-		{types.ETString, []types.EvalType{types.ETString, types.ETInt}, []dataGenerator{&randLenStrGener{10, 20}, &rangeInt64Gener{-10, 10}}},
-	},
-	ast.Log10: {
-		{types.ETReal, []types.EvalType{types.ETReal}, nil},
-	},
-}
-=======
 type vecExprBenchCases map[string][]vecExprBenchCase
->>>>>>> add10234
 
 func fillColumn(eType types.EvalType, chk *chunk.Chunk, colIdx int, testCase vecExprBenchCase) {
 	batchSize := 1024
@@ -586,11 +571,6 @@
 			case types.ETDuration:
 				err := baseFunc.vecEvalDuration(input, output)
 				c.Assert(err, IsNil)
-<<<<<<< HEAD
-=======
-				vecWarnCnt = ctx.GetSessionVars().StmtCtx.WarningCount()
-				d64s := output.GoDurations()
->>>>>>> add10234
 				for row := it.Begin(); row != it.End(); row = it.Next() {
 					val, isNull, err := baseFunc.evalDuration(row)
 					c.Assert(err, IsNil)
