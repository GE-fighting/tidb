--- conflicted
+++ resolved
@@ -201,22 +201,9 @@
 	gen() interface{}
 }
 
-<<<<<<< HEAD
-var vecExprBenchCases = map[string][]vecExprBenchCase{
-	ast.Cast: {
-		{types.ETInt, []types.EvalType{types.ETInt}},
-	},
-	ast.Lower: {
-		{types.ETString, []types.EvalType{types.ETString}},
-	},
-	ast.Log10: {
-		{types.ETReal, []types.EvalType{types.ETReal}},
-	},
-=======
 type defaultGener struct {
 	nullRation float64
 	eType      types.EvalType
->>>>>>> 4621bf39
 }
 
 func (g *defaultGener) gen() interface{} {
@@ -255,14 +242,6 @@
 		}
 		return *j
 	case types.ETString:
-<<<<<<< HEAD
-		for i := 0; i < batchSize; i++ {
-			if rand.Float64() < nullRatio {
-				chk.AppendNull(colIdx)
-			} else {
-				chk.AppendString(colIdx, randString())
-			}
-=======
 		return fmt.Sprintf("%v", rand.Int())
 	}
 	return nil
@@ -344,7 +323,6 @@
 			col.AppendJSON(v.(json.BinaryJSON))
 		case types.ETString:
 			col.AppendString(v.(string))
->>>>>>> 4621bf39
 		}
 	}
 }
