--- conflicted
+++ resolved
@@ -2854,12 +2854,8 @@
 	return du.addDate(ctx, date, year, month, day, nano)
 }
 
-<<<<<<< HEAD
 func (du *baseDateArithmitical) addDate(ctx sessionctx.Context, date types.Time, year, month, day, nano int64) (types.Time, bool, error) {
 	goTime, err := date.GoTime(time.Local)
-=======
-	goTime, err := date.GoTime(time.UTC)
->>>>>>> 737fe82e
 	if err := handleInvalidTimeError(ctx, err); err != nil {
 		return types.ZeroTime, true, err
 	}
