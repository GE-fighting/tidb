--- conflicted
+++ resolved
@@ -7098,7 +7098,6 @@
 	tk.MustQuery("select coercibility(1=1);").Check(testkit.Rows("5"))
 }
 
-<<<<<<< HEAD
 func (s *testIntegrationSerialSuite) TestIssue19315(c *C) {
 	tk := testkit.NewTestKit(c, s.store)
 	tk.MustExec("use test")
@@ -7110,20 +7109,6 @@
 	tk.MustExec("INSERT INTO `t1` VALUES (1,1),(1,5),(2,3),(2,4),(3,3)")
 	err := tk.QueryToErr("select * from t where t.b > (select min(t1.b) from t1 where t1.a > t.a)")
 	c.Assert(err, IsNil)
-=======
-func (s *testIntegrationSerialSuite) TestIssue18674(c *C) {
-	tk := testkit.NewTestKit(c, s.store)
-	tk.MustQuery("select -1.0 % -1.0").Check(testkit.Rows("0.0"))
-	tk.MustExec("use test")
-	tk.MustExec("drop table if exists t1")
-	tk.MustExec("create table t1(`pk` int primary key,`col_float_key_signed` float  ,key (`col_float_key_signed`))")
-	tk.MustExec("insert into t1 values (0, null), (1, 0), (2, -0), (3, 1), (-1,-1)")
-	tk.MustQuery("select * from t1 where ( `col_float_key_signed` % `col_float_key_signed`) IS FALSE").Sort().Check(testkit.Rows("-1 -1", "3 1"))
-	tk.MustQuery("select  `col_float_key_signed` , `col_float_key_signed` % `col_float_key_signed` from t1").Sort().Check(testkit.Rows(
-		"-1 -0", "0 <nil>", "0 <nil>", "1 0", "<nil> <nil>"))
-	tk.MustQuery("select  `col_float_key_signed` , (`col_float_key_signed` % `col_float_key_signed`) IS FALSE from t1").Sort().Check(testkit.Rows(
-		"-1 1", "0 0", "0 0", "1 1", "<nil> 0"))
->>>>>>> a5839ab6
 }
 
 func (s *testIntegrationSerialSuite) TestIssue17063(c *C) {
@@ -7141,17 +7126,4 @@
 	tk.MustQuery(`select coercibility(if(a='x', a, b)) from t;`).Check(testkit.Rows("2", "2"))
 	tk.MustQuery(`select collation(lag(b, 1, 'B') over w) from t window w as (order by b);`).Check(testkit.Rows("utf8mb4_general_ci", "utf8mb4_general_ci"))
 	tk.MustQuery(`select coercibility(lag(b, 1, 'B') over w) from t window w as (order by b);`).Check(testkit.Rows("2", "2"))
-}
-
-func (s *testIntegrationSuite) TestIssue19504(c *C) {
-	tk := testkit.NewTestKit(c, s.store)
-	tk.MustExec("use test")
-	tk.MustExec("drop table if exists t1;")
-	tk.MustExec("create table t1 (c_int int, primary key (c_int));")
-	tk.MustExec("insert into t1 values (1), (2), (3);")
-	tk.MustExec("drop table if exists t2;")
-	tk.MustExec("create table t2 (c_int int, primary key (c_int));")
-	tk.MustExec("insert into t2 values (1);")
-	tk.MustQuery("select (select count(c_int) from t2 where c_int = t1.c_int) c1, (select count(1) from t2 where c_int = t1.c_int) c2 from t1;").
-		Check(testkit.Rows("1 1", "0 0", "0 0"))
 }